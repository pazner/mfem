# Copyright (c) 2010-2021, Lawrence Livermore National Security, LLC. Produced
# at the Lawrence Livermore National Laboratory. All Rights reserved. See files
# LICENSE and NOTICE for details. LLNL-CODE-806117.
#
# This file is part of the MFEM library. For more information and source code
# availability visit https://mfem.org.
#
# MFEM is free software; you can redistribute it and/or modify it under the
# terms of the BSD-3 license. We welcome feedback and contributions, see file
# CONTRIBUTING.md for details.

# Function that converts a version string of the form 'major[.minor[.patch]]' to
# the integer ((major * 100) + minor) * 100 + patch.
function(mfem_version_to_int VersionString VersionIntVar)
  if ("${VersionString}" MATCHES "^([0-9]+)(.*)$")
    set(Major "${CMAKE_MATCH_1}")
    set(MinorPatchString "${CMAKE_MATCH_2}")
  else()
    set(Major 0)
  endif()
  if ("${MinorPatchString}" MATCHES "^\\.([0-9]+)(.*)$")
    set(Minor "${CMAKE_MATCH_1}")
    set(PatchString "${CMAKE_MATCH_2}")
  else()
    set(Minor 0)
  endif()
  if ("${PatchString}" MATCHES "^\\.([0-9]+)(.*)$")
    set(Patch "${CMAKE_MATCH_1}")
  else()
    set(Patch 0)
  endif()
  math(EXPR VersionInt "(${Major}*100+${Minor})*100+${Patch}")
  set(${VersionIntVar} ${VersionInt} PARENT_SCOPE)
endfunction()

# A handy function to add the current source directory to a local
# filename. To be used for creating a list of sources.
function(convert_filenames_to_full_paths NAMES)
  unset(tmp_names)
  foreach(name ${${NAMES}})
    list(APPEND tmp_names ${CMAKE_CURRENT_SOURCE_DIR}/${name})
  endforeach()
  set(${NAMES} ${tmp_names} PARENT_SCOPE)
endfunction()

# Wrapper for add_executable that calls the HIP wrapper if applicable
macro(mfem_add_executable NAME)
  if (MFEM_USE_HIP)
    add_executable(${NAME} ${ARGN})
  else()
    add_executable(${NAME} ${ARGN})
  endif()
endmacro()

# Wrapper for add_library that calls the HIP wrapper if applicable
macro(mfem_add_library NAME)
  if (MFEM_USE_HIP)
    add_library(${NAME} ${ARGN})
  else()
    add_library(${NAME} ${ARGN})
  endif()
endmacro()

# Simple shortcut to add_custom_target() with option to add the target to the
# main target.
function(add_mfem_target TARGET_NAME ADD_TO_ALL)
  if (ADD_TO_ALL)
    # add TARGET_NAME to the main target
    add_custom_target(${TARGET_NAME} ALL)
  else()
    # do not add TARGET_NAME to the main target
    add_custom_target(${TARGET_NAME})
  endif()
endfunction()

# Add mfem examples
macro(add_mfem_examples EXE_SRCS)
  set(EXE_PREFIX "")
  set(EXE_PREREQUISITE "")
  set(EXE_NEEDED_BY "")
  if (${ARGC} GREATER 1)
    set(EXE_PREFIX "${ARGV1}")
    if (${ARGC} GREATER 2)
      set(EXE_PREREQUISITE "${ARGV2}")
      if (${ARGC} GREATER 3)
        set(EXE_NEEDED_BY "${ARGV3}")
      endif()
    endif()
  endif()
  foreach(SRC_FILE IN LISTS ${EXE_SRCS})
    # If CUDA is enabled, tag source files to be compiled with nvcc.
    if (MFEM_USE_CUDA)
      set_source_files_properties(${SRC_FILE} PROPERTIES LANGUAGE CUDA)
    endif()

    get_filename_component(SRC_FILENAME ${SRC_FILE} NAME)

    string(REPLACE ".cpp" "" EXE_NAME "${EXE_PREFIX}${SRC_FILENAME}")
    mfem_add_executable(${EXE_NAME} ${SRC_FILE})
    install(TARGETS ${EXE_NAME}
            RUNTIME DESTINATION examples)
    add_dependencies(${MFEM_ALL_EXAMPLES_TARGET_NAME} ${EXE_NAME})
    if (EXE_NEEDED_BY)
      add_dependencies(${EXE_NEEDED_BY} ${EXE_NAME})
    endif()
    add_dependencies(${EXE_NAME}
      ${MFEM_EXEC_PREREQUISITES_TARGET_NAME} ${EXE_PREREQUISITE})

    target_link_libraries(${EXE_NAME} mfem)
    if (MFEM_USE_MPI)
      # Not needed: (mfem already links with MPI_CXX_LIBRARIES)
      # target_link_libraries(${EXE_NAME} ${MPI_CXX_LIBRARIES})

      # Language-specific include directories:
      if (MPI_CXX_INCLUDE_PATH)
        target_include_directories(${EXE_NAME} PRIVATE "${MPI_CXX_INCLUDE_PATH}")
      endif()
      if (MPI_CXX_COMPILE_FLAGS)
        separate_arguments(MPI_CXX_COMPILE_ARGS UNIX_COMMAND
          "${MPI_CXX_COMPILE_FLAGS}")
        target_compile_options(${EXE_NAME} PRIVATE ${MPI_CXX_COMPILE_ARGS})
      endif()

      if (MPI_CXX_LINK_FLAGS)
        set_target_properties(${EXE_NAME} PROPERTIES
          LINK_FLAGS "${MPI_CXX_LINK_FLAGS}")
      endif()
    endif()
  endforeach(SRC_FILE)
endmacro()

# A slightly more versatile function for adding miniapps to MFEM
macro(add_mfem_miniapp MFEM_EXE_NAME)
  # Parse the input arguments looking for the things we need
  set(POSSIBLE_ARGS "MAIN" "EXTRA_SOURCES" "EXTRA_HEADERS" "EXTRA_OPTIONS" "EXTRA_DEFINES" "LIBRARIES")
  set(CURRENT_ARG)
  foreach(arg ${ARGN})
    list(FIND POSSIBLE_ARGS ${arg} is_arg_name)
    if (${is_arg_name} GREATER -1)
      set(CURRENT_ARG ${arg})
      set(${CURRENT_ARG}_LIST)
    else()
      list(APPEND ${CURRENT_ARG}_LIST ${arg})
    endif()
  endforeach()

  # If CUDA is enabled, tag source files to be compiled with nvcc.
  if (MFEM_USE_CUDA)
    set_source_files_properties(${MAIN_LIST} ${EXTRA_SOURCES_LIST} PROPERTIES LANGUAGE CUDA)
    if (CMAKE_VERSION VERSION_GREATER_EQUAL 3.12.0)
      list(TRANSFORM EXTRA_OPTIONS_LIST PREPEND "-Xcompiler=")
    else()
      set(LIST_)
      foreach(item IN LISTS EXTRA_OPTIONS_LIST)
        list(APPEND LIST_ "-Xcompiler=${item}")
      endforeach()
      set(EXTRA_OPTIONS_LIST ${LIST_})
    endif()
  endif()

  # Actually add the executable
  mfem_add_executable(${MFEM_EXE_NAME} ${MAIN_LIST}
      ${EXTRA_SOURCES_LIST} ${EXTRA_HEADERS_LIST})
  add_dependencies(${MFEM_ALL_MINIAPPS_TARGET_NAME} ${MFEM_EXE_NAME})
  add_dependencies(${MFEM_EXE_NAME} ${MFEM_EXEC_PREREQUISITES_TARGET_NAME})

  # Append the additional libraries and options
  if (LIBRARIES_LIST)
    if(CMAKE_VERSION VERSION_GREATER 2.8.11)
      target_link_libraries(${MFEM_EXE_NAME} PRIVATE ${LIBRARIES_LIST})
    else()
      target_link_libraries(${MFEM_EXE_NAME} ${LIBRARIES_LIST})
    endif()
  endif()
  if (EXTRA_OPTIONS_LIST)
    string(REPLACE ";" " " EXTRA_OPTIONS_STRING "${EXTRA_OPTIONS_LIST}")
    message(STATUS "${MFEM_EXE_NAME}: add flags \"${EXTRA_OPTIONS_STRING}\"")
    if(CMAKE_VERSION VERSION_GREATER 2.8.11)
      target_compile_options(${MFEM_EXE_NAME} PRIVATE ${EXTRA_OPTIONS_LIST})
    else()
      get_target_property(THIS_COMPILE_FLAGS ${MFEM_EXE_NAME} COMPILE_FLAGS)
      if (THIS_COMPILE_FLAGS)
        set(THIS_COMPILE_FLAGS "${THIS_COMPILE_FLAGS} ${EXTRA_OPTIONS_STRING}")
      else()
        set(THIS_COMPILE_FLAGS "${EXTRA_OPTIONS_STRING}")
      endif()
      set_target_properties(${MFEM_EXE_NAME}
        PROPERTIES COMPILE_FLAGS ${THIS_COMPILE_FLAGS})
    endif()
  endif()
  if (EXTRA_DEFINES_LIST)
    target_compile_definitions(${MFEM_EXE_NAME} PRIVATE ${EXTRA_DEFINES_LIST})
  endif()

  # Handle the MPI separately
  if (MFEM_USE_MPI)
    # Add MPI_CXX_LIBRARIES, in case this target does not link with mfem.
    if(CMAKE_VERSION VERSION_GREATER 2.8.11)
      target_link_libraries(${MFEM_EXE_NAME} PRIVATE ${MPI_CXX_LIBRARIES})
    else()
      target_link_libraries(${MFEM_EXE_NAME} ${MPI_CXX_LIBRARIES})
    endif()

    if (MPI_CXX_INCLUDE_PATH)
      target_include_directories(${MFEM_EXE_NAME} PRIVATE ${MPI_CXX_INCLUDE_PATH})
    endif()
    if (MPI_CXX_COMPILE_FLAGS)
      target_compile_options(${MFEM_EXE_NAME} PRIVATE ${MPI_CXX_COMPILE_FLAGS})
    endif()

    if (MPI_CXX_LINK_FLAGS)
      set_target_properties(${MFEM_EXE_NAME} PROPERTIES
        LINK_FLAGS "${MPI_CXX_LINK_FLAGS}")
    endif()
  endif()
endmacro()


# Auxiliary function, used in mfem_find_package().
function(mfem_find_component Prefix DirVar IncSuffixes Header LibSuffixes Lib
         IncDoc LibDoc)

  if (Lib)
    if (${DirVar} OR EnvDirVar)
      find_library(${Prefix}_LIBRARY ${Lib}
        HINTS ${${DirVar}} ENV ${DirVar}
        PATH_SUFFIXES ${LibSuffixes}
        NO_DEFAULT_PATH
        DOC "${LibDoc}")
    endif()
    find_library(${Prefix}_LIBRARY ${Lib}
      PATH_SUFFIXES ${LibSuffixes}
      DOC "${LibDoc}")
  endif()

  if (Header)
    if (${DirVar} OR EnvDirVar)
      find_path(${Prefix}_INCLUDE_DIR ${Header}
        HINTS ${${DirVar}} ENV ${DirVar}
        PATH_SUFFIXES ${IncSuffixes}
        NO_DEFAULT_PATH
        DOC "${IncDoc}")
    endif()
    find_path(${Prefix}_INCLUDE_DIR ${Header}
      PATH_SUFFIXES ${IncSuffixes}
      DOC "${IncDoc}")
  endif()

endfunction(mfem_find_component)


#   MFEM version of find_package that searches for header/library and if
#   successful, optionally checks building (compile + link) one or more given
#   code snippets. Additionally, a list of required/optional/alternative
#   packages (given by ${Name}_REQUIRED_PACKAGES) are searched for and added to
#   the ${Prefix}_INCLUDE_DIRS and ${Prefix}_LIBRARIES lists. The variable
#   ${Name}_REQUIRED_LIBRARIES can be set to specify any additional libraries
#   that are needed. This function defines the following CACHE variables:
#
#      ${Prefix}_FOUND
#      ${Prefix}_INCLUDE_DIRS
#      ${Prefix}_LIBRARIES
#
#   If ${Name}_SKIP_LOOKING_MSG is true, skip the initial "Looking ..." message.
#
#   This function is intended to be called from the script Find${Name}.cmake
#
function(mfem_find_package Name Prefix DirVar IncSuffixes Header LibSuffixes
         Lib IncDoc LibDoc)

  # If we have the TPL_ versions of _INCLUDE_DIRS and _LIBRARIES then set the
  # standard ${Prefix} versions
  if (TPL_${Prefix}_INCLUDE_DIRS)
    set(${Prefix}_INCLUDE_DIRS ${TPL_${Prefix}_INCLUDE_DIRS} CACHE STRING
      "TPL_${Prefix}_INCLUDE_DIRS was found." FORCE)
  endif()
  if (TPL_${Prefix}_LIBRARIES)
    set(${Prefix}_LIBRARIES ${TPL_${Prefix}_LIBRARIES} CACHE STRING
      "TPL_${Prefix}_LIBRARIES was found." FORCE)
  endif()

  # Quick return
  if (${Prefix}_FOUND)
    return()
  elseif (${Prefix}_INCLUDE_DIRS OR ${Prefix}_LIBRARIES)
    # If ${Prefix}_INCLUDE_DIRS or ${Prefix}_LIBRARIES are defined, accept them
    # silently.
    set(${Prefix}_FOUND TRUE CACHE BOOL "${Name} was found." FORCE)
    return()
  endif()

  set(EnvDirVar "$ENV{${DirVar}}")
  if (NOT ${Name}_FIND_QUIETLY)
    if (NOT ${Name}_SKIP_LOOKING_MSG)
      message(STATUS "Looking for ${Name} ...")
    endif()
    if (${DirVar})
      message(STATUS "   in ${DirVar} = ${${DirVar}}")
    endif()
    if (EnvDirVar)
      message(STATUS "   in ENV{${DirVar}} = ${EnvDirVar}")
    endif()
  endif()

  mfem_find_component("${Prefix}" "${DirVar}" "${IncSuffixes}" "${Header}"
    "${LibSuffixes}" "${Lib}" "${IncDoc}" "${LibDoc}")

  if (((NOT Lib) OR ${Prefix}_LIBRARY) AND
      ((NOT Header) OR ${Prefix}_INCLUDE_DIR))
    set(Found TRUE)
  else()
    set(Found FALSE)
  endif()
  set(${Prefix}_LIBRARIES ${${Prefix}_LIBRARY})
  set(${Prefix}_INCLUDE_DIRS ${${Prefix}_INCLUDE_DIR})

  set(ReqVars "")

  # Check for optional "ADD_COMPONENT" arguments.
  set(I 9) # 9 is the number of required arguments
  while(I LESS ARGC)
    if ("${ARGV${I}}" STREQUAL "CHECK_BUILD")
      # "CHECK_BUILD" has 3 arguments, handled below
      math(EXPR I "${I}+3")
    elseif ("${ARGV${I}}" STREQUAL "ADD_COMPONENT")
      # "ADD_COMPONENT" has 5 arguments:
      # CompPrefix CompIncSuffixes CompHeader CompLibSuffixes CompLib
      math(EXPR I "${I}+1")
      set(CompPrefix "${ARGV${I}}")
      math(EXPR I "${I}+1")
      set(CompIncSuffixes "${ARGV${I}}")
      math(EXPR I "${I}+1")
      set(CompHeader "${ARGV${I}}")
      math(EXPR I "${I}+1")
      set(CompLibSuffixes "${ARGV${I}}")
      math(EXPR I "${I}+1")
      set(CompLib "${ARGV${I}}")
      # Determine if the component is requested.
      list(FIND ${Name}_FIND_COMPONENTS ${CompPrefix} CompIdx)
      if (CompIdx GREATER -1)
        set(CompRequested TRUE)
      else()
        set(CompRequested FALSE)
      endif()
      # Determine if the component is optional or required.
      set(CompRequired ${${Name}_FIND_REQUIRED_${CompPrefix}})
      if (CompRequested)
        set(FullPrefix "${Prefix}_${CompPrefix}")
        mfem_find_component("${FullPrefix}" "${DirVar}"
          "${CompIncSuffixes}" "${CompHeader}"
          "${CompLibSuffixes}" "${CompLib}" "" "")
        if (CompRequired)
          if (CompLib)
            list(APPEND ReqVars ${FullPrefix}_LIBRARY)
          endif()
          if (CompHeader)
            list(APPEND ReqVars ${FullPrefix}_INCLUDE_DIR)
          endif()
        endif(CompRequired)
        if (((NOT CompLib) OR ${FullPrefix}_LIBRARY) AND
            ((NOT CompHeader) OR ${FullPrefix}_INCLUDE_DIR))
          # Component found
          list(APPEND ${Prefix}_LIBRARIES ${${FullPrefix}_LIBRARY})
          list(APPEND ${Prefix}_INCLUDE_DIRS ${${FullPrefix}_INCLUDE_DIR})
          if (NOT ${Name}_FIND_QUIETLY)
            message(STATUS
              "${Name}: ${CompPrefix}: ${${FullPrefix}_LIBRARY}")
            # message(STATUS
            #   "${Name}: ${CompPrefix}: ${${FullPrefix}_INCLUDE_DIR}")
          endif()
        else()
          # Let FindPackageHandleStandardArgs() handle errors
          if (NOT ${Name}_FIND_QUIETLY)
            message(STATUS "${Name}: ${CompPrefix}: *** NOT FOUND ***")
          endif()
        endif()
      endif(CompRequested)
    else()
      message(FATAL_ERROR "Unknown argument: ${ARGV${I}}")
    endif()
    math(EXPR I "${I}+1")
  endwhile()

  # Add required / optional / alternative packages.
  set(Required "REQUIRED")
  set(Quiet "")
  if (${Name}_FIND_QUIETLY)
    set(Quiet "QUIET")
  endif()
  set(Alternative FALSE)
  foreach(ReqPack IN LISTS ${Name}_REQUIRED_PACKAGES)
    # Parse the pattern: <PackName>[/<CompName>]...
    string(REPLACE "/" ";" PackComps "${ReqPack}")
    list(GET PackComps 0 PackName)
    list(REMOVE_AT PackComps 0)
    set(ReqPack "${PackName}")
    set(ReqPackM "${ReqPack}")
    if (NOT ("${PackComps}" STREQUAL ""))
       set(ReqPackM "${ReqPackM}, COMPONENTS: ${PackComps}")
    endif()
    if (Quiet)
      set(ReqPackM "${ReqPackM} (quiet)")
    endif()
    if ("${ReqPack}" STREQUAL "REQUIRED:")
      set(Required "REQUIRED")
    elseif ("${ReqPack}" STREQUAL "OPTIONAL:")
      set(Required "")
    elseif ("${ReqPack}" STREQUAL "QUIET:")
      set(Quiet "QUIET")
    elseif ("${ReqPack}" STREQUAL "VERBOSE:")
      set(Quiet "")
      if (${Name}_FIND_QUIETLY)
        set(Quiet "QUIET")
      endif()
    elseif ("${ReqPack}" STREQUAL "ALT:")
      set(Alternative TRUE)
    elseif ((NOT Found) AND Alternative)
      set(Alternative FALSE)
      if (NOT ${Name}_FIND_QUIETLY)
        message(STATUS "${Name}: trying alternative package: ${ReqPackM}")
      endif()
      # Do not add ${Required} here, since that will prevent other potential
      # alternative packages from being found.
      find_package(${ReqPack} ${Quiet} COMPONENTS ${PackComps})
      string(TOUPPER ${ReqPack} ReqPACK)
      if (${ReqPack}_FOUND)
        set(Found TRUE)
        set(${Prefix}_LIBRARIES ${${ReqPack}_LIBRARIES})
        set(${Prefix}_INCLUDE_DIRS ${${ReqPack}_INCLUDE_DIRS})
      elseif (${ReqPACK}_FOUND)
        set(Found TRUE)
        set(${Prefix}_LIBRARIES ${${ReqPACK}_LIBRARIES})
        set(${Prefix}_INCLUDE_DIRS ${${ReqPACK}_INCLUDE_DIRS})
      endif()
    elseif (Alternative)
      set(Alternative FALSE)
    elseif (Found)
      if (NOT ${Name}_FIND_QUIETLY)
        if (Required)
          message(STATUS "${Name}: looking for required package: ${ReqPackM}")
        else()
          message(STATUS "${Name}: looking for optional package: ${ReqPackM}")
        endif()
      endif()
      string(TOUPPER ${ReqPack} ReqPACK)
      if (NOT (${ReqPack}_FOUND OR ${ReqPACK}_FOUND))
        if (NOT ${ReqPack}_TARGET_NAMES)
          find_package(${ReqPack} ${Required} ${Quiet} COMPONENTS ${PackComps})
        else()
          foreach(_target ${ReqPack} ${${ReqPack}_TARGET_NAMES})
            # Do not use ${Required} here:
            find_package(${_target} NAMES ${_target} ${ReqPack} ${Quiet}
              COMPONENTS ${PackComps})
            string(TOUPPER ${_target} _TARGET)
            if (${_target}_FOUND OR ${_TARGET}_FOUND)
              set(${ReqPack}_FOUND TRUE)
              break()
            endif()
          endforeach()
          if (${Required} AND NOT ${ReqPack}_FOUND)
            message(FATAL_ERROR " *** Required package ${ReqPack} not found."
              "Checked target names: ${ReqPack} ${${ReqPack}_TARGET_NAMES}")
          endif()
        endif()
      endif()
      if (Required AND NOT (${ReqPack}_FOUND OR ${ReqPACK}_FOUND))
        message(FATAL_ERROR " --------- INTERNAL ERROR")
      endif()
      if ("${ReqPack}" STREQUAL "MPI" AND MPI_CXX_FOUND)
        list(APPEND ${Prefix}_LIBRARIES ${MPI_CXX_LIBRARIES})
        list(APPEND ${Prefix}_INCLUDE_DIRS ${MPI_CXX_INCLUDE_PATH})
      elseif (${ReqPack}_FOUND OR ${ReqPACK}_FOUND)
        if (${ReqPack}_FOUND)
          set(_Pack ${ReqPack})
        else()
          set(_Pack ${ReqPACK})
        endif()
        set(_Pack_LIBS)
        set(_Pack_INCS)
        # - ${_Pack}_CONFIG is defined by find_package() when a config file was
        #   loaded
        # - If ${ReqPack}_TARGET_NAMES is defined, use target mode
        if (NOT ((DEFINED ${_Pack}_CONFIG) OR
                 (DEFINED ${ReqPack}_TARGET_NAMES)))
          # Defined variables expected:
          # - ${ReqPack}_LIB_VARS, optional, default: ${_Pack}_LIBRARIES
          # - ${ReqPack}_INCLUDE_VARS, optional, default: ${_Pack}_INCLUDE_DIRS
          set(_lib_vars ${${ReqPack}_LIB_VARS})
          if (NOT _lib_vars)
            set(_lib_vars ${_Pack}_LIBRARIES)
          endif()
          foreach (_var ${_lib_vars})
            if (${_var})
              list(APPEND _Pack_LIBS ${${_var}})
            endif()
          endforeach()
          # Includes
          set(_inc_vars ${${ReqPack}_INCLUDE_VARS})
          if (NOT _inc_vars)
            set(_inc_vars ${_Pack}_INCLUDE_DIRS)
          endif()
          foreach (_include ${_inc_vars})
            # message(STATUS "${Name}: ${ReqPack}: ${_include}")
            if (${_include})
              list(APPEND _Pack_INCS ${${_include}})
            endif()
          endforeach()
        else()
          # Target mode: check for a valid target:
          # - an entry in the variable ${ReqPack}_TARGET_NAMES (optional)
          # - ${_Pack}
          # Other optional variables:
          # - ${ReqPack}_IMPORT_CONFIG, default value: "RELEASE"
          # - ${ReqPack}_TARGET_FORCE, default value: "FALSE"
          set(TargetName)
          foreach (_target ${${ReqPack}_TARGET_NAMES} ${_Pack})
            if (TARGET ${_target})
              set(TargetName ${_target})
              break()
            endif()
          endforeach()
          if ("${TargetName}" STREQUAL "")
            message(FATAL_ERROR " *** ${ReqPack}: unknown target. "
              "Please set ${ReqPack}_TARGET_NAMES.")
          endif()
          get_target_property(IsImported ${TargetName} IMPORTED)
          if (IsImported)
            set(ImportConfig ${${ReqPack}_IMPORT_CONFIG})
            if (NOT ImportConfig)
              set(ImportConfig RELEASE)
            endif()
            set(ImportConfigSuffix "_${ImportConfig}")
            get_target_property(ImpConfigs ${TargetName} IMPORTED_CONFIGURATIONS)
            list(FIND ImpConfigs ${ImportConfig} _Index)
            if ((_Index EQUAL -1) OR ("${ImportConfig}" STREQUAL "NO_CONFIG"))
              set(ImportConfig "NO_CONFIG")
              set(ImportConfigSuffix "")
              # message(FATAL_ERROR " *** ${ReqPack}: configuration "
              #   "${ImportConfig} not found. Set ${ReqPack}_IMPORT_CONFIG "
              #   "from the list: ${ImpConfigs}.")
            endif()
          endif()
          # Set _Pack_LIBS
          if (NOT IsImported OR ${ReqPack}_TARGET_FORCE)
            # Set _Pack_LIBS to be the target itself
            set(_Pack_LIBS ${TargetName})
            if (NOT ${Name}_FIND_QUIETLY)
              message(STATUS "Found ${ReqPack}: ${_Pack_LIBS} (target)")
            endif()
          else()
            # Set _Pack_LIBS from the target properties for ImportConfig
            foreach (_prop IMPORTED_LOCATION${ImportConfigSuffix}
                IMPORTED_LINK_INTERFACE_LIBRARIES${ImportConfigSuffix})
              get_target_property(_value ${TargetName} ${_prop})
              if (_value)
                list(APPEND _Pack_LIBS ${_value})
              endif()
            endforeach()
            if (NOT ${Name}_FIND_QUIETLY)
              message(STATUS
                "Imported ${ReqPack}[${ImportConfig}]: ${_Pack_LIBS}")
            endif()
          endif()
          # Set _Pack_INCS
          foreach (_prop INCLUDE_DIRECTORIES INTERFACE_INCLUDE_DIRECTORIES)
            get_target_property(_value ${TargetName} ${_prop})
            if (_value)
              list(APPEND _Pack_INCS ${_value})
            endif()
          endforeach()
        endif()
        # _Pack_LIBS and _Pack_INCS should be fully defined here
        list(APPEND ${Prefix}_LIBRARIES ${_Pack_LIBS})
        list(APPEND ${Prefix}_INCLUDE_DIRS ${_Pack_INCS})
      endif()
    endif()
  endforeach()

  if (Found AND ${Name}_REQUIRED_LIBRARIES)
    list(APPEND ${Prefix}_LIBRARIES ${${Name}_REQUIRED_LIBRARIES})
  endif()

  if (NOT ("${${Prefix}_INCLUDE_DIRS}" STREQUAL ""))
    list(INSERT ReqVars 0 ${Prefix}_INCLUDE_DIRS)
    set(ReqHeaders 1)
  endif()
  if (NOT ("${${Prefix}_LIBRARIES}" STREQUAL ""))
    list(INSERT ReqVars 0 ${Prefix}_LIBRARIES)
    set(ReqLibs 1)
  endif()

  if (Found)
    if (ReqLibs)
      list(REMOVE_DUPLICATES ${Prefix}_LIBRARIES)
    endif()
    if (ReqHeaders)
      list(REMOVE_DUPLICATES ${Prefix}_INCLUDE_DIRS)
    endif()

    # Check for optional "CHECK_BUILD" arguments.
    set(I 9) # 9 is the number of required arguments
    while(I LESS ARGC)
      if ("${ARGV${I}}" STREQUAL "CHECK_BUILD")
        math(EXPR I "${I}+1")
        set(TestVar "${ARGV${I}}")
        math(EXPR I "${I}+1")
        set(TestReq "${ARGV${I}}")
        math(EXPR I "${I}+1")
        set(TestSrc "${ARGV${I}}")
        include(CheckCXXSourceCompiles)
        set(CMAKE_REQUIRED_INCLUDES ${${Prefix}_INCLUDE_DIRS})
        set(CMAKE_REQUIRED_LIBRARIES ${${Prefix}_LIBRARIES})
        set(CMAKE_REQUIRED_QUIET ${${Name}_FIND_QUIETLY})
        check_cxx_source_compiles("${TestSrc}" ${TestVar})
        if (TestReq)
          if (NOT ${TestVar})
            set(Found FALSE)
            unset(${TestVar} CACHE)
          endif()
          list(APPEND ReqVars ${TestVar})
        endif()
      elseif("${ARGV${I}}" STREQUAL "ADD_COMPONENT")
        # "ADD_COMPONENT" has 5 arguments, handled above
        math(EXPR I "${I}+5")
      else()
        message(FATAL_ERROR "Unknown argument: ${ARGV${I}}")
      endif()
      math(EXPR I "${I}+1")
    endwhile()
  endif()
  if ("_x_${ReqVars}" STREQUAL "_x_")
    set(${Prefix}_FOUND ${Found})
    set(ReqVars ${Prefix}_FOUND)
  endif()
  # foreach(ReqVar ${ReqVars})
  #   message(STATUS " *** ${ReqVar}=${${ReqVar}}")
  #   get_property(IsCached CACHE ${ReqVar} PROPERTY "VALUE" SET)
  #   if (IsCached)
  #     get_property(CachedVal CACHE ${ReqVar} PROPERTY "VALUE")
  #     message(STATUS " *** ${ReqVar}[cached]=${CachedVal}")
  #   endif()
  # endforeach()

  include(FindPackageHandleStandardArgs)
  find_package_handle_standard_args(${Name}
    " *** ${Name} not found. Please set ${DirVar}." ${ReqVars})

  string(TOUPPER ${Name} UName)
  if (${UName}_FOUND)
    # Write the ${Prefix}_* variables to the cache.
    set(${Prefix}_LIBRARIES ${${Prefix}_LIBRARIES} CACHE STRING
        "${LibDoc}" FORCE)
    set(${Prefix}_INCLUDE_DIRS ${${Prefix}_INCLUDE_DIRS} CACHE STRING
        "${IncDoc}" FORCE)
    set(${Prefix}_FOUND TRUE CACHE BOOL "${Name} was found." FORCE)
    if (ReqHeaders AND (NOT ${Name}_FIND_QUIETLY))
      message(STATUS "${Prefix}_INCLUDE_DIRS=${${Prefix}_INCLUDE_DIRS}")
    endif()
  endif()

endfunction(mfem_find_package)


#
#   Function checking if the code snippet CheckSrc compiles and links using the
#   C++ compiler default include and link paths, searching for a particular
#   library, or no library at all, to link with.
#
#   Checks if the code snippet CheckSrc works with:
#      a) one of the libraries listed in ${Prefix}_LIBRARIES, if any,
#      b) without any library, just standard C/C++, or
#      c) with one of the libraries listed in Lib, if any.
#
#   Defines the variables:
#      ${Prefix}_FOUND
#      ${Prefix}_LIBRARIES (empty if no library is needed)
#
#   If ${Name}_SKIP_STANDARD is true, then check (b) above is skipped.
#
#   If ${Name}_SKIP_FPHSA is true and the package was not found, skip the call
#   to the function find_package_handle_standard_args(...).
#
#   This function is intended to be called from the script Find${Name}.cmake
#
function(mfem_find_library Name Prefix Lib LibDoc CheckVar CheckSrc)

  # Quick return
  if (${Prefix}_FOUND)
    return()
  endif()

  if (NOT ${Name}_FIND_QUIETLY)
    message(STATUS "Looking for ${Name} ...")
  endif()

  include(CheckCXXSourceCompiles)
  foreach(CMAKE_REQUIRED_LIBRARIES ${${Prefix}_LIBRARIES} "" ${Lib})
    unset(${CheckVar} CACHE)
    if (CMAKE_REQUIRED_LIBRARIES OR (NOT ${Name}_SKIP_STANDARD))
      if (NOT ${Name}_FIND_QUIETLY)
        if (CMAKE_REQUIRED_LIBRARIES)
          message(STATUS "   checking library: ${CMAKE_REQUIRED_LIBRARIES}")
        else()
          message(STATUS "   checking library: <standard c/c++>")
        endif()
      endif()
      if ("${CMAKE_REQUIRED_LIBRARIES}" STREQUAL "")
        set(ReqVars ${Prefix}_FOUND)
      else()
        set(ReqVars ${Prefix}_LIBRARIES)
      endif()
      #   CMAKE_REQUIRED_FLAGS = string of compile command line flags
      #   CMAKE_REQUIRED_DEFINITIONS = list of macros to define (-DFOO=bar)
      #   CMAKE_REQUIRED_INCLUDES = list of include directories
      #   CMAKE_REQUIRED_LIBRARIES = list of libraries to link
      #   CMAKE_REQUIRED_QUIET = execute quietly without messages
      set(CMAKE_REQUIRED_QUIET ${Name}_FIND_QUIETLY)
      check_cxx_source_compiles("${CheckSrc}" ${CheckVar})
      if (${CheckVar})
        set(${Prefix}_LIBRARIES ${CMAKE_REQUIRED_LIBRARIES} CACHE STRING
            "${LibDoc}" FORCE)
        break()
      endif()
    endif()
  endforeach()

  if (${CheckVar})
    set(${Prefix}_FOUND TRUE CACHE BOOL "${Name} was found." FORCE)
  else()
    set(${Prefix}_FOUND FALSE CACHE BOOL "${Name} was not found." FORCE)
  endif()

  if (${Prefix}_FOUND OR (NOT ${Name}_SKIP_FPHSA))
    # Handle REQUIRED etc
    include(FindPackageHandleStandardArgs)
    find_package_handle_standard_args(${Name}
      " *** ${Name} not found." ${ReqVars})
  endif()

endfunction(mfem_find_library)


#
# Extract compile and link options needed by the given target.
#
function(mfem_get_target_options Target CompileOptsVar LinkOptsVar)

  if (NOT TARGET ${Target})
    return()
  endif()

  # CMAKE_SHARED_LIBRARY_RUNTIME_C_FLAG -> '-Wl,-rpath,'
  set(shared_link_flag ${CMAKE_SHARED_LIBRARY_RUNTIME_C_FLAG})
  if (NOT shared_link_flag)
    set(shared_link_flag "-Wl,-rpath,")
  endif()

  set(tgt "${Target}")
  unset(CompileOpts)
  unset(LinkOpts)
  get_target_property(IsImported ${tgt} IMPORTED)
  # message(STATUS "${tgt}[IMPORTED]: ${IsImported}")
  # Generally, the possible target types are: STATIC_LIBRARY, MODULE_LIBRARY,
  # SHARED_LIBRARY, INTERFACE_LIBRARY, EXECUTABLE.
  get_target_property(type ${tgt} TYPE)
  # message(STATUS "${tgt}[TYPE]: ${type}")
  unset(ImportConfig)
  get_target_property(ImportConfigs ${tgt} IMPORTED_CONFIGURATIONS)
  if (ImportConfigs)
    list(GET ImportConfigs 0 ImportConfig)
  endif()
  if (NOT ImportConfig)
    set(ImportConfig RELEASE)
  endif()
  # message(STATUS "${tgt}[ImportConfig]: ${ImportConfig}")
  # List all properties with: cmake --help-property-list
  get_target_property(Defs ${tgt} INTERFACE_COMPILE_DEFINITIONS)
  if (Defs)
    list(REMOVE_DUPLICATES Defs)
    foreach(Def ${Defs})
      list(APPEND CompileOpts "-D${Def}")
    endforeach()
  endif()
  get_target_property(Opts ${tgt} INTERFACE_COMPILE_OPTIONS)
  if (Opts)
    foreach(Opt ${Opts})
      list(APPEND CompileOpts "${Opt}")
    endforeach()
  endif()
  get_target_property(Dirs ${tgt} INTERFACE_INCLUDE_DIRECTORIES)
  if (Dirs)
    list(REMOVE_DUPLICATES Dirs)
    foreach(Dir ${Dirs})
      list(APPEND CompileOpts "-I\"${Dir}\"")
    endforeach()
  endif()
  get_target_property(SysDirs ${tgt} INTERFACE_SYSTEM_INCLUDE_DIRECTORIES)
  if (SysDirs)
    list(REMOVE_DUPLICATES SysDirs)
    foreach(SysDir ${SysDirs})
      list(APPEND CompileOpts "-isystem \"${SysDir}\"")
    endforeach()
  endif()
  if ("${type}" STREQUAL "STATIC_LIBRARY")
    get_target_property(Location ${tgt} LOCATION)
    if (Location)
      list(APPEND LinkOpts "\"${Location}\"")
    else()
      message(STATUS " *** Warning: [${tgt}] LOCATION not defined!")
    endif()
  elseif ("${type}" STREQUAL "SHARED_LIBRARY")
    get_target_property(Location ${tgt} LOCATION)
    if (Location)
      get_filename_component(Dir ${Location} DIRECTORY)
      get_filename_component(NameWE ${Location} NAME_WE)
      string(REGEX REPLACE "^lib" "" LibName ${NameWE})
      list(APPEND LinkOpts
        "-L\"${Dir}\""
        "${shared_link_flag}\"${Dir}\""
        "-l${LibName}")
    else()
      message(STATUS " *** Warning: [${tgt}] LOCATION not defined!")
    endif()
  elseif ("${type}" STREQUAL "INTERFACE_LIBRARY")
    get_target_property(Libs ${tgt} INTERFACE_LINK_LIBRARIES)
    if (Libs)
      foreach(Lib ${Libs})
        if (NOT (TARGET ${Lib}))
          list(APPEND LinkOpts "${Lib}")
        else()
          mfem_get_target_options(${Lib} COpts LOpts)
          list(APPEND CompileOpts ${COpts})
          list(APPEND LinkOpts ${LOpts})
        endif()
      endforeach()
    endif()
    # Other properties we may need to handle:
    # INTERFACE_LINK_DEPENDS
    # INTERFACE_LINK_DIRECTORIES
    # INTERFACE_LINK_OPTIONS
  else()
    message(STATUS " *** Warning: [${tgt}] uses target type '${type}'"
      " which is not supported!")
  endif()

  # Other potentially relevant properties:
  # - For all target types:
  # IMPORTED_LIBNAME
  # IMPORTED_LIBNAME_${ImportConfig}
  # INTERFACE_AUTOUIC_OPTIONS
  # INTERFACE_COMPILE_FEATURES
  # INTERFACE_POSITION_INDEPENDENT_CODE
  # INTERFACE_SOURCES
  # INTERFACE_SYSTEM_INCLUDE_DIRECTORIES)
  # - For non-"INTERFACE_LIBRARY" target types only:
  # IMPORTED_LOCATION
  # IMPORTED_LOCATION_${ImportConfig}
  # IMPORTED_LINK_INTERFACE_LIBRARIES
  # IMPORTED_LINK_INTERFACE_LIBRARIES_${ImportConfig}
  # LINK_FLAGS
  # LINK_FLAGS_${ImportConfig}
  # LOCATION_${ImportConfig})

  set(${CompileOptsVar} "${CompileOpts}" PARENT_SCOPE)
  set(${LinkOptsVar} "${LinkOpts}" PARENT_SCOPE)

endfunction(mfem_get_target_options)


#
#   Function that creates 'config.mk' from 'config.mk.in' for the both the
#   build- and the install-locations and define install rules for 'config.mk'
#   and 'test.mk'.
#
function(mfem_export_mk_files)

  # Define a few auxiliary variables (not written to 'config.mk')
  string(TOUPPER "${CMAKE_BUILD_TYPE}" BUILD_TYPE)
  # CMAKE_SHARED_LIBRARY_RUNTIME_C_FLAG -> '-Wl,-rpath,'
  set(shared_link_flag ${CMAKE_SHARED_LIBRARY_RUNTIME_C_FLAG})
  if (NOT shared_link_flag)
    set(shared_link_flag "-Wl,-rpath,")
  endif()

  # Convert Boolean vars to YES/NO without writing the values to cache
  set(CONFIG_MK_BOOL_VARS MFEM_USE_MPI MFEM_USE_METIS MFEM_USE_METIS_5
      MFEM_DEBUG MFEM_USE_EXCEPTIONS MFEM_USE_ZLIB MFEM_USE_LIBUNWIND
      MFEM_USE_LAPACK MFEM_THREAD_SAFE MFEM_USE_LEGACY_OPENMP MFEM_USE_OPENMP
      MFEM_USE_MEMALLOC MFEM_USE_SUNDIALS MFEM_USE_MESQUITE MFEM_USE_SUITESPARSE
<<<<<<< HEAD
      MFEM_USE_SUPERLU MFEM_USE_STRUMPACK MFEM_USE_GINKGO MFEM_USE_AMGX
      MFEM_USE_GNUTLS MFEM_USE_GSLIB MFEM_USE_NETCDF MFEM_USE_PETSC
      MFEM_USE_SLEPC MFEM_USE_MPFR MFEM_USE_SIDRE MFEM_USE_CONDUIT MFEM_USE_PUMI
      MFEM_USE_CUDA MFEM_USE_OCCA MFEM_USE_RAJA MFEM_USE_UMPIRE MFEM_USE_SIMD
      MFEM_USE_ADIOS2 MFEM_USE_MOONOLITH MFEM_USE_BENCHMARK MFEM_USE_PARELAG)
=======
      MFEM_USE_SUPERLU MFEM_USE_SUPERLU5 MFEM_USE_MUMPS MFEM_USE_STRUMPACK
      MFEM_USE_GINKGO MFEM_USE_AMGX MFEM_USE_GNUTLS MFEM_USE_NETCDF
      MFEM_USE_PETSC MFEM_USE_SLEPC MFEM_USE_MPFR MFEM_USE_SIDRE MFEM_USE_FMS
      MFEM_USE_CONDUIT MFEM_USE_PUMI MFEM_USE_HIOP MFEM_USE_GSLIB MFEM_USE_CUDA
      MFEM_USE_HIP MFEM_USE_RAJA MFEM_USE_OCCA MFEM_USE_CEED MFEM_USE_CALIPER
      MFEM_USE_UMPIRE MFEM_USE_SIMD MFEM_USE_ADIOS2 MFEM_USE_MKL_CPARDISO
      MFEM_USE_ADFORWARD MFEM_USE_CODIPACK MFEM_USE_BENCHMARK MFEM_USE_PARELAG)
>>>>>>> 4e6b6f7d
  foreach(var ${CONFIG_MK_BOOL_VARS})
    if (${var})
      set(${var} YES)
    else()
      set(${var} NO)
    endif()
  endforeach()
  # TODO: Add support for MFEM_USE_CUDA=YES
  set(MFEM_CXX ${CMAKE_CXX_COMPILER})
  set(MFEM_HOST_CXX ${MFEM_CXX})
  set(MFEM_CPPFLAGS "")
  get_target_property(cxx_std mfem CXX_STANDARD)
  # For now, we ignore the setting of the CXX_EXTENSIONS property. If this
  # property is set, then we need to use a variable like:
  #    CMAKE_CXX11_EXTENSION_COMPILE_OPTION
  set(cxx_std_flag ${CMAKE_CXX${cxx_std}_STANDARD_COMPILE_OPTION})
  string(STRIP
         "${cxx_std_flag} ${CMAKE_CXX_FLAGS_${BUILD_TYPE}} ${CMAKE_CXX_FLAGS}"
         MFEM_CXXFLAGS)
  set(MFEM_TPLFLAGS "")
  foreach(dir ${MFEM_TPL_INCLUDE_DIRS})
    set(MFEM_TPLFLAGS "${MFEM_TPLFLAGS} -I${dir}")
  endforeach()
  # TODO: MFEM_TPLFLAGS: add other TPL flags, in addition to the -I flags.
  set(MFEM_INCFLAGS "-I\$(MFEM_INC_DIR) \$(MFEM_TPLFLAGS)")
  set(MFEM_PICFLAG "")
  if (BUILD_SHARED_LIBS)
    set(MFEM_PICFLAG "${CMAKE_SHARED_LIBRARY_CXX_FLAGS}")
  endif()
  set(MFEM_FLAGS "\$(MFEM_CPPFLAGS) \$(MFEM_CXXFLAGS) \$(MFEM_INCFLAGS)")
  # TPL link flags: set below
  set(MFEM_EXT_LIBS "")
  if (BUILD_SHARED_LIBS)
    set(MFEM_LIBS "${shared_link_flag}\$(MFEM_LIB_DIR) -L\$(MFEM_LIB_DIR)")
    set(MFEM_LIBS "${MFEM_LIBS} -lmfem \$(MFEM_EXT_LIBS)")
    if (APPLE)
      set(SO_VER ".${mfem_VERSION}${CMAKE_SHARED_LIBRARY_SUFFIX}")
    else()
      set(SO_VER "${CMAKE_SHARED_LIBRARY_SUFFIX}.${mfem_VERSION}")
    endif()
    set(MFEM_LIB_FILE "\$(MFEM_LIB_DIR)/libmfem${SO_VER}")
    set(MFEM_SHARED YES)
    set(MFEM_STATIC NO)
  else()
    set(MFEM_LIBS "-L\$(MFEM_LIB_DIR) -lmfem \$(MFEM_EXT_LIBS)")
    set(MFEM_LIB_FILE "\$(MFEM_LIB_DIR)/libmfem.a")
    set(MFEM_SHARED NO)
    set(MFEM_STATIC YES)
  endif()
  set(MFEM_BUILD_TAG "${CMAKE_SYSTEM}")
  set(MFEM_PREFIX "${CMAKE_INSTALL_PREFIX}")
  # For the next 4 variable, these are the values for the build-tree version of
  # 'config.mk'
  set(MFEM_INC_DIR "${PROJECT_BINARY_DIR}")
  set(MFEM_LIB_DIR "${PROJECT_BINARY_DIR}")
  set(MFEM_TEST_MK "${PROJECT_SOURCE_DIR}/config/test.mk")
  set(MFEM_CONFIG_EXTRA "MFEM_BUILD_DIR ?= ${PROJECT_BINARY_DIR}")
  set(MFEM_MPIEXEC ${MPIEXEC})
  if (NOT MFEM_MPIEXEC)
    set(MFEM_MPIEXEC "mpirun")
  endif()
  set(MFEM_MPIEXEC_NP ${MPIEXEC_NUMPROC_FLAG})
  if (NOT MFEM_MPIEXEC_NP)
    set(MFEM_MPIEXEC_NP "-np")
  endif()
  # MFEM_MPI_NP is already set
  # Define the variable 'MFEM_EXT_LIBS': handle PUMI libs
  if ("${MFEM_USE_PUMI}" STREQUAL "YES")
    message(STATUS "simmodsuite_dir = '${SIMMODSUITE_DIR}'")
    get_target_property(liblist ${PUMI_LIBRARIES} INTERFACE_LINK_LIBRARIES)
    set(pumi_dep_libs "${liblist}")
    foreach(pumilib ${liblist})
      get_target_property(libdeps ${pumilib} INTERFACE_LINK_LIBRARIES)
      if (NOT "${libdeps}" MATCHES "libdeps-NOTFOUND")
        list(APPEND pumi_dep_libs ${libdeps})
      endif()
    endforeach()
    list(REMOVE_DUPLICATES pumi_dep_libs)
    foreach(pumilib ${pumi_dep_libs})
      unset(lib CACHE)
      string(REGEX REPLACE "^SCOREC::" "" libname ${pumilib})
      string(FIND "${pumilib}" ".a" staticlib)
      string(FIND "${pumilib}" ".so" sharedlib)
      find_library(lib ${libname} PATHS ${PUMI_DIR}/lib NO_DEFAULT_PATH)
      if (NOT "${sharedlib}" MATCHES "-1" OR
          NOT "${staticlib}" MATCHES "-1"   )
        set(MFEM_EXT_LIBS "${pumilib} ${MFEM_EXT_LIBS}")
      elseif (NOT "${lib}" MATCHES "lib-NOTFOUND")
        set(MFEM_EXT_LIBS "${lib} ${MFEM_EXT_LIBS}")
      elseif ("${lib}" MATCHES "lib-NOTFOUND" AND
              NOT "${libname}" MATCHES "can" AND
              NOT "${libname}" MATCHES "pthread")
        message(FATAL_ERROR "SCOREC lib ${libname} not found")
      endif()
    endforeach()
  endif()
  # Define the variable 'MFEM_EXT_LIBS': handle other (not PUMI) libs
  foreach(lib ${TPL_LIBRARIES})
    get_filename_component(suffix ${lib} EXT)
    # handle interfaces (e.g., SCOREC::apf)
<<<<<<< HEAD
    if ("${lib}" MATCHES "SCOREC::.*" OR "${lib}" MATCHES "Ginkgo::.*" OR "${lib}" MATCHES "ParMoonolith::.*")
    elseif (NOT "${lib}" MATCHES "SCOREC::.*" AND "${lib}" MATCHES ".*::.*")
      message(FATAL_ERROR "***** interface lib found ... exiting *****")
=======
    if ("${lib}" MATCHES "SCOREC::.*" OR "${lib}" MATCHES "Ginkgo::.*")
    elseif (TARGET "${lib}")
      mfem_get_target_options(${lib} CompileOpts LinkOpts)
      # Removing duplicates may lead to issues:
      # list(REMOVE_DUPLICATES CompileOpts)
      # list(REMOVE_DUPLICATES LinkOpts)
      string(REPLACE ";" " " COpts "${CompileOpts}")
      string(REPLACE ";" " " LOpts "${LinkOpts}")
      # message(STATUS "${lib}[COpts]: '${COpts}'")
      # message(STATUS "${lib}[LOpts]: '${LOpts}'")
      set(MFEM_TPLFLAGS "${MFEM_TPLFLAGS} ${COpts}")
      set(MFEM_EXT_LIBS "${MFEM_EXT_LIBS} ${LOpts}")
      # message(FATAL_ERROR "***** interface lib found ... exiting *****")
>>>>>>> 4e6b6f7d
      # handle static and shared libs
    elseif ("${suffix}" STREQUAL "${CMAKE_SHARED_LIBRARY_SUFFIX}")
      get_filename_component(dir ${lib} DIRECTORY)
      get_filename_component(fullLibName ${lib} NAME_WE)
      string(REGEX REPLACE "^lib" "" libname ${fullLibName})
      set(MFEM_EXT_LIBS
          "${MFEM_EXT_LIBS} ${shared_link_flag}${dir} -L${dir} -l${libname}")
    else()
      set(MFEM_EXT_LIBS "${MFEM_EXT_LIBS} ${lib}")
    endif()
  endforeach()

  # Create the build-tree version of 'config.mk'
  configure_file(
    "${PROJECT_SOURCE_DIR}/config/config.mk.in"
    "${PROJECT_BINARY_DIR}/config/config.mk")
  # Copy 'test.mk' from the source-tree to the build-tree
  configure_file(
    "${PROJECT_SOURCE_DIR}/config/test.mk"
    "${PROJECT_BINARY_DIR}/config/test.mk" COPYONLY)

  # Update variables for the install-tree version of 'config.mk'
  set(MFEM_INC_DIR "${CMAKE_INSTALL_PREFIX}/include")
  set(MFEM_LIB_DIR "${CMAKE_INSTALL_PREFIX}/lib")
  set(MFEM_TEST_MK "${CMAKE_INSTALL_PREFIX}/share/mfem/test.mk")
  set(MFEM_CONFIG_EXTRA "")

  # Create the install-tree version of 'config.mk'
  configure_file(
    "${PROJECT_SOURCE_DIR}/config/config.mk.in"
    "${PROJECT_BINARY_DIR}/config/config-install.mk")

  # Install rules for 'config.mk' and 'test.mk'
  install(FILES ${PROJECT_SOURCE_DIR}/config/test.mk
    DESTINATION ${CMAKE_INSTALL_PREFIX}/share/mfem/)
  install(FILES ${PROJECT_BINARY_DIR}/config/config-install.mk
    DESTINATION ${CMAKE_INSTALL_PREFIX}/share/mfem/ RENAME config.mk)

endfunction()<|MERGE_RESOLUTION|>--- conflicted
+++ resolved
@@ -887,21 +887,14 @@
       MFEM_DEBUG MFEM_USE_EXCEPTIONS MFEM_USE_ZLIB MFEM_USE_LIBUNWIND
       MFEM_USE_LAPACK MFEM_THREAD_SAFE MFEM_USE_LEGACY_OPENMP MFEM_USE_OPENMP
       MFEM_USE_MEMALLOC MFEM_USE_SUNDIALS MFEM_USE_MESQUITE MFEM_USE_SUITESPARSE
-<<<<<<< HEAD
-      MFEM_USE_SUPERLU MFEM_USE_STRUMPACK MFEM_USE_GINKGO MFEM_USE_AMGX
-      MFEM_USE_GNUTLS MFEM_USE_GSLIB MFEM_USE_NETCDF MFEM_USE_PETSC
-      MFEM_USE_SLEPC MFEM_USE_MPFR MFEM_USE_SIDRE MFEM_USE_CONDUIT MFEM_USE_PUMI
-      MFEM_USE_CUDA MFEM_USE_OCCA MFEM_USE_RAJA MFEM_USE_UMPIRE MFEM_USE_SIMD
-      MFEM_USE_ADIOS2 MFEM_USE_MOONOLITH MFEM_USE_BENCHMARK MFEM_USE_PARELAG)
-=======
       MFEM_USE_SUPERLU MFEM_USE_SUPERLU5 MFEM_USE_MUMPS MFEM_USE_STRUMPACK
       MFEM_USE_GINKGO MFEM_USE_AMGX MFEM_USE_GNUTLS MFEM_USE_NETCDF
       MFEM_USE_PETSC MFEM_USE_SLEPC MFEM_USE_MPFR MFEM_USE_SIDRE MFEM_USE_FMS
       MFEM_USE_CONDUIT MFEM_USE_PUMI MFEM_USE_HIOP MFEM_USE_GSLIB MFEM_USE_CUDA
       MFEM_USE_HIP MFEM_USE_RAJA MFEM_USE_OCCA MFEM_USE_CEED MFEM_USE_CALIPER
       MFEM_USE_UMPIRE MFEM_USE_SIMD MFEM_USE_ADIOS2 MFEM_USE_MKL_CPARDISO
-      MFEM_USE_ADFORWARD MFEM_USE_CODIPACK MFEM_USE_BENCHMARK MFEM_USE_PARELAG)
->>>>>>> 4e6b6f7d
+      MFEM_USE_ADFORWARD MFEM_USE_CODIPACK MFEM_USE_BENCHMARK MFEM_USE_PARELAG
+      MFEM_USE_MOONOLITH)
   foreach(var ${CONFIG_MK_BOOL_VARS})
     if (${var})
       set(${var} YES)
@@ -1002,12 +995,7 @@
   foreach(lib ${TPL_LIBRARIES})
     get_filename_component(suffix ${lib} EXT)
     # handle interfaces (e.g., SCOREC::apf)
-<<<<<<< HEAD
     if ("${lib}" MATCHES "SCOREC::.*" OR "${lib}" MATCHES "Ginkgo::.*" OR "${lib}" MATCHES "ParMoonolith::.*")
-    elseif (NOT "${lib}" MATCHES "SCOREC::.*" AND "${lib}" MATCHES ".*::.*")
-      message(FATAL_ERROR "***** interface lib found ... exiting *****")
-=======
-    if ("${lib}" MATCHES "SCOREC::.*" OR "${lib}" MATCHES "Ginkgo::.*")
     elseif (TARGET "${lib}")
       mfem_get_target_options(${lib} CompileOpts LinkOpts)
       # Removing duplicates may lead to issues:
@@ -1020,7 +1008,6 @@
       set(MFEM_TPLFLAGS "${MFEM_TPLFLAGS} ${COpts}")
       set(MFEM_EXT_LIBS "${MFEM_EXT_LIBS} ${LOpts}")
       # message(FATAL_ERROR "***** interface lib found ... exiting *****")
->>>>>>> 4e6b6f7d
       # handle static and shared libs
     elseif ("${suffix}" STREQUAL "${CMAKE_SHARED_LIBRARY_SUFFIX}")
       get_filename_component(dir ${lib} DIRECTORY)
