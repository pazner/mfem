--- conflicted
+++ resolved
@@ -18,11 +18,8 @@
 #    for d in general linalg mesh fem enzyme; do ls -1 $d/*.cpp; done
 set(UNIT_TESTS_SRCS
   general/test_array.cpp
-<<<<<<< HEAD
   general/test_arrays_by_name.cpp
-=======
   general/test_error.cpp
->>>>>>> 15be3d49
   general/test_mem.cpp
   general/test_text.cpp
   general/test_umpire_mem.cpp
