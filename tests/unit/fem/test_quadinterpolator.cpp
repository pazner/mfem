// Copyright (c) 2010-2023, Lawrence Livermore National Security, LLC. Produced
// at the Lawrence Livermore National Laboratory. All Rights reserved. See files
// LICENSE and NOTICE for details. LLNL-CODE-806117.
//
// This file is part of the MFEM library. For more information and source code
// availability visit https://mfem.org.
//
// MFEM is free software; you can redistribute it and/or modify it under the
// terms of the BSD-3 license. We welcome feedback and contributions, see file
// CONTRIBUTING.md for details.

#include "mfem.hpp"
#include "unit_tests.hpp"

using namespace mfem;

static bool testQuadratureInterpolator(const int dim,
                                       const int p,
                                       const int qpts,
                                       const QVectorLayout q_layout,
                                       const int nx, const int ny, const int nz)
{
   // Keep for debugging purposes:
   if (verbose_tests)
   {
      std::cout << "testQuadratureInterpolator(dim=" << dim
                << ",p=" << p
                << ",q=" << qpts
                << ",l=" << (q_layout == QVectorLayout::byNODES ?
                             "by_nodes" : "by_vdim")
                << ",nx=" << nx
                << ",ny=" << ny
                << ",nz=" << nz
                << ")" << std::endl;
   }

   const int vdim = dim;
   const int seed = 0x100001b3;
   const int ordering = Ordering::byNODES;

   Mesh mesh = dim == 1 ? Mesh::MakeCartesian1D(nx, Element::SEGMENT) :
               dim == 2 ? Mesh::MakeCartesian2D(nx,ny, Element::QUADRILATERAL) :
               Mesh::MakeCartesian3D(nx,nx,nz, Element::HEXAHEDRON);

   const H1_FECollection fec(p, dim);
   FiniteElementSpace sfes(&mesh, &fec, 1, ordering);
   FiniteElementSpace vfes(&mesh, &fec, vdim, ordering);

   GridFunction x(&sfes);
   x.Randomize(seed);

   GridFunction nodes(&vfes);
   mesh.SetNodalGridFunction(&nodes);
   {
      Array<int> dofs, vdofs;
      GridFunction rdm(&vfes);
      Vector h0(vfes.GetNDofs());
      rdm.Randomize(seed);
      rdm -= 0.5;
      h0 = infinity();
      for (int i = 0; i < mesh.GetNE(); i++)
      {
         vfes.GetElementDofs(i, dofs);
         const double hi = mesh.GetElementSize(i);
         for (int j = 0; j < dofs.Size(); j++)
         {
            h0(dofs[j]) = std::min(h0(dofs[j]), hi);
         }
      }
      rdm.HostReadWrite();
      for (int i = 0; i < vfes.GetNDofs(); i++)
      {
         for (int d = 0; d < dim; d++)
         {
            rdm(vfes.DofToVDof(i,d)) *= (0.25/p)*h0(i);
         }
      }
      for (int i = 0; i < vfes.GetNBE(); i++)
      {
         vfes.GetBdrElementVDofs(i, vdofs);
         for (int j = 0; j < vdofs.Size(); j++) { rdm(vdofs[j]) = 0.0; }
      }
      nodes -= rdm;
   }

   const Geometry::Type GeomType = mesh.GetElementBaseGeometry(0);
   const IntegrationRule &ir = IntRules.Get(GeomType, 2*qpts-1);
   const QuadratureInterpolator *sqi(sfes.GetQuadratureInterpolator(ir));
   const QuadratureInterpolator *vqi(vfes.GetQuadratureInterpolator(ir));

   const int NE(mesh.GetNE());
   const int NQ(ir.GetNPoints());
   const int ND(sfes.GetFE(0)->GetDof());
   REQUIRE(ND == vfes.GetFE(0)->GetDof());

   const ElementDofOrdering nat_ordering = ElementDofOrdering::NATIVE;
   const ElementDofOrdering lex_ordering = ElementDofOrdering::LEXICOGRAPHIC;
   const Operator *SRN(sfes.GetElementRestriction(nat_ordering));
   const Operator *SRL(sfes.GetElementRestriction(lex_ordering));
   const Operator *VRN(vfes.GetElementRestriction(nat_ordering));
   const Operator *VRL(vfes.GetElementRestriction(lex_ordering));
   MFEM_VERIFY(SRN, "No element sn-restriction operator found!");
   MFEM_VERIFY(SRL, "No element sl-restriction operator found!");
   MFEM_VERIFY(VRN, "No element vn-restriction operator found!");
   MFEM_VERIFY(VRL, "No element vl-restriction operator found!");

   const double rel_tol = 1e-12;

   {
      // Scalar
      sqi->SetOutputLayout(q_layout);
      Vector xe(1*ND*NE);
      REQUIRE(xe.Size() == SRN->Height());
      REQUIRE(SRN->Height() == SRL->Height());
      // Full results
      Vector sq_val_f(NQ*NE), sq_der_f(dim*NQ*NE), sq_pdr_f(dim*NQ*NE);
      // Tensor results
      Vector sq_val_t(NQ*NE), sq_der_t(dim*NQ*NE), sq_pdr_t(dim*NQ*NE);
      {
         // Full
         SRN->Mult(x, xe);
         sqi->DisableTensorProducts();

         sqi->Values(xe, sq_val_f);

         sqi->Derivatives(xe, sq_der_f);

         sqi->PhysDerivatives(xe, sq_pdr_f);
      }
      {
         // Tensor
         SRL->Mult(x, xe);
         sqi->EnableTensorProducts();

         sqi->Values(xe, sq_val_t);

         sqi->Derivatives(xe, sq_der_t);

         sqi->PhysDerivatives(xe, sq_pdr_t);
      }
      double norm, rel_error;

      norm = sq_val_f.Normlinf();
      sq_val_f -= sq_val_t;
      rel_error = sq_val_f.Normlinf()/norm;
      if (verbose_tests)
      { std::cout << "sq_val rel. error = " << rel_error << std::endl; }
      REQUIRE(rel_error <= rel_tol);

      norm = sq_der_f.Normlinf();
      sq_der_f -= sq_der_t;
      rel_error = sq_der_f.Normlinf()/norm;
      if (verbose_tests)
      { std::cout << "sq_der rel. error = " << rel_error << std::endl; }
      REQUIRE(rel_error <= rel_tol);

      norm = sq_pdr_f.Normlinf();
      sq_pdr_f -= sq_pdr_t;
      rel_error = sq_pdr_f.Normlinf()/norm;
      if (verbose_tests)
      { std::cout << "sq_pdr rel. error = " << rel_error << std::endl; }
      REQUIRE(rel_error <= rel_tol);
   }

   {
      // Vector
      vqi->SetOutputLayout(q_layout);
      Vector ne(vdim*ND*NE);
      REQUIRE(ne.Size() == VRN->Height());
      REQUIRE(VRN->Height() == VRL->Height());
      // Full results
      Vector vq_val_f(dim*NQ*NE), vq_der_f(vdim*dim*NQ*NE),
             vq_det_f(NQ*NE),
             vq_pdr_f(vdim*dim*NQ*NE);
      // Tensor results
      Vector vq_val_t(dim*NQ*NE), vq_der_t(vdim*dim*NQ*NE),
             vq_det_t(NQ*NE),
             vq_pdr_t(vdim*dim*NQ*NE);
      {
         // Full
         VRN->Mult(nodes, ne);
         vqi->DisableTensorProducts();

         vqi->Values(ne, vq_val_f);

         vqi->Derivatives(ne, vq_der_f);

         vqi->Determinants(ne, vq_det_f);

         vqi->PhysDerivatives(ne, vq_pdr_f);
      }
      {
         // Tensor
         VRL->Mult(nodes, ne);
         vqi->EnableTensorProducts();

         vqi->Values(ne, vq_val_t);

         vqi->Derivatives(ne, vq_der_t);

         vqi->Determinants(ne, vq_det_t);

         vqi->PhysDerivatives(ne, vq_pdr_t);
      }
      double norm, rel_error;

      norm = vq_val_f.Normlinf();
      vq_val_f -= vq_val_t;
      rel_error = vq_val_f.Normlinf()/norm;
      if (verbose_tests)
      { std::cout << "vq_val rel. error = " << rel_error << std::endl; }
      REQUIRE(rel_error <= rel_tol);

      norm = vq_der_f.Normlinf();
      vq_der_f -= vq_der_t;
      rel_error = vq_der_f.Normlinf()/norm;
      if (verbose_tests)
      { std::cout << "vq_der rel. error = " << rel_error << std::endl; }
      REQUIRE(rel_error <= rel_tol);

      norm = vq_det_f.Normlinf();
      vq_det_f -= vq_det_t;
      rel_error = vq_det_f.Normlinf()/norm;
      if (verbose_tests)
      { std::cout << "vq_det rel. error = " << rel_error << std::endl; }
      REQUIRE(rel_error <= rel_tol);

      norm = vq_pdr_f.Normlinf();
      vq_pdr_f -= vq_pdr_t;
      rel_error = vq_pdr_f.Normlinf()/norm;
      if (verbose_tests)
      { std::cout << "vq_pdr rel. error = " << rel_error << std::endl; }
      REQUIRE(rel_error <= rel_tol);
   }

   return true;
}

TEST_CASE("QuadratureInterpolator", "[QuadratureInterpolator][CUDA]")
{
<<<<<<< HEAD
   const auto dim = GENERATE(1,2,3); // dimension
   const auto p = GENERATE(range(1,7)); // element order, 1 <= p < 7
   const auto q = GENERATE_COPY(p+1,p+2); // 1D quadrature points
   const auto l = GENERATE(QVectorLayout::byNODES, QVectorLayout::byVDIM);
   const auto nx = 3; // number of element in x
   const auto ny = 3; // number of element in y
   const auto nz = 3; // number of element in z
   testQuadratureInterpolator(dim, p, q, l, nx, ny, nz);
} // TEST_CASE "QuadratureInterpolator"

TEST_CASE("H(div) QuadratureInterpolator", "[QuadratureInterpolator][CUDA]")
{
   auto fname = GENERATE(
                   "../../data/star.mesh", "../../data/star-q3.mesh",
                   "../../data/fichera.mesh", "../../data/fichera-q3.mesh"
                );

   auto order = GENERATE(1, 2, 3);

   Mesh mesh = Mesh::LoadFromFile(fname);
   const int dim = mesh.Dimension();
   RT_FECollection fec(order, dim);
   FiniteElementSpace fes(&mesh, &fec);

   QuadratureSpace qs(&mesh, 2*order);

   auto q_interp = fes.GetQuadratureInterpolator(qs);
   q_interp->SetOutputLayout(QVectorLayout::byVDIM);

   GridFunction gf(&fes);
   gf.Randomize(1);

   auto R = fes.GetElementRestriction(ElementDofOrdering::LEXICOGRAPHIC);
   Vector evec(R->Height());
   R->Mult(gf, evec);

   SECTION("Values")
   {
      QuadratureFunction qf1(qs, dim), qf2(qs, dim);

      // Set qf1 using the QuadratureInterpolator
      q_interp->Values(evec, qf1);

      // Set qf2 using GridFunction::GetVectorValues
      for (int iel = 0; iel < qs.GetNE(); ++iel)
      {
         DenseMatrix values;
         auto ir = qs.GetElementIntRule(iel);
         qf2.GetValues(iel, values);
         gf.GetVectorValues(*mesh.GetElementTransformation(iel), ir, values);
      }

      qf2 -= qf1;
      REQUIRE(qf2.Normlinf() == MFEM_Approx(0.0));
   }

   SECTION("Divergence")
   {
      QuadratureFunction qf1(qs), qf2(qs);

      // Set qf1 using the QuadratureInterpolator
      q_interp->PhysDivergence(evec, qf1);

      // Set qf2 using DivergenceGridFunctionCoefficient
      DivergenceGridFunctionCoefficient div_coeff(&gf);
      div_coeff.Project(qf2);

      qf2 -= qf1;
      REQUIRE(qf2.Normlinf() == MFEM_Approx(0.0));
=======
   SECTION("Tensor and non-tensor")
   {
      const auto dim = GENERATE(1,2,3); // dimension
      const auto p = GENERATE(range(1,7)); // element order, 1 <= p < 7
      const auto q = GENERATE_COPY(p+1,p+2); // 1D quadrature points
      const auto l = GENERATE(QVectorLayout::byNODES, QVectorLayout::byVDIM);
      const auto nx = 3; // number of element in x
      const auto ny = 3; // number of element in y
      const auto nz = 3; // number of element in z
      testQuadratureInterpolator(dim, p, q, l, nx, ny, nz);
   }

   SECTION("Values and physical derivatives")
   {
      const auto mesh_fname = GENERATE(
                                 "../../data/inline-segment.mesh",
                                 "../../data/star.mesh",
                                 "../../data/star-q3.mesh",
                                 "../../data/fichera.mesh",
                                 "../../data/fichera-q3.mesh",
                                 "../../data/diag-segment-2d.mesh", // 1D mesh in 2D
                                 "../../data/diag-segment-3d.mesh", // 1D mesh in 3D
                                 "../../data/star-surf.mesh" // surface mesh
                              );
      const int order = GENERATE(1, 2, 3);

      Mesh mesh = Mesh::LoadFromFile(mesh_fname);
      H1_FECollection fec(order);
      FiniteElementSpace fes(&mesh, &fec);
      QuadratureSpace qs(&mesh, 2*order);

      GridFunction gf(&fes);
      gf.Randomize(1);

      const ElementDofOrdering ordering = ElementDofOrdering::LEXICOGRAPHIC;
      // Use element restriction to go from L-vector to E-vector
      const Operator *R = fes.GetElementRestriction(ordering);
      Vector e_vec(R->Height());
      R->Mult(gf, e_vec);

      // Use quadrature interpolator to go from E-vector to Q-vector
      const QuadratureInterpolator *qi =
         fes.GetQuadratureInterpolator(qs);
      qi->SetOutputLayout(QVectorLayout::byVDIM);

      {
         QuadratureFunction qf1(qs), qf2(qs);

         const int ne = qs.GetNE();
         Vector values;
         for (int iel = 0; iel < ne; ++iel)
         {
            qf1.GetValues(iel, values);
            const IntegrationRule &ir = qs.GetIntRule(iel);
            ElementTransformation &T = *qs.GetTransformation(iel);
            for (int iq = 0; iq < ir.Size(); ++iq)
            {
               const IntegrationPoint &ip = ir[iq];
               T.SetIntPoint(&ip);
               const int iq_p = qs.GetPermutedIndex(iel, iq);
               values[iq_p] = gf.GetValue(T, ip);
            }
         }

         qi->Values(e_vec, qf2);

         qf1 -= qf2;
         REQUIRE(qf1.Normlinf() == MFEM_Approx(0.0));
      }

      {
         const int sdim = mesh.SpaceDimension();
         QuadratureFunction qf1(qs, sdim), qf2(qs, sdim);

         const int ne = qs.GetNE();
         DenseMatrix values;
         Vector col;
         for (int iel = 0; iel < ne; ++iel)
         {
            qf1.GetValues(iel, values);
            const IntegrationRule &ir = qs.GetIntRule(iel);
            ElementTransformation &T = *qs.GetTransformation(iel);
            for (int iq = 0; iq < ir.Size(); ++iq)
            {
               const IntegrationPoint &ip = ir[iq];
               T.SetIntPoint(&ip);
               const int iq_p = qs.GetPermutedIndex(iel, iq);
               values.GetColumnReference(iq_p, col);
               gf.GetGradient(T, col);
            }
         }

         qi->PhysDerivatives(e_vec, qf2);

         qf1 -= qf2;
         REQUIRE(qf1.Normlinf() == MFEM_Approx(0.0));
      }
>>>>>>> 664dfa2f
   }
}<|MERGE_RESOLUTION|>--- conflicted
+++ resolved
@@ -238,7 +238,6 @@
 
 TEST_CASE("QuadratureInterpolator", "[QuadratureInterpolator][CUDA]")
 {
-<<<<<<< HEAD
    const auto dim = GENERATE(1,2,3); // dimension
    const auto p = GENERATE(range(1,7)); // element order, 1 <= p < 7
    const auto q = GENERATE_COPY(p+1,p+2); // 1D quadrature points
@@ -247,68 +246,7 @@
    const auto ny = 3; // number of element in y
    const auto nz = 3; // number of element in z
    testQuadratureInterpolator(dim, p, q, l, nx, ny, nz);
-} // TEST_CASE "QuadratureInterpolator"
-
-TEST_CASE("H(div) QuadratureInterpolator", "[QuadratureInterpolator][CUDA]")
-{
-   auto fname = GENERATE(
-                   "../../data/star.mesh", "../../data/star-q3.mesh",
-                   "../../data/fichera.mesh", "../../data/fichera-q3.mesh"
-                );
-
-   auto order = GENERATE(1, 2, 3);
-
-   Mesh mesh = Mesh::LoadFromFile(fname);
-   const int dim = mesh.Dimension();
-   RT_FECollection fec(order, dim);
-   FiniteElementSpace fes(&mesh, &fec);
-
-   QuadratureSpace qs(&mesh, 2*order);
-
-   auto q_interp = fes.GetQuadratureInterpolator(qs);
-   q_interp->SetOutputLayout(QVectorLayout::byVDIM);
-
-   GridFunction gf(&fes);
-   gf.Randomize(1);
-
-   auto R = fes.GetElementRestriction(ElementDofOrdering::LEXICOGRAPHIC);
-   Vector evec(R->Height());
-   R->Mult(gf, evec);
-
-   SECTION("Values")
-   {
-      QuadratureFunction qf1(qs, dim), qf2(qs, dim);
-
-      // Set qf1 using the QuadratureInterpolator
-      q_interp->Values(evec, qf1);
-
-      // Set qf2 using GridFunction::GetVectorValues
-      for (int iel = 0; iel < qs.GetNE(); ++iel)
-      {
-         DenseMatrix values;
-         auto ir = qs.GetElementIntRule(iel);
-         qf2.GetValues(iel, values);
-         gf.GetVectorValues(*mesh.GetElementTransformation(iel), ir, values);
-      }
-
-      qf2 -= qf1;
-      REQUIRE(qf2.Normlinf() == MFEM_Approx(0.0));
-   }
-
-   SECTION("Divergence")
-   {
-      QuadratureFunction qf1(qs), qf2(qs);
-
-      // Set qf1 using the QuadratureInterpolator
-      q_interp->PhysDivergence(evec, qf1);
-
-      // Set qf2 using DivergenceGridFunctionCoefficient
-      DivergenceGridFunctionCoefficient div_coeff(&gf);
-      div_coeff.Project(qf2);
-
-      qf2 -= qf1;
-      REQUIRE(qf2.Normlinf() == MFEM_Approx(0.0));
-=======
+
    SECTION("Tensor and non-tensor")
    {
       const auto dim = GENERATE(1,2,3); // dimension
@@ -406,6 +344,67 @@
          qf1 -= qf2;
          REQUIRE(qf1.Normlinf() == MFEM_Approx(0.0));
       }
->>>>>>> 664dfa2f
+   }
+}
+
+TEST_CASE("H(div) QuadratureInterpolator", "[QuadratureInterpolator][CUDA]")
+{
+   auto fname = GENERATE(
+                   "../../data/star.mesh", "../../data/star-q3.mesh",
+                   "../../data/fichera.mesh", "../../data/fichera-q3.mesh"
+                );
+
+   auto order = GENERATE(1, 2, 3);
+
+   Mesh mesh = Mesh::LoadFromFile(fname);
+   const int dim = mesh.Dimension();
+   RT_FECollection fec(order, dim);
+   FiniteElementSpace fes(&mesh, &fec);
+
+   QuadratureSpace qs(&mesh, 2*order);
+
+   auto q_interp = fes.GetQuadratureInterpolator(qs);
+   q_interp->SetOutputLayout(QVectorLayout::byVDIM);
+
+   GridFunction gf(&fes);
+   gf.Randomize(1);
+
+   auto R = fes.GetElementRestriction(ElementDofOrdering::LEXICOGRAPHIC);
+   Vector evec(R->Height());
+   R->Mult(gf, evec);
+
+   SECTION("Values")
+   {
+      QuadratureFunction qf1(qs, dim), qf2(qs, dim);
+
+      // Set qf1 using the QuadratureInterpolator
+      q_interp->Values(evec, qf1);
+
+      // Set qf2 using GridFunction::GetVectorValues
+      for (int iel = 0; iel < qs.GetNE(); ++iel)
+      {
+         DenseMatrix values;
+         auto ir = qs.GetElementIntRule(iel);
+         qf2.GetValues(iel, values);
+         gf.GetVectorValues(*mesh.GetElementTransformation(iel), ir, values);
+      }
+
+      qf2 -= qf1;
+      REQUIRE(qf2.Normlinf() == MFEM_Approx(0.0));
+   }
+
+   SECTION("Divergence")
+   {
+      QuadratureFunction qf1(qs), qf2(qs);
+
+      // Set qf1 using the QuadratureInterpolator
+      q_interp->PhysDivergence(evec, qf1);
+
+      // Set qf2 using DivergenceGridFunctionCoefficient
+      DivergenceGridFunctionCoefficient div_coeff(&gf);
+      div_coeff.Project(qf2);
+
+      qf2 -= qf1;
+      REQUIRE(qf2.Normlinf() == MFEM_Approx(0.0));
    }
 }