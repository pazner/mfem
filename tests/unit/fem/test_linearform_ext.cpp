// Copyright (c) 2010-2022, Lawrence Livermore National Security, LLC. Produced
// at the Lawrence Livermore National Laboratory. All Rights reserved. See files
// LICENSE and NOTICE for details. LLNL-CODE-806117.
//
// This file is part of the MFEM library. For more information and source code
// availability visit https://mfem.org.
//
// MFEM is free software; you can redistribute it and/or modify it under the
// terms of the BSD-3 license. We welcome feedback and contributions, see file
// CONTRIBUTING.md for details.

#include "mfem.hpp"
#include "unit_tests.hpp"
#include <functional>
#include <ctime>

using namespace mfem;

static double f(const Vector &xvec)
{
   const int dim = xvec.Size();
   double val = 2*xvec[0];
   if (dim >= 2)
   {
      val += 3*xvec[1]*xvec[0];
   }
   if (dim >= 3)
   {
      val += 0.25*xvec[2]*xvec[1];
   }
   return val;
}

static void fvec_dim(const Vector &xvec, Vector &v)
{
   v.SetSize(xvec.Size());
   for (int d = 0; d < xvec.Size(); ++d)
   {
      v[d] = f(xvec) / double(d + 1);
   }
}

struct LinearFormExtTest
{
   enum { DLFEval, QLFEval, DLFGrad, // scalar domain
          VDLFEval, VQLFEval, VDLFGrad, // vector domain
          BLFEval, BNLFEval // boundary
        };
   const double abs_tol = 1e-14, rel_tol = 1e-14;
   const char *mesh_filename;
   Mesh mesh;
   const int dim, vdim, ordering, gll, problem, p, q, SEED = 0x100001b3;
   H1_FECollection fec;
   FiniteElementSpace vfes;
   const Geometry::Type geom_type;
   IntegrationRules IntRulesGLL;
   const IntegrationRule *irGLL, *ir;
   Array<int> elem_marker;
   Vector vdim_vec, vdim_dim_vec;
   FunctionCoefficient fn_coeff;
   VectorFunctionCoefficient dim_fn_coeff;
   VectorConstantCoefficient vdim_cst_coeff, vdim_dim_cst_coeff;
   QuadratureSpace qspace;
   QuadratureFunction q_function, q_vdim_function;
   QuadratureFunctionCoefficient qfc;
   VectorQuadratureFunctionCoefficient qfvc;
   LinearForm lf_dev, lf_std;
   LinearFormIntegrator *lfi_dev, *lfi_std;

   LinearFormExtTest(const char *mesh_filename,
                     int vdim, int ordering, bool gll, int problem, int p):
      mesh_filename(mesh_filename),
      mesh(Mesh::LoadFromFile(mesh_filename)),
      dim(mesh.Dimension()), vdim(vdim), ordering(ordering), gll(gll),
      problem(problem), p(p), q(2*p + (gll?-1:3)), fec(p, dim),
      vfes(&mesh, &fec, vdim, ordering),
      geom_type(vfes.GetFE(0)->GetGeomType()),
      IntRulesGLL(0, Quadrature1D::GaussLobatto),
      irGLL(&IntRulesGLL.Get(geom_type, q)), ir(&IntRules.Get(geom_type, q)),
      elem_marker(), vdim_vec(vdim), vdim_dim_vec(vdim*dim),
      fn_coeff(f), dim_fn_coeff(dim, fvec_dim),
      vdim_cst_coeff((vdim_vec.Randomize(SEED), vdim_vec)),
      vdim_dim_cst_coeff((vdim_dim_vec.Randomize(SEED), vdim_dim_vec)),
      qspace(&mesh, q),
      q_function(&qspace, 1),
      q_vdim_function(&qspace, vdim),
      qfc((q_function.Randomize(SEED), q_function)),
      qfvc((q_vdim_function.Randomize(SEED), q_vdim_function)),
      lf_dev(&vfes), lf_std(&vfes), lfi_dev(nullptr), lfi_std(nullptr)
   {
      for (int e = 0; e < mesh.GetNE(); e++) { mesh.SetAttribute(e, e%2?1:2); }
      mesh.SetAttributes();
      MFEM_VERIFY(mesh.attributes.Size() == 2, "mesh attributes size error!");
      elem_marker.SetSize(2);
      elem_marker[0] = 0;
      elem_marker[1] = 1;

      if (problem == DLFEval)
      {
         lfi_dev = new DomainLFIntegrator(fn_coeff);
         lfi_std = new DomainLFIntegrator(fn_coeff);
      }
      else if (problem == QLFEval)
      {
         lfi_dev = new QuadratureLFIntegrator(qfc,NULL);
         lfi_std = new QuadratureLFIntegrator(qfc,NULL);
      }
      else if (problem == DLFGrad)
      {
         lfi_dev = new DomainLFGradIntegrator(dim_fn_coeff);
         lfi_std = new DomainLFGradIntegrator(dim_fn_coeff);
      }
      else if (problem == VDLFEval)
      {
         lfi_dev = new VectorDomainLFIntegrator(vdim_cst_coeff);
         lfi_std = new VectorDomainLFIntegrator(vdim_cst_coeff);
      }
      else if (problem == VQLFEval)
      {
         lfi_dev = new VectorQuadratureLFIntegrator(qfvc,NULL);
         lfi_std = new VectorQuadratureLFIntegrator(qfvc,NULL);
      }
      else if (problem == VDLFGrad)
      {
         lfi_dev = new VectorDomainLFGradIntegrator(vdim_dim_cst_coeff);
         lfi_std = new VectorDomainLFGradIntegrator(vdim_dim_cst_coeff);
      }
      else if (problem == BLFEval)
      {
         lfi_dev = new BoundaryLFIntegrator(fn_coeff);
         lfi_std = new BoundaryLFIntegrator(fn_coeff);
      }
      else if (problem == BNLFEval)
      {
         lfi_dev = new BoundaryNormalLFIntegrator(dim_fn_coeff);
         lfi_std = new BoundaryNormalLFIntegrator(dim_fn_coeff);
      }
      else { REQUIRE(false); }

      if (problem != QLFEval && problem != VQLFEval && problem != BLFEval &&
          problem != BNLFEval)
      {
         lfi_dev->SetIntRule(gll ? irGLL : ir);
         lfi_std->SetIntRule(gll ? irGLL : ir);
      }

<<<<<<< HEAD
      // Test accumulation of integrators
      if (vdim == 1)
      {
         lf_dev.AddDomainIntegrator(new DomainLFIntegrator(cst_coeff));
         lf_std.AddDomainIntegrator(new DomainLFIntegrator(cst_coeff));
      }

      lf_dev.AddDomainIntegrator(lfi_dev, elem_marker);
      lf_std.AddDomainIntegrator(lfi_std, elem_marker);
=======
      if (problem != BLFEval && problem != BNLFEval)
      {
         lf_dev.AddDomainIntegrator(lfi_dev, elem_marker);
         lf_std.AddDomainIntegrator(lfi_std, elem_marker);
      }
      else
      {
         lf_dev.AddBoundaryIntegrator(lfi_dev);
         lf_std.AddBoundaryIntegrator(lfi_std);
      }
>>>>>>> 5cedebaa
   }

   void Run()
   {
      const bool scalar = problem == LinearFormExtTest::DLFEval ||
                          problem == LinearFormExtTest::QLFEval ||
                          problem == LinearFormExtTest::DLFGrad;
      REQUIRE((!scalar || vdim == 1));

      const bool grad = problem == LinearFormExtTest::DLFGrad ||
                        problem == LinearFormExtTest::VDLFGrad;

      CAPTURE(mesh_filename, dim, p, q, ordering, vdim, scalar, grad);

      const bool use_device = true;
      lf_dev.Assemble(use_device);

      const bool dont_use_device = false;
      lf_std.Assemble(dont_use_device);

      lf_std -= lf_dev;
      REQUIRE(0.0 == MFEM_Approx(lf_std*lf_std, abs_tol, rel_tol));
   }
};

TEST_CASE("Linear Form Extension", "[LinearFormExtension], [CUDA]")
{
   const bool all = launch_all_non_regression_tests;

   const auto mesh_file =
      all ? GENERATE("../../data/star.mesh", "../../data/star-q3.mesh",
                     "../../data/fichera.mesh", "../../data/fichera-q3.mesh") :
      GENERATE("../../data/star-q3.mesh", "../../data/fichera-q3.mesh");
   const auto p = all ? GENERATE(1,2,3,4,5,6) : GENERATE(1,3);

   SECTION("Scalar")
   {
      const auto gll = GENERATE(false, true);
      const auto problem = GENERATE(LinearFormExtTest::DLFEval,
                                    LinearFormExtTest::QLFEval,
                                    LinearFormExtTest::DLFGrad,
                                    LinearFormExtTest::BLFEval,
                                    LinearFormExtTest::BNLFEval);
      LinearFormExtTest(mesh_file, 1, Ordering::byNODES, gll, problem, p).Run();
   }

   SECTION("Vector")
   {
      const auto gll = GENERATE(false, true);
      const auto vdim = all ? GENERATE(1,5,7) : GENERATE(1,5);
      const auto ordering = GENERATE(Ordering::byVDIM, Ordering::byNODES);
      const auto problem = GENERATE(LinearFormExtTest::VDLFEval,
                                    LinearFormExtTest::VQLFEval,
                                    LinearFormExtTest::VDLFGrad);
      LinearFormExtTest(mesh_file, vdim, ordering, gll, problem, p).Run();
   }

   SECTION("SetIntPoint")
   {
      Mesh mesh(mesh_file);
      const int dim = mesh.Dimension();
      CAPTURE(mesh_file, dim, p);

      H1_FECollection H1(p, dim);
      FiniteElementSpace H1fes(&mesh, &H1);

      FunctionCoefficient f([](const Vector& x)
      { return std::sin(M_PI*x(0)) * std::sin(M_PI*x(1)); });

      GridFunction x(&H1fes);
      x.ProjectCoefficient(f);
      GradientGridFunctionCoefficient grad_x(&x);
      InnerProductCoefficient norm2_grad_x(grad_x,grad_x);

      L2_FECollection L2(p-1, dim);
      FiniteElementSpace L2fes(&mesh, &L2);

      LinearForm d1(&L2fes);
      d1.AddDomainIntegrator(new DomainLFIntegrator(norm2_grad_x));
      d1.Assemble();

      LinearForm d2(&L2fes);
      d2.AddDomainIntegrator(new DomainLFIntegrator(norm2_grad_x));
      d2.Assemble(false);

      d1 -= d2;

      REQUIRE(d1.Norml2() == MFEM_Approx(0.0));
   }

   SECTION("L2 MapType")
   {
      auto map_type = GENERATE(FiniteElement::VALUE, FiniteElement::INTEGRAL);
      Mesh mesh(mesh_file);
      const int dim = mesh.Dimension();

      CAPTURE(mesh_file, dim, p, map_type);

      L2_FECollection fec(p, dim, BasisType::GaussLegendre, map_type);
      FiniteElementSpace fes(&mesh, &fec);

      ConstantCoefficient coeff(1.0);

      LinearForm d1(&fes);
      d1.AddDomainIntegrator(new DomainLFIntegrator(coeff));
      d1.Assemble();

      LinearForm d2(&fes);
      d2.AddDomainIntegrator(new DomainLFIntegrator(coeff));
      d2.Assemble(false);

      CAPTURE(d1.Norml2(), d2.Norml2());

      d1 -= d2;

      REQUIRE(d1.Norml2() == MFEM_Approx(0.0));
   }
}<|MERGE_RESOLUTION|>--- conflicted
+++ resolved
@@ -144,28 +144,23 @@
          lfi_std->SetIntRule(gll ? irGLL : ir);
       }
 
-<<<<<<< HEAD
+      if (problem != BLFEval && problem != BNLFEval)
+      {
+         lf_dev.AddDomainIntegrator(lfi_dev, elem_marker);
+         lf_std.AddDomainIntegrator(lfi_std, elem_marker);
+      }
+      else
+      {
+         lf_dev.AddBoundaryIntegrator(lfi_dev);
+         lf_std.AddBoundaryIntegrator(lfi_std);
+      }
+
       // Test accumulation of integrators
       if (vdim == 1)
       {
-         lf_dev.AddDomainIntegrator(new DomainLFIntegrator(cst_coeff));
-         lf_std.AddDomainIntegrator(new DomainLFIntegrator(cst_coeff));
-      }
-
-      lf_dev.AddDomainIntegrator(lfi_dev, elem_marker);
-      lf_std.AddDomainIntegrator(lfi_std, elem_marker);
-=======
-      if (problem != BLFEval && problem != BNLFEval)
-      {
-         lf_dev.AddDomainIntegrator(lfi_dev, elem_marker);
-         lf_std.AddDomainIntegrator(lfi_std, elem_marker);
-      }
-      else
-      {
-         lf_dev.AddBoundaryIntegrator(lfi_dev);
-         lf_std.AddBoundaryIntegrator(lfi_std);
-      }
->>>>>>> 5cedebaa
+         lf_dev.AddDomainIntegrator(new DomainLFIntegrator(fn_coeff));
+         lf_std.AddDomainIntegrator(new DomainLFIntegrator(fn_coeff));
+      }
    }
 
    void Run()
