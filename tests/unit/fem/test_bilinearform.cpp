// Copyright (c) 2010-2025, Lawrence Livermore National Security, LLC. Produced
// at the Lawrence Livermore National Laboratory. All Rights reserved. See files
// LICENSE and NOTICE for details. LLNL-CODE-806117.
//
// This file is part of the MFEM library. For more information and source code
// availability visit https://mfem.org.
//
// MFEM is free software; you can redistribute it and/or modify it under the
// terms of the BSD-3 license. We welcome feedback and contributions, see file
// CONTRIBUTING.md for details.

#include "mfem.hpp"
#include "unit_tests.hpp"

#include <iostream>

using namespace mfem;

TEST_CASE("Test order of boundary integrators",
          "[BilinearForm]")
{
   // Create a simple mesh
   int dim = 2, nx = 2, ny = 2, order = 2;
   Element::Type e_type = Element::QUADRILATERAL;
   Mesh mesh = Mesh::MakeCartesian2D(nx, ny, e_type);

   H1_FECollection fec(order, dim);
   FiniteElementSpace fes(&mesh, &fec);

   SECTION("Order of restricted boundary integrators")
   {
      ConstantCoefficient one(1.0);
      ConstantCoefficient two(2.0);
      ConstantCoefficient three(3.0);
      ConstantCoefficient four(4.0);

      Array<int> bdr1(4); bdr1 = 0; bdr1[0] = 1;
      Array<int> bdr2(4); bdr2 = 0; bdr2[1] = 1;
      Array<int> bdr3(4); bdr3 = 0; bdr3[2] = 1;
      Array<int> bdr4(4); bdr4 = 0; bdr4[3] = 1;

      BilinearForm a1234(&fes);
      a1234.AddBoundaryIntegrator(new MassIntegrator(one), bdr1);
      a1234.AddBoundaryIntegrator(new MassIntegrator(two), bdr2);
      a1234.AddBoundaryIntegrator(new MassIntegrator(three), bdr3);
      a1234.AddBoundaryIntegrator(new MassIntegrator(four), bdr4);
      a1234.Assemble(0);
      a1234.Finalize(0);

      BilinearForm a4321(&fes);
      a4321.AddBoundaryIntegrator(new MassIntegrator(four), bdr4);
      a4321.AddBoundaryIntegrator(new MassIntegrator(three), bdr3);
      a4321.AddBoundaryIntegrator(new MassIntegrator(two), bdr2);
      a4321.AddBoundaryIntegrator(new MassIntegrator(one), bdr1);
      a4321.Assemble(0);
      a4321.Finalize(0);

      const SparseMatrix &A1234 = a1234.SpMat();
      const SparseMatrix &A4321 = a4321.SpMat();

      SparseMatrix *D = Add(1.0, A1234, -1.0, A4321);

      REQUIRE(D->MaxNorm() == MFEM_Approx(0.0));

      delete D;
   }
}


TEST_CASE("FormLinearSystem/SolutionScope",
          "[BilinearForm]"
          "[CUDA]")
{
   // Create a simple mesh and FE space
   int dim = 2, nx = 2, ny = 2, order = 2;
   Element::Type e_type = Element::QUADRILATERAL;
   Mesh mesh = Mesh::MakeCartesian2D(nx, ny, e_type);

   H1_FECollection fec(order, dim);
   FiniteElementSpace fes(&mesh, &fec);
   int bdr_dof;

   // Solve a PDE on the conforming mesh and FE space defined above, storing the
   // result in 'sol'.
   auto SolvePDE = [&](AssemblyLevel al, GridFunction &sol)
   {
      // Linear form: rhs
      ConstantCoefficient f(1.0);
      LinearForm b(&fes);
      b.AddDomainIntegrator(new DomainLFIntegrator(f));
      b.Assemble();
      // Bilinear form: matrix
      BilinearForm a(&fes);
      a.AddDomainIntegrator(new DiffusionIntegrator);
      a.SetAssemblyLevel(al);
      a.Assemble();
      // Setup b.c.
      Array<int> ess_tdof_list;
      REQUIRE(mesh.bdr_attributes.Max() > 0);
      Array<int> bdr_attr_is_ess(mesh.bdr_attributes.Max());
      bdr_attr_is_ess = 1;
      fes.GetEssentialTrueDofs(bdr_attr_is_ess, ess_tdof_list);
      REQUIRE(ess_tdof_list.Size() > 0);
      // Setup (on host) solution initial guess satisfying the desired b.c.
      ConstantCoefficient zero(0.0);
      sol.ProjectCoefficient(zero); // performed on host
      // Setup the linear system
      Vector B, X;
      OperatorPtr A;
      const bool copy_interior = true; // interior(sol) --> interior(X)
      a.FormLinearSystem(ess_tdof_list, sol, b, A, X, B, copy_interior);
      // Solve the system
      CGSolver cg;
      cg.SetMaxIter(2000);
      cg.SetRelTol(1e-8);
      cg.SetAbsTol(0.0);
      cg.SetPrintLevel(0);
      cg.SetOperator(*A);
      cg.Mult(B, X);
      // Recover the solution
      a.RecoverFEMSolution(X, b, sol);
      // Initialize the bdr_dof to be checked
      ess_tdof_list.HostRead();
      bdr_dof = AsConst(ess_tdof_list)[0]; // here, L-dof is the same T-dof
   };

   // Legacy full assembly
   {
      GridFunction sol(&fes);
      SolvePDE(AssemblyLevel::LEGACYFULL, sol);
      // Make sure the solution is still accessible after 'X' is destroyed
      sol.HostRead();
      REQUIRE(AsConst(sol)(bdr_dof) == 0.0);
   }

   // Partial assembly
   {
      GridFunction sol(&fes);
      SolvePDE(AssemblyLevel::PARTIAL, sol);
      // Make sure the solution is still accessible after 'X' is destroyed
      sol.HostRead();
      REQUIRE(AsConst(sol)(bdr_dof) == 0.0);
   }
}

<<<<<<< HEAD
TEST_CASE("GetElementMatrices", "[BilinearForm]")
{
   const int order = 3;
   Mesh mesh = Mesh::MakeCartesian2D(3, 3, Element::QUADRILATERAL);
   H1_FECollection fec(order, mesh.Dimension());
   FiniteElementSpace fes(&mesh, &fec);

   BilinearForm a(&fes);
   a.AddDomainIntegrator(new MassIntegrator);
   const DenseTensor &el_mat = a.GetElementMatrices();

   BilinearForm a_ea(&fes);
   a_ea.AddDomainIntegrator(new MassIntegrator);
   a_ea.SetAssemblyLevel(AssemblyLevel::ELEMENT);
   const DenseTensor &el_mat_ea = a_ea.GetElementMatrices();

   for (int e = 0; e < mesh.GetNE(); ++e)
   {
      DenseMatrix m = el_mat(e);
      const DenseMatrix &m_ea = el_mat_ea(e);
      m -= m_ea;
      REQUIRE(m.MaxMaxNorm() == MFEM_Approx(0.0));
   }
=======
TEST_CASE("BilinearForm print",
          "[SparseMatrix]"
          "[BilinearForm]")
{

   Mesh mesh(Mesh::MakeCartesian2D(2, 2, Element::QUADRILATERAL));
   H1_FECollection fec(1, mesh.Dimension());
   FiniteElementSpace fespace(&mesh, &fec);
   BilinearForm a(&fespace);
   a.AddDomainIntegrator(new DiffusionIntegrator);
   a.SetAssemblyLevel(AssemblyLevel::FULL);
   a.Assemble();
   a.Finalize(0);

   std::stringstream ss;
   a.Print(ss);
   REQUIRE(ss.str().length() > 0);
>>>>>>> a5f883bf
}<|MERGE_RESOLUTION|>--- conflicted
+++ resolved
@@ -143,7 +143,6 @@
    }
 }
 
-<<<<<<< HEAD
 TEST_CASE("GetElementMatrices", "[BilinearForm]")
 {
    const int order = 3;
@@ -167,10 +166,9 @@
       m -= m_ea;
       REQUIRE(m.MaxMaxNorm() == MFEM_Approx(0.0));
    }
-=======
-TEST_CASE("BilinearForm print",
-          "[SparseMatrix]"
-          "[BilinearForm]")
+}
+
+TEST_CASE("BilinearForm print", "[SparseMatrix][BilinearForm]")
 {
 
    Mesh mesh(Mesh::MakeCartesian2D(2, 2, Element::QUADRILATERAL));
@@ -185,5 +183,4 @@
    std::stringstream ss;
    a.Print(ss);
    REQUIRE(ss.str().length() > 0);
->>>>>>> a5f883bf
 }