--- conflicted
+++ resolved
@@ -412,13 +412,8 @@
 #    With newer versions of SuiteSparse which include METIS header using 64-bit
 #    integers, the METIS header (with 32-bit indices, as used by mfem) needs to
 #    be before SuiteSparse.
-<<<<<<< HEAD
-set(MFEM_TPLS MPI_CXX OPENMP BLAS LAPACK METIS HYPRE SuiteSparse SUNDIALS PETSC
-    SLEPC MESQUITE SuperLUDist MUMPS STRUMPACK AXOM FMS CONDUIT Ginkgo GNUTLS GSLIB NETCDF
-=======
 set(MFEM_TPLS MPI_CXX OPENMP HYPRE BLAS LAPACK SuperLUDist METIS SuiteSparse SUNDIALS PETSC
-    SLEPC MESQUITE MUMPS STRUMPACK AXOM CONDUIT Ginkgo GNUTLS GSLIB NETCDF
->>>>>>> 5b81176e
+    SLEPC MESQUITE MUMPS STRUMPACK AXOM FMS CONDUIT Ginkgo GNUTLS GSLIB NETCDF
     MPFR PUMI HIOP POSIXCLOCKS MFEMBacktrace ZLIB OCCA CEED RAJA UMPIRE ADIOS2
     CUSPARSE MKL_CPARDISO AMGX CALIPER)
 
