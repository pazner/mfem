# Copyright (c) 2010-2020, Lawrence Livermore National Security, LLC. Produced
# at the Lawrence Livermore National Laboratory. All Rights reserved. See files
# LICENSE and NOTICE for details. LLNL-CODE-806117.
#
# This file is part of the MFEM library. For more information and source code
# availability visit https://mfem.org.
#
# MFEM is free software; you can redistribute it and/or modify it under the
# terms of the BSD-3 license. We welcome feedback and contributions, see file
# CONTRIBUTING.md for details.

# The variable CMAKE_CXX_STANDARD and related were introduced in CMake v3.1
cmake_minimum_required(VERSION 3.1)
set(USER_CONFIG "${CMAKE_CURRENT_SOURCE_DIR}/config/user.cmake" CACHE PATH
  "Path to optional user configuration file.")

# Require C++11 and disable compiler-specific extensions
set(CMAKE_CXX_STANDARD 11)
set(CMAKE_CXX_STANDARD_REQUIRED ON)
set(CMAKE_CXX_EXTENSIONS OFF)

# Load user settings before the defaults - this way the defaults will not
# overwrite the user set options. If the user has not set all options, we still
# have the defaults.
message(STATUS "(optional) USER_CONFIG = ${USER_CONFIG}")
include("${USER_CONFIG}" OPTIONAL)
include("${CMAKE_CURRENT_SOURCE_DIR}/config/defaults.cmake")

# Allow overwriting of the compiler by setting CXX/MPICXX on the command line or
# in user.cmake.
if (NOT CMAKE_CXX_COMPILER)
  if (CXX)
    set(CMAKE_CXX_COMPILER ${CXX})
    # Avoid some issues when CXX is defined
    unset(CXX)
    unset(CXX CACHE)
  endif()
  if (MFEM_USE_MPI AND MPICXX)
    # In parallel MPICXX takes precedence, if defined.
    set(CMAKE_CXX_COMPILER ${MPICXX})
    # Setting the variables below circumvents autodetection, see FindMPI.cmake.
    set(MPI_CXX_INCLUDE_PATH "")
    set(MPI_CXX_LIBRARIES "")
  endif()
endif()

#-------------------------------------------------------------------------------
# Project name and version
#-------------------------------------------------------------------------------
project(mfem NONE)
# Current version of MFEM, see also `makefile`.
#   mfem_VERSION = (string)
#   MFEM_VERSION = (int)   [automatically derived from mfem_VERSION]
set(${PROJECT_NAME}_VERSION 4.2.1)

# Prohibit in-source build
if (${PROJECT_SOURCE_DIR} STREQUAL ${PROJECT_BINARY_DIR})
  message(FATAL_ERROR
    "MFEM does not support in-source CMake builds at this time.")
endif (${PROJECT_SOURCE_DIR} STREQUAL ${PROJECT_BINARY_DIR})

# Set xSDK defaults.
set(USE_XSDK_DEFAULTS_DEFAULT OFF)
set(XSDK_ENABLE_CXX ON)
set(XSDK_ENABLE_C OFF)
set(XSDK_ENABLE_Fortran OFF)

# Check if we need to enable C or Fortran.
if (CMAKE_VERSION VERSION_LESS 3.2 OR
    MFEM_USE_CONDUIT OR
    MFEM_USE_SIDRE OR
    MFEM_USE_PETSC)
   # This seems to be needed by:
   #  * find_package(BLAS REQUIRED) and
   #  * find_package(HDF5 REQUIRED) needed, in turn, by:
   #    - find_package(AXOM REQUIRED)
   #  * find_package(PETSc REQUIRED)
   set(XSDK_ENABLE_C ON)
endif()
if (MFEM_USE_STRUMPACK)
  # Just needed to find the MPI_Fortran libraries to link with
  set(XSDK_ENABLE_Fortran ON)
endif()

# Include xSDK default CMake file.
include("${CMAKE_CURRENT_SOURCE_DIR}/config/XSDKDefaults.cmake")

# Enable languages.
enable_language(CXX)
if (MFEM_USE_CUDA)
   # MFEM_USE_CUDA requires CMake 3.8 or newer (for direct CUDA support)
   cmake_minimum_required(VERSION 3.8 FATAL_ERROR)
   # Use ${CMAKE_CXX_COMPILER} as the cuda host compiler.
   if (NOT CMAKE_CUDA_HOST_COMPILER)
      set(CMAKE_CUDA_HOST_COMPILER ${CMAKE_CXX_COMPILER})
   endif()
   enable_language(CUDA)
   set(CMAKE_CUDA_STANDARD 11)
   set(CMAKE_CUDA_STANDARD_REQUIRED ON)
   set(CMAKE_CUDA_EXTENSIONS OFF)
   set(CUDA_FLAGS "--expt-extended-lambda")
   if (CMAKE_VERSION VERSION_LESS 3.18.0)
      set(CUDA_FLAGS "-arch=${CUDA_ARCH} ${CUDA_FLAGS}")
   elseif (NOT CMAKE_CUDA_ARCHITECTURES)
      string(REGEX REPLACE "^sm_" "" ARCH_NUMBER "${CUDA_ARCH}")
      if ("${CUDA_ARCH}" STREQUAL "sm_${ARCH_NUMBER}")
         set(CMAKE_CUDA_ARCHITECTURES "${ARCH_NUMBER}")
      else()
         message(FATAL_ERROR "Unknown CUDA_ARCH: ${CUDA_ARCH}")
      endif()
   else()
      set(CUDA_ARCH "CMAKE_CUDA_ARCHITECTURES: ${CMAKE_CUDA_ARCHITECTURES}")
   endif()
   message(STATUS "Using CUDA architecture: ${CUDA_ARCH}")
   if (CMAKE_VERSION VERSION_LESS 3.12.0)
      # CMake versions 3.8 and 3.9 require this to work; 3.10 and 3.11 are not
      # tested and may not actually need this (but should be ok to keep).
      set(CUDA_FLAGS "-ccbin=${CMAKE_CXX_COMPILER} ${CUDA_FLAGS}")
      set(CMAKE_CUDA_HOST_LINK_LAUNCHER ${CMAKE_CXX_COMPILER})
   endif()
   set(CMAKE_CUDA_FLAGS "${CUDA_FLAGS}" CACHE STRING
       "CUDA flags set for MFEM" FORCE)
   set(CUSPARSE_FOUND TRUE)
   set(CUSPARSE_LIBRARIES "cusparse")
endif()

if (XSDK_ENABLE_C)
   enable_language(C)
endif()
if (XSDK_ENABLE_Fortran)
   enable_language(Fortran)
endif()

# Suppress warnings about MACOSX_RPATH
set(CMAKE_MACOSX_RPATH OFF CACHE BOOL "")

# CMake needs to know where to find things
set(MFEM_CMAKE_PATH ${PROJECT_SOURCE_DIR}/config)
set(CMAKE_MODULE_PATH ${MFEM_CMAKE_PATH}/cmake/modules)

# Load MFEM CMake utilities.
include(MfemCmakeUtilities)

string(TOUPPER "${PROJECT_NAME}" PROJECT_NAME_UC)
mfem_version_to_int(${${PROJECT_NAME}_VERSION} ${PROJECT_NAME_UC}_VERSION)
set(${PROJECT_NAME_UC}_VERSION_STRING ${${PROJECT_NAME}_VERSION})
if (EXISTS ${PROJECT_SOURCE_DIR}/.git)
   execute_process(
     COMMAND git describe --all --long --abbrev=40 --dirty --always
     WORKING_DIRECTORY "${PROJECT_SOURCE_DIR}"
     OUTPUT_VARIABLE ${PROJECT_NAME_UC}_GIT_STRING
     ERROR_QUIET OUTPUT_STRIP_TRAILING_WHITESPACE)
endif()
if (NOT ${PROJECT_NAME_UC}_GIT_STRING)
   set(${PROJECT_NAME_UC}_GIT_STRING "(unknown)")
endif()

#-------------------------------------------------------------------------------
# Process configuration options
#-------------------------------------------------------------------------------

# MFEM_DEBUG
if (CMAKE_BUILD_TYPE MATCHES "Debug|debug|DEBUG")
  set(MFEM_DEBUG ON)
else()
  set(MFEM_DEBUG OFF)
endif()

# MPI -> hypre; PETSc (optional)
if (MFEM_USE_MPI)
  find_package(MPI REQUIRED)
  set(MPI_CXX_INCLUDE_DIRS ${MPI_CXX_INCLUDE_PATH})
  # Parallel MFEM depends on hypre
  find_package(HYPRE REQUIRED)
  set(MFEM_HYPRE_VERSION ${HYPRE_VERSION})
  if (MFEM_USE_PETSC)
    find_package(PETSc REQUIRED)
    message(STATUS "Found PETSc version ${PETSC_VERSION}")
    if (PETSC_VERSION AND (PETSC_VERSION VERSION_LESS 3.8.0))
      message(FATAL_ERROR "PETSc version >= 3.8.0 is required")
    endif()
    set(PETSC_INCLUDE_DIRS ${PETSC_INCLUDES})
    if (MFEM_USE_SLEPC)
      find_package(SLEPc REQUIRED config)
      message(STATUS "Found SLEPc version ${SLEPC_VERSION}")
    endif()
  endif()
else()
<<<<<<< HEAD
  set(PKGS_NEED_MPI SUPERLU PETSC SLEPC STRUMPACK PASTIX PUMI)
=======
  set(PKGS_NEED_MPI SUPERLU MUMPS PETSC SLEPC STRUMPACK PUMI)
>>>>>>> 7ae181ba
  foreach(PKG IN LISTS PKGS_NEED_MPI)
    if (MFEM_USE_${PKG})
      message(STATUS "Disabling package ${PKG} - requires MPI")
      set(MFEM_USE_${PKG} OFF CACHE BOOL "Disabled - requires MPI" FORCE)
    endif()
  endforeach()
endif()

if (MFEM_USE_METIS)
  find_package(METIS REQUIRED)
endif()

if (MFEM_USE_GINKGO)
  find_package(Ginkgo REQUIRED)
  if (Ginkgo_FOUND)
    get_target_property(Ginkgo_INCLUDE_DIRS
      Ginkgo::ginkgo INTERFACE_INCLUDE_DIRECTORIES)
    set(Ginkgo_LIBRARIES Ginkgo::ginkgo)
  endif()
endif()

# zlib
if (MFEM_USE_ZLIB)
  find_package(ZLIB REQUIRED)
endif()

# Backtrace with libunwind
if (MFEM_USE_LIBUNWIND)
  set(MFEMBacktrace_REQUIRED_PACKAGES "Libunwind" "LIBDL" "CXXABIDemangle")
  find_package(MFEMBacktrace REQUIRED)
endif()

# BLAS, LAPACK
if (MFEM_USE_LAPACK)
  find_package(BLAS REQUIRED)
  find_package(LAPACK REQUIRED)
endif()

# OpenMP
if (MFEM_USE_OPENMP OR MFEM_USE_LEGACY_OPENMP)
  if (NOT MFEM_THREAD_SAFE AND MFEM_USE_LEGACY_OPENMP)
    message(FATAL_ERROR " *** MFEM_USE_LEGACY_OPENMP requires MFEM_THREAD_SAFE=ON.")
  endif()
  find_package(OpenMP REQUIRED)
endif()

# SuiteSparse (before SUNDIALS which may depend on KLU)
if (MFEM_USE_SUITESPARSE)
  find_package(SuiteSparse REQUIRED
    UMFPACK KLU AMD BTF CHOLMOD COLAMD CAMD CCOLAMD config)
endif()

# SUNDIALS
if (MFEM_USE_SUNDIALS)
  set(SUNDIALS_COMPONENTS CVODES ARKODE KINSOL NVector_Serial)
  if (MFEM_USE_MPI)
    list(APPEND SUNDIALS_COMPONENTS NVector_Parallel NVector_MPIPlusX)
  endif()
  if (MFEM_USE_CUDA)
    list(APPEND SUNDIALS_COMPONENTS NVector_Cuda)
  endif()
  find_package(SUNDIALS REQUIRED ${SUNDIALS_COMPONENTS})
endif()

# Mesquite
if (MFEM_USE_MESQUITE)
  find_package(Mesquite REQUIRED)
endif()

# SuperLU_DIST can only be enabled in parallel
if (MFEM_USE_SUPERLU)
  if (MFEM_USE_MPI)
    find_package(SuperLUDist REQUIRED)
  else()
    message(FATAL_ERROR " *** SuperLU_DIST requires that MPI be enabled.")
  endif()
endif()

# MUMPS can only be enabled in parallel
if (MFEM_USE_MUMPS)
  if (MFEM_USE_MPI)
    find_package(MUMPS REQUIRED mumps_common pord)
  else()
    message(FATAL_ERROR " *** MUMPS requires that MPI be enabled.")
  endif()
endif()

# STRUMPACK can only be enabled in parallel
if (MFEM_USE_STRUMPACK)
  if (MFEM_USE_MPI)
    find_package(STRUMPACK REQUIRED)
  else()
    message(FATAL_ERROR " *** STRUMPACK requires that MPI be enabled.")
  endif()
endif()

# INRIA PaStiX
if (MFEM_USE_PASTIX)
  find_package(PaStiX REQUIRED)
endif()

# GnuTLS
if (MFEM_USE_GNUTLS)
  find_package(_GnuTLS REQUIRED)
endif()

# GSLIB
if (MFEM_USE_GSLIB)
  find_package(GSLIB REQUIRED)
endif()

# NetCDF
if (MFEM_USE_NETCDF)
  find_package(NetCDF REQUIRED)
endif()

# MPFR
if (MFEM_USE_MPFR)
  find_package(MPFR REQUIRED)
endif()

if (MFEM_USE_CEED)
  find_package(libCEED REQUIRED)
endif()

if (MFEM_USE_AMGX)
  find_package(AMGX REQUIRED)
endif()

if (MFEM_USE_CONDUIT)
    find_package(Conduit REQUIRED conduit relay blueprint )
endif()

# Axom/Sidre
if (MFEM_USE_SIDRE)
  find_package(Axom REQUIRED Axom)
endif()

# PUMI
if (MFEM_USE_PUMI)
  # If PUMI_DIR was specified, only link to that directory,
  # i.e. don't link to another installation in /usr/lib by mistake
  find_package(SCOREC 2.1.0 REQUIRED OPTIONAL_COMPONENTS gmi_sim
    CONFIG PATHS ${PUMI_DIR} NO_DEFAULT_PATH)
  if (SCOREC_FOUND)
    # Define a header file with the MFEM_USE_SIMMETRIX preprocessor variable
    set(MFEM_USE_SIMMETRIX ${SCOREC_gmi_sim_FOUND})
    set(PUMI_FOUND ${SCOREC_FOUND})
    get_target_property(PUMI_INCLUDE_DIRS
      SCOREC::apf INTERFACE_INCLUDE_DIRECTORIES)
    set(PUMI_LIBRARIES SCOREC::core)
  endif()
endif()

# HiOp optimizer
if (MFEM_USE_HIOP)
  find_package(HIOP REQUIRED)
  # find_package updates HIOP_FOUND, HIOP_INCLUDE_DIRS, HIOP_LIBRARIES
endif()

# OCCA
if (MFEM_USE_OCCA)
   find_package(OCCA REQUIRED)
endif()

# RAJA
if (MFEM_USE_RAJA)
   find_package(RAJA REQUIRED)
endif()

# UMPIRE
if (MFEM_USE_UMPIRE)
   find_package(UMPIRE REQUIRED)
endif()

# ADIOS2 for parallel I/O
if (MFEM_USE_ADIOS2)
   find_package(ADIOS2 REQUIRED)
endif()

if (MFEM_USE_MKL_CPARDISO)
  if (MFEM_USE_MPI)
   find_package(MKL_CPARDISO REQUIRED MKL_SEQUENTIAL MKL_LP64 MKL_MPI_WRAPPER)
  endif()
endif()

# MFEM_TIMER_TYPE
if (NOT DEFINED MFEM_TIMER_TYPE)
  if (APPLE)
    # use std::clock from <ctime> for UserTime and
    # use mach_absolute_time from <mach/mach_time.h> for RealTime
    set(MFEM_TIMER_TYPE 4)
  elseif (WIN32)
    set(MFEM_TIMER_TYPE 3) # QueryPerformanceCounter from <windows.h>
  else()
    find_package(POSIXClocks)
    if (POSIXCLOCKS_FOUND)
      set(MFEM_TIMER_TYPE 2) # use high-resolution POSIX clocks
    else()
      set(MFEM_TIMER_TYPE 0) # use std::clock from <ctime>
    endif()
  endif()
endif()

# List all possible libraries in order of dependencies.
# [METIS < SuiteSparse]:
#    With newer versions of SuiteSparse which include METIS header using 64-bit
#    integers, the METIS header (with 32-bit indices, as used by mfem) needs to
#    be before SuiteSparse.
set(MFEM_TPLS MPI_CXX OPENMP BLAS LAPACK METIS HYPRE SuiteSparse SUNDIALS PETSC
<<<<<<< HEAD
    SLEPC MESQUITE SuperLUDist STRUMPACK PASTIX AXOM CONDUIT Ginkgo GNUTLS GSLIB NETCDF
=======
    SLEPC MESQUITE SuperLUDist MUMPS STRUMPACK AXOM CONDUIT Ginkgo GNUTLS GSLIB NETCDF
>>>>>>> 7ae181ba
    MPFR PUMI HIOP POSIXCLOCKS MFEMBacktrace ZLIB OCCA CEED RAJA UMPIRE ADIOS2
    CUSPARSE MKL_CPARDISO AMGX)
# Add all *_FOUND libraries in the variable TPL_LIBRARIES.
set(TPL_LIBRARIES "")
set(TPL_INCLUDE_DIRS "")
foreach(TPL IN LISTS MFEM_TPLS)
  if (${TPL}_FOUND)
    message(STATUS "MFEM: using package ${TPL}")
    list(APPEND TPL_LIBRARIES ${${TPL}_LIBRARIES})
    list(APPEND TPL_INCLUDE_DIRS ${${TPL}_INCLUDE_DIRS})
  endif()
endforeach(TPL)
list(REMOVE_DUPLICATES TPL_LIBRARIES)
list(REMOVE_DUPLICATES TPL_INCLUDE_DIRS)
# message(STATUS "TPL_INCLUDE_DIRS = ${TPL_INCLUDE_DIRS}")
include_directories(${TPL_INCLUDE_DIRS})

if (OPENMP_FOUND)
  message(STATUS "MFEM: using package OpenMP")
  set(CMAKE_CXX_FLAGS "${CMAKE_CXX_FLAGS} ${OpenMP_CXX_FLAGS}")
endif()

message(STATUS "MFEM build type: CMAKE_BUILD_TYPE = ${CMAKE_BUILD_TYPE}")
message(STATUS "MFEM version: v${MFEM_VERSION_STRING}")
message(STATUS "MFEM git string: ${MFEM_GIT_STRING}")

#-------------------------------------------------------------------------------
# Define and configure the MFEM library
#-------------------------------------------------------------------------------

# Headers and sources
set(SOURCES "")
set(HEADERS "")
set(MFEM_SOURCE_DIRS general linalg mesh fem)
foreach(DIR IN LISTS MFEM_SOURCE_DIRS)
  add_subdirectory(${DIR})
endforeach()

if (MFEM_USE_CUDA)
   foreach(file IN LISTS SOURCES)
      set_property(SOURCE ${file} PROPERTY LANGUAGE CUDA)
   endforeach()
endif()

add_subdirectory(config)
set(MASTER_HEADERS
  ${PROJECT_SOURCE_DIR}/mfem.hpp
  ${PROJECT_SOURCE_DIR}/mfem-performance.hpp)

set(_lib_path "${CMAKE_INSTALL_PREFIX}/lib")
set(CMAKE_INSTALL_RPATH_USE_LINK_PATH ON CACHE BOOL "")
set(CMAKE_INSTALL_RPATH "${_lib_path}" CACHE PATH "")
set(CMAKE_INSTALL_NAME_DIR "${_lib_path}" CACHE PATH "")

set(MFEM_SOURCE_DIR ${CMAKE_CURRENT_SOURCE_DIR} CACHE PATH
    "The MFEM source directory" FORCE)
set(MFEM_INSTALL_DIR ${CMAKE_INSTALL_PREFIX} CACHE PATH
    "The MFEM install directory" FORCE)

# Declaring the library
add_library(mfem ${SOURCES} ${HEADERS} ${MASTER_HEADERS})
# message(STATUS "TPL_LIBRARIES = ${TPL_LIBRARIES}")
if (CMAKE_VERSION VERSION_GREATER 2.8.11)
  target_link_libraries(mfem PUBLIC ${TPL_LIBRARIES})
else()
  target_link_libraries(mfem ${TPL_LIBRARIES})
endif()
if (MINGW)
  target_link_libraries(mfem ws2_32)
endif()
set_target_properties(mfem PROPERTIES VERSION "${mfem_VERSION}")
set_target_properties(mfem PROPERTIES SOVERSION "${mfem_VERSION}")

# If building out-of-source, define MFEM_CONFIG_FILE to point to the config file
# inside the build directory.
if (NOT ("${PROJECT_SOURCE_DIR}" STREQUAL "${PROJECT_BINARY_DIR}"))
  target_compile_definitions(mfem PRIVATE
    "MFEM_CONFIG_FILE=\"${PROJECT_BINARY_DIR}/config/_config.hpp\"")
endif()

# Generate configuration file in the build directory: config/_config.hpp.
configure_file(
  "${PROJECT_SOURCE_DIR}/config/cmake/config.hpp.in"
  "${PROJECT_BINARY_DIR}/config/_config.hpp")

# Create substitute mfem.hpp and mfem-performance.hpp in the build directory,
# if it is different from the source directory.
if (NOT ("${PROJECT_SOURCE_DIR}" STREQUAL "${PROJECT_BINARY_DIR}"))
  foreach(Header mfem.hpp mfem-performance.hpp)
    message(STATUS
      "Writing substitute header --> \"${Header}\"")
    file(WRITE "${PROJECT_BINARY_DIR}/${Header}"
"// Auto-generated file.
#define MFEM_CONFIG_FILE \"${PROJECT_BINARY_DIR}/config/_config.hpp\"
#include \"${PROJECT_SOURCE_DIR}/${Header}\"
")
    # This version will be installed in the top include directory:
    file(WRITE "${PROJECT_BINARY_DIR}/InstallHeaders/${Header}"
"// Auto-generated file.
#include \"mfem/${Header}\"
")
  endforeach()
endif()

#-------------------------------------------------------------------------------
# Examples, miniapps, and testing
#-------------------------------------------------------------------------------

# Enable testing if required
if (MFEM_ENABLE_TESTING)
  enable_testing()
  set(MFEM_ALL_TESTS_TARGET_NAME tests)
  add_mfem_target(${MFEM_ALL_TESTS_TARGET_NAME} OFF)
  add_subdirectory(tests EXCLUDE_FROM_ALL)
endif()

# Define a target that all examples and miniapps will depend on.
set(MFEM_EXEC_PREREQUISITES_TARGET_NAME exec_prerequisites)
add_custom_target(${MFEM_EXEC_PREREQUISITES_TARGET_NAME})

# Create a target for all examples and, optionally, enable it.
set(MFEM_ALL_EXAMPLES_TARGET_NAME examples)
add_mfem_target(${MFEM_ALL_EXAMPLES_TARGET_NAME} ${MFEM_ENABLE_EXAMPLES})
add_subdirectory(examples EXCLUDE_FROM_ALL)

# Create a target for all miniapps and, optionally, enable it.
set(MFEM_ALL_MINIAPPS_TARGET_NAME miniapps)
add_mfem_target(${MFEM_ALL_MINIAPPS_TARGET_NAME} ${MFEM_ENABLE_MINIAPPS})
add_subdirectory(miniapps EXCLUDE_FROM_ALL)

# Target to build all executables, i.e. everything.
add_custom_target(exec)
add_dependencies(exec
  ${MFEM_ALL_EXAMPLES_TARGET_NAME}
  ${MFEM_ALL_MINIAPPS_TARGET_NAME}
  ${MFEM_ALL_TESTS_TARGET_NAME})
# Here, we want to "add_dependencies(test exec)". However, dependencies for
# 'test' (and other built-in targets) can not be added with add_dependencies():
#  - https://gitlab.kitware.com/cmake/cmake/issues/8438
#  - https://cmake.org/Bug/view.php?id=8438

# Add a target to copy the mfem data directory to the build directory
add_custom_command(OUTPUT data_is_copied
  COMMAND ${CMAKE_COMMAND} -E copy_directory ${PROJECT_SOURCE_DIR}/data data
  COMMAND ${CMAKE_COMMAND} -E touch data_is_copied
  COMMENT "Copying the data directory ...")
add_custom_target(copy_data DEPENDS data_is_copied)
# Add 'copy_data' as a prerequisite for all executables, if the source and the
# build directories are not the same.
if (NOT ("${PROJECT_SOURCE_DIR}" STREQUAL "${PROJECT_BINARY_DIR}"))
  add_dependencies(${MFEM_EXEC_PREREQUISITES_TARGET_NAME} copy_data)
endif()

# Add 'check' target - quick test
if (NOT MFEM_USE_MPI)
  add_custom_target(check
    ${CMAKE_CTEST_COMMAND} -R \"^ex1_ser\" -C ${CMAKE_CFG_INTDIR}
    USES_TERMINAL)
  add_dependencies(check ex1)
else()
  add_custom_target(check
    ${CMAKE_CTEST_COMMAND} -R \"^ex1p\" -C ${CMAKE_CFG_INTDIR}
    USES_TERMINAL)
  add_dependencies(check ex1p)
endif()

#-------------------------------------------------------------------------------
# Documentation
#-------------------------------------------------------------------------------
add_subdirectory(doc)

#-------------------------------------------------------------------------------
# Installation
#-------------------------------------------------------------------------------

message(STATUS "CMAKE_INSTALL_PREFIX = ${CMAKE_INSTALL_PREFIX}")
set(INSTALL_INCLUDE_DIR include
  CACHE PATH "Relative path for installing header files.")
set(INSTALL_LIB_DIR lib
  CACHE PATH "Relative path for installing the library.")
# other options: "share/mfem/cmake", "lib/mfem/cmake"
set(INSTALL_CMAKE_DIR lib/cmake/mfem
  CACHE PATH "Relative path for installing cmake config files.")

# The 'install' target will not depend on 'all'.
# set(CMAKE_SKIP_INSTALL_ALL_DEPENDENCY TRUE)

set(CMAKE_INSTALL_DEFAULT_COMPONENT_NAME Development)

# Install the library
install(TARGETS ${PROJECT_NAME}
  EXPORT ${PROJECT_NAME_UC}Targets
  DESTINATION ${INSTALL_LIB_DIR})

# Install the master headers
foreach(Header mfem.hpp mfem-performance.hpp)
  install(FILES ${PROJECT_BINARY_DIR}/InstallHeaders/${Header}
    DESTINATION ${INSTALL_INCLUDE_DIR})
endforeach()
install(FILES ${MASTER_HEADERS} DESTINATION ${INSTALL_INCLUDE_DIR}/mfem)

# Install the headers; currently, the miniapps headers are excluded
install(DIRECTORY ${MFEM_SOURCE_DIRS}
  DESTINATION ${INSTALL_INCLUDE_DIR}/mfem
  FILES_MATCHING PATTERN "*.hpp")

# Install the okl files
if (MFEM_USE_OCCA)
  install(DIRECTORY ${MFEM_SOURCE_DIRS}
    DESTINATION ${INSTALL_INCLUDE_DIR}/mfem
    FILES_MATCHING PATTERN "*.okl")
endif()

# Install the libCEED files
if (MFEM_USE_CEED)
  install(DIRECTORY ${MFEM_SOURCE_DIRS}
    DESTINATION ${INSTALL_INCLUDE_DIR}/mfem
    FILES_MATCHING PATTERN "fem/libceed/*.h")
endif()

# Install ${HEADERS}
# ---
# foreach (HDR ${HEADERS})
#   file(RELATIVE_PATH REL_HDR ${PROJECT_SOURCE_DIR} ${HDR})
#   get_filename_component(DIR ${REL_HDR} PATH)
#   install(FILES ${REL_HDR} DESTINATION ${INSTALL_INCLUDE_DIR}/${DIR})
# endforeach()

# Install the configuration header files
install(FILES ${PROJECT_BINARY_DIR}/config/_config.hpp
  DESTINATION ${INSTALL_INCLUDE_DIR}/mfem/config
  RENAME config.hpp)

install(FILES ${PROJECT_SOURCE_DIR}/config/tconfig.hpp
  DESTINATION ${INSTALL_INCLUDE_DIR}/mfem/config)

# Package the whole thing up nicely
include(CMakePackageConfigHelpers)

# Add all targets to the build-tree export set
export(TARGETS ${PROJECT_NAME}
  FILE "${PROJECT_BINARY_DIR}/MFEMTargets.cmake")

# Export the package for use from the build-tree (this registers the build-tree
# with the CMake user package registry.)
# TODO: How do we register the install-tree? Replacing the build-tree?
export(PACKAGE ${PROJECT_NAME})

# Extract the include directories required to use MFEM
get_target_property(MFEM_TPL_INCLUDE_DIRS mfem INCLUDE_DIRECTORIES)
if (NOT MFEM_TPL_INCLUDE_DIRS)
  set(MFEM_TPL_INCLUDE_DIRS "")
endif()

# This is the build-tree version
set(INCLUDE_INSTALL_DIRS ${PROJECT_BINARY_DIR} ${MFEM_TPL_INCLUDE_DIRS})
set(LIB_INSTALL_DIR ${PROJECT_BINARY_DIR})
configure_package_config_file(config/cmake/MFEMConfig.cmake.in
  ${CMAKE_CURRENT_BINARY_DIR}/MFEMConfig.cmake
  INSTALL_DESTINATION ${CMAKE_CURRENT_BINARY_DIR}
  PATH_VARS INCLUDE_INSTALL_DIRS LIB_INSTALL_DIR)

# This is the version that will be installed
set(INCLUDE_INSTALL_DIRS ${INSTALL_INCLUDE_DIR}  ${MFEM_TPL_INCLUDE_DIRS})
set(LIB_INSTALL_DIR ${INSTALL_LIB_DIR})
configure_package_config_file(config/cmake/MFEMConfig.cmake.in
  ${CMAKE_CURRENT_BINARY_DIR}${CMAKE_FILES_DIRECTORY}/MFEMConfig.cmake
  INSTALL_DESTINATION ${INSTALL_CMAKE_DIR}
  PATH_VARS INCLUDE_INSTALL_DIRS LIB_INSTALL_DIR)

# Write the version file (same for build and install tree)
write_basic_package_version_file(
  ${CMAKE_CURRENT_BINARY_DIR}/MFEMConfigVersion.cmake
  VERSION ${${PROJECT_NAME}_VERSION}
  COMPATIBILITY SameMajorVersion )

# Install the config files
install(FILES
  ${CMAKE_CURRENT_BINARY_DIR}${CMAKE_FILES_DIRECTORY}/MFEMConfig.cmake
  ${CMAKE_CURRENT_BINARY_DIR}/MFEMConfigVersion.cmake
  DESTINATION ${INSTALL_CMAKE_DIR})

# Install the export set for use with the install-tree
install(EXPORT ${PROJECT_NAME_UC}Targets
    DESTINATION ${INSTALL_CMAKE_DIR})

#-------------------------------------------------------------------------------
# Create 'config.mk' from 'config.mk.in' for the build and install locations and
# define install rules for 'config.mk' and 'test.mk'
#-------------------------------------------------------------------------------

mfem_export_mk_files()<|MERGE_RESOLUTION|>--- conflicted
+++ resolved
@@ -186,11 +186,7 @@
     endif()
   endif()
 else()
-<<<<<<< HEAD
-  set(PKGS_NEED_MPI SUPERLU PETSC SLEPC STRUMPACK PASTIX PUMI)
-=======
-  set(PKGS_NEED_MPI SUPERLU MUMPS PETSC SLEPC STRUMPACK PUMI)
->>>>>>> 7ae181ba
+  set(PKGS_NEED_MPI SUPERLU MUMPS PASTIX PETSC SLEPC STRUMPACK PUMI)
   foreach(PKG IN LISTS PKGS_NEED_MPI)
     if (MFEM_USE_${PKG})
       message(STATUS "Disabling package ${PKG} - requires MPI")
@@ -401,11 +397,7 @@
 #    integers, the METIS header (with 32-bit indices, as used by mfem) needs to
 #    be before SuiteSparse.
 set(MFEM_TPLS MPI_CXX OPENMP BLAS LAPACK METIS HYPRE SuiteSparse SUNDIALS PETSC
-<<<<<<< HEAD
-    SLEPC MESQUITE SuperLUDist STRUMPACK PASTIX AXOM CONDUIT Ginkgo GNUTLS GSLIB NETCDF
-=======
-    SLEPC MESQUITE SuperLUDist MUMPS STRUMPACK AXOM CONDUIT Ginkgo GNUTLS GSLIB NETCDF
->>>>>>> 7ae181ba
+    SLEPC MESQUITE SuperLUDist MUMPS PASTIX STRUMPACK AXOM CONDUIT Ginkgo GNUTLS GSLIB NETCDF
     MPFR PUMI HIOP POSIXCLOCKS MFEMBacktrace ZLIB OCCA CEED RAJA UMPIRE ADIOS2
     CUSPARSE MKL_CPARDISO AMGX)
 # Add all *_FOUND libraries in the variable TPL_LIBRARIES.
