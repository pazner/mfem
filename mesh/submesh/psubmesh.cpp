--- conflicted
+++ resolved
@@ -260,7 +260,6 @@
       }
 
       boundary.SetSize(NumOfBdrElements);
-<<<<<<< HEAD
       Array<int> &be2face = (Dim == 2) ? be_to_edge : be_to_face;
       if (Dim > 1) { be2face.SetSize(NumOfBdrElements); }
 
@@ -287,17 +286,6 @@
             }
 
             if (Dim == 3)
-=======
-      be2face.SetSize(NumOfBdrElements);
-      Array<int> parent_face_to_be = parent.GetFaceToBdrElMap();
-      int max_bdr_attr = parent.bdr_attributes.Max();
-      for (int i = 0, j = 0; i < num_of_faces_or_edges; i++)
-      {
-         if (GetFaceInformation(i).IsBoundary())
-         {
-            boundary[j] = faces[i]->Duplicate(this);
-            if (from == SubMesh::From::Domain && Dim >= 2)
->>>>>>> 664dfa2f
             {
                int pbeid = Dim == 3 ? parent_face_to_be[parent_face_ids_[i]] :
                            parent_face_to_be[parent_edge_ids_[i]];
