--- conflicted
+++ resolved
@@ -18,7 +18,6 @@
 #include <algorithm>
 #include "psubmesh.hpp"
 #include "submesh_utils.hpp"
-#include "../point.hpp"
 #include "../segment.hpp"
 
 namespace mfem
@@ -236,13 +235,6 @@
 
    // Add boundaries
    {
-<<<<<<< HEAD
-      int num_codim_1;
-      if (Dim == 1) { num_codim_1 = NumOfVertices; }
-      else if (Dim == 2) { num_codim_1 = NumOfEdges; }
-      else if (Dim == 3) { num_codim_1 = NumOfFaces; }
-      else { MFEM_ABORT("Invalid dimension."); }
-=======
       const int num_codim_1 = [this]()
       {
          if (Dim == 1) { return NumOfVertices; }
@@ -250,7 +242,6 @@
          else if (Dim == 3) { return NumOfFaces; }
          else { MFEM_ABORT("Invalid dimension."); return -1; }
       }();
->>>>>>> 1c58d6d3
 
       if (Dim == 3)
       {
@@ -270,45 +261,18 @@
       }
 
       boundary.SetSize(NumOfBdrElements);
-<<<<<<< HEAD
-      Array<int> &be2face = (Dim == 2) ? be_to_edge : be_to_face;
-      if (Dim > 1) { be2face.SetSize(NumOfBdrElements); }
-
-      Array<int> parent_face_to_be;
-      int max_bdr_attr = -1;
-      if (Dim == 3)
-      {
-         parent_face_to_be = parent.GetFaceToBdrElMap();
-         max_bdr_attr = parent.bdr_attributes.Max();
-      }
-=======
       be_to_face.SetSize(NumOfBdrElements);
       Array<int> parent_face_to_be = parent.GetFaceToBdrElMap();
       int max_bdr_attr = parent.bdr_attributes.Max();
->>>>>>> 1c58d6d3
 
       for (int i = 0, j = 0; i < num_codim_1; i++)
       {
          if (GetFaceInformation(i).IsBoundary())
          {
-<<<<<<< HEAD
-            if (Dim == 1)
-            {
-               boundary[j] = new Point(&i, 1);
-            }
-            else
-            {
-               boundary[j] = faces[i]->Duplicate(this);
-               be2face[j] = i;
-            }
-
-            if (Dim == 3)
-=======
             boundary[j] = faces[i]->Duplicate(this);
             be_to_face[j] = i;
 
             if (from == SubMesh::From::Domain && Dim >= 2)
->>>>>>> 1c58d6d3
             {
                int pbeid = Dim == 3 ? parent_face_to_be[parent_face_ids_[i]] :
                            parent_face_to_be[parent_edge_ids_[i]];
@@ -325,10 +289,6 @@
             {
                boundary[j]->SetAttribute(SubMesh::GENERATED_ATTRIBUTE);
             }
-<<<<<<< HEAD
-
-=======
->>>>>>> 1c58d6d3
             ++j;
          }
       }
