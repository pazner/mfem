--- conflicted
+++ resolved
@@ -779,11 +779,7 @@
 
 const GeometricFactors* Mesh::GetGeometricFactors(const IntegrationRule& ir,
                                                   const int flags,
-<<<<<<< HEAD
-                                                  mfem::DofToQuad::Mode mode)
-=======
                                                   MemoryType d_mt)
->>>>>>> bb2a80ed
 {
    for (int i = 0; i < geom_factors.Size(); i++)
    {
@@ -795,12 +791,8 @@
    }
 
    this->EnsureNodes();
-<<<<<<< HEAD
-   GeometricFactors *gf = new GeometricFactors(this, ir, flags, mode);
-=======
 
    GeometricFactors *gf = new GeometricFactors(this, ir, flags, d_mt);
->>>>>>> bb2a80ed
    geom_factors.Append(gf);
    return gf;
 }
@@ -11223,11 +11215,7 @@
 
 
 GeometricFactors::GeometricFactors(const Mesh *mesh, const IntegrationRule &ir,
-<<<<<<< HEAD
-                                   int flags, DofToQuad::Mode mode)
-=======
                                    int flags, MemoryType d_mt)
->>>>>>> bb2a80ed
 {
    this->mesh = mesh;
    IntRule = &ir;
@@ -11265,16 +11253,6 @@
       eval_flags |= QuadratureInterpolator::DETERMINANTS;
    }
 
-<<<<<<< HEAD
-   const QuadratureInterpolator *qi =
-      fespace->GetQuadratureInterpolator(ir, mode);
-   const bool use_tensor_products = qi->UseTensorProducts();
-
-   // GeometricFactors arrays use a column-major layout
-   qi->SetOutputLayout(QVectorLayout::byNODES);
-
-   // Use LEXICOGRAPHIC ordering in case of tensor product evaluation
-=======
    const QuadratureInterpolator *qi = fespace->GetQuadratureInterpolator(ir);
    // All X, J, and detJ use this layout:
    qi->SetOutputLayout(QVectorLayout::byNODES);
@@ -11282,21 +11260,14 @@
    const bool use_tensor_products = dynamic_cast<const TensorBasisElement*>(fe)
                                     != nullptr;
    qi->DisableTensorProducts(!use_tensor_products);
->>>>>>> bb2a80ed
    const ElementDofOrdering e_ordering = use_tensor_products ?
                                          ElementDofOrdering::LEXICOGRAPHIC :
                                          ElementDofOrdering::NATIVE;
    const Operator *elem_restr = fespace->GetElementRestriction(e_ordering);
 
-<<<<<<< HEAD
-   if (elem_restr)
-   {
-      Vector Enodes(vdim*ND*NE);
-=======
    if (elem_restr) // Always true as of 2021-04-27
    {
       Vector Enodes(vdim*ND*NE, my_d_mt);
->>>>>>> bb2a80ed
       elem_restr->Mult(*nodes, Enodes);
       qi->Mult(Enodes, eval_flags, X, J, detJ);
    }
