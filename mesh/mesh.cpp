// Copyright (c) 2010, Lawrence Livermore National Security, LLC. Produced at
// the Lawrence Livermore National Laboratory. LLNL-CODE-443211. All Rights
// reserved. See file COPYRIGHT for details.
//
// This file is part of the MFEM library. For more information and source code
// availability see http://mfem.org.
//
// MFEM is free software; you can redistribute it and/or modify it under the
// terms of the GNU Lesser General Public License (as published by the Free
// Software Foundation) version 2.1 dated February 1999.

// Implementation of data type mesh

#include "mesh_headers.hpp"
#include "../fem/fem.hpp"
#include "../general/sort_pairs.hpp"
#include "../general/binaryio.hpp"
#include "../general/text.hpp"
#include "../general/device.hpp"

#include <iostream>
#include <sstream>
#include <fstream>
#include <limits>
#include <cmath>
#include <cstring>
#include <ctime>
#include <functional>

// Include the METIS header, if using version 5. If using METIS 4, the needed
// declarations are inlined below, i.e. no header is needed.
#if defined(MFEM_USE_METIS) && defined(MFEM_USE_METIS_5)
#include "metis.h"
#endif

// METIS 4 prototypes
#if defined(MFEM_USE_METIS) && !defined(MFEM_USE_METIS_5)
typedef int idx_t;
typedef int idxtype;
extern "C" {
   void METIS_PartGraphRecursive(int*, idxtype*, idxtype*, idxtype*, idxtype*,
                                 int*, int*, int*, int*, int*, idxtype*);
   void METIS_PartGraphKway(int*, idxtype*, idxtype*, idxtype*, idxtype*,
                            int*, int*, int*, int*, int*, idxtype*);
   void METIS_PartGraphVKway(int*, idxtype*, idxtype*, idxtype*, idxtype*,
                             int*, int*, int*, int*, int*, idxtype*);
}
#endif

#ifdef MFEM_USE_GECKO
#include "graph.h"
#endif

using namespace std;

namespace mfem
{

void Mesh::GetElementJacobian(int i, DenseMatrix &J)
{
   Geometry::Type geom = GetElementBaseGeometry(i);
   ElementTransformation *eltransf = GetElementTransformation(i);
   eltransf->SetIntPoint(&Geometries.GetCenter(geom));
   Geometries.JacToPerfJac(geom, eltransf->Jacobian(), J);
}

void Mesh::GetElementCenter(int i, Vector &center)
{
   center.SetSize(spaceDim);
   int geom = GetElementBaseGeometry(i);
   ElementTransformation *eltransf = GetElementTransformation(i);
   eltransf->Transform(Geometries.GetCenter(geom), center);
}

double Mesh::GetElementSize(int i, int type)
{
   DenseMatrix J(Dim);
   GetElementJacobian(i, J);
   if (type == 0)
   {
      return pow(fabs(J.Det()), 1./Dim);
   }
   else if (type == 1)
   {
      return J.CalcSingularvalue(Dim-1);   // h_min
   }
   else
   {
      return J.CalcSingularvalue(0);   // h_max
   }
}

double Mesh::GetElementSize(int i, const Vector &dir)
{
   DenseMatrix J(Dim);
   Vector d_hat(Dim);
   GetElementJacobian(i, J);
   J.MultTranspose(dir, d_hat);
   return sqrt((d_hat * d_hat) / (dir * dir));
}

double Mesh::GetElementVolume(int i)
{
   ElementTransformation *et = GetElementTransformation(i);
   const IntegrationRule &ir = IntRules.Get(GetElementBaseGeometry(i),
                                            et->OrderJ());
   double volume = 0.0;
   for (int j = 0; j < ir.GetNPoints(); j++)
   {
      const IntegrationPoint &ip = ir.IntPoint(j);
      et->SetIntPoint(&ip);
      volume += ip.weight * et->Weight();
   }

   return volume;
}

// Similar to VisualizationSceneSolution3d::FindNewBox in GLVis
void Mesh::GetBoundingBox(Vector &min, Vector &max, int ref)
{
   min.SetSize(spaceDim);
   max.SetSize(spaceDim);

   for (int d = 0; d < spaceDim; d++)
   {
      min(d) = infinity();
      max(d) = -infinity();
   }

   if (Nodes == NULL)
   {
      double *coord;
      for (int i = 0; i < NumOfVertices; i++)
      {
         coord = GetVertex(i);
         for (int d = 0; d < spaceDim; d++)
         {
            if (coord[d] < min(d)) { min(d) = coord[d]; }
            if (coord[d] > max(d)) { max(d) = coord[d]; }
         }
      }
   }
   else
   {
      const bool use_boundary = false; // make this a parameter?
      int ne = use_boundary ? GetNBE() : GetNE();
      int fn, fo;
      DenseMatrix pointmat;
      RefinedGeometry *RefG;
      IntegrationRule eir;
      FaceElementTransformations *Tr;
      ElementTransformation *T;

      for (int i = 0; i < ne; i++)
      {
         if (use_boundary)
         {
            GetBdrElementFace(i, &fn, &fo);
            RefG = GlobGeometryRefiner.Refine(GetFaceBaseGeometry(fn), ref);
            Tr = GetFaceElementTransformations(fn, 5);
            eir.SetSize(RefG->RefPts.GetNPoints());
            Tr->Loc1.Transform(RefG->RefPts, eir);
            Tr->Elem1->Transform(eir, pointmat);
         }
         else
         {
            T = GetElementTransformation(i);
            RefG = GlobGeometryRefiner.Refine(GetElementBaseGeometry(i), ref);
            T->Transform(RefG->RefPts, pointmat);
         }
         for (int j = 0; j < pointmat.Width(); j++)
         {
            for (int d = 0; d < pointmat.Height(); d++)
            {
               if (pointmat(d,j) < min(d)) { min(d) = pointmat(d,j); }
               if (pointmat(d,j) > max(d)) { max(d) = pointmat(d,j); }
            }
         }
      }
   }
}

void Mesh::GetCharacteristics(double &h_min, double &h_max,
                              double &kappa_min, double &kappa_max,
                              Vector *Vh, Vector *Vk)
{
   int i, dim, sdim;
   DenseMatrix J;
   double h, kappa;

   dim = Dimension();
   sdim = SpaceDimension();

   if (Vh) { Vh->SetSize(NumOfElements); }
   if (Vk) { Vk->SetSize(NumOfElements); }

   h_min = kappa_min = infinity();
   h_max = kappa_max = -h_min;
   if (dim == 0) { if (Vh) { *Vh = 1.0; } if (Vk) {*Vk = 1.0; } return; }
   J.SetSize(sdim, dim);
   for (i = 0; i < NumOfElements; i++)
   {
      GetElementJacobian(i, J);
      h = pow(fabs(J.Weight()), 1.0/double(dim));
      kappa = (dim == sdim) ?
              J.CalcSingularvalue(0) / J.CalcSingularvalue(dim-1) : -1.0;
      if (Vh) { (*Vh)(i) = h; }
      if (Vk) { (*Vk)(i) = kappa; }

      if (h < h_min) { h_min = h; }
      if (h > h_max) { h_max = h; }
      if (kappa < kappa_min) { kappa_min = kappa; }
      if (kappa > kappa_max) { kappa_max = kappa; }
   }
}

// static method
void Mesh::PrintElementsByGeometry(int dim,
                                   const Array<int> &num_elems_by_geom,
                                   std::ostream &out)
{
   for (int g = Geometry::DimStart[dim], first = 1;
        g < Geometry::DimStart[dim+1]; g++)
   {
      if (!num_elems_by_geom[g]) { continue; }
      if (!first) { out << " + "; }
      else { first = 0; }
      out << num_elems_by_geom[g] << ' ' << Geometry::Name[g] << "(s)";
   }
}

void Mesh::PrintCharacteristics(Vector *Vh, Vector *Vk, std::ostream &out)
{
   double h_min, h_max, kappa_min, kappa_max;

   out << "Mesh Characteristics:";

   this->GetCharacteristics(h_min, h_max, kappa_min, kappa_max, Vh, Vk);

   Array<int> num_elems_by_geom(Geometry::NumGeom);
   num_elems_by_geom = 0;
   for (int i = 0; i < GetNE(); i++)
   {
      num_elems_by_geom[GetElementBaseGeometry(i)]++;
   }

   out << '\n'
       << "Dimension          : " << Dimension() << '\n'
       << "Space dimension    : " << SpaceDimension();
   if (Dim == 0)
   {
      out << '\n'
          << "Number of vertices : " << GetNV() << '\n'
          << "Number of elements : " << GetNE() << '\n'
          << "Number of bdr elem : " << GetNBE() << '\n';
   }
   else if (Dim == 1)
   {
      out << '\n'
          << "Number of vertices : " << GetNV() << '\n'
          << "Number of elements : " << GetNE() << '\n'
          << "Number of bdr elem : " << GetNBE() << '\n'
          << "h_min              : " << h_min << '\n'
          << "h_max              : " << h_max << '\n';
   }
   else if (Dim == 2)
   {
      out << '\n'
          << "Number of vertices : " << GetNV() << '\n'
          << "Number of edges    : " << GetNEdges() << '\n'
          << "Number of elements : " << GetNE() << "  --  ";
      PrintElementsByGeometry(2, num_elems_by_geom, out);
      out << '\n'
          << "Number of bdr elem : " << GetNBE() << '\n'
          << "Euler Number       : " << EulerNumber2D() << '\n'
          << "h_min              : " << h_min << '\n'
          << "h_max              : " << h_max << '\n'
          << "kappa_min          : " << kappa_min << '\n'
          << "kappa_max          : " << kappa_max << '\n';
   }
   else
   {
      Array<int> num_bdr_elems_by_geom(Geometry::NumGeom);
      num_bdr_elems_by_geom = 0;
      for (int i = 0; i < GetNBE(); i++)
      {
         num_bdr_elems_by_geom[GetBdrElementBaseGeometry(i)]++;
      }
      Array<int> num_faces_by_geom(Geometry::NumGeom);
      num_faces_by_geom = 0;
      for (int i = 0; i < GetNFaces(); i++)
      {
         num_faces_by_geom[GetFaceBaseGeometry(i)]++;
      }

      out << '\n'
          << "Number of vertices : " << GetNV() << '\n'
          << "Number of edges    : " << GetNEdges() << '\n'
          << "Number of faces    : " << GetNFaces() << "  --  ";
      PrintElementsByGeometry(Dim-1, num_faces_by_geom, out);
      out << '\n'
          << "Number of elements : " << GetNE() << "  --  ";
      PrintElementsByGeometry(Dim, num_elems_by_geom, out);
      out << '\n'
          << "Number of bdr elem : " << GetNBE() << "  --  ";
      PrintElementsByGeometry(Dim-1, num_bdr_elems_by_geom, out);
      out << '\n'
          << "Euler Number       : " << EulerNumber() << '\n'
          << "h_min              : " << h_min << '\n'
          << "h_max              : " << h_max << '\n'
          << "kappa_min          : " << kappa_min << '\n'
          << "kappa_max          : " << kappa_max << '\n';
   }
   out << '\n' << std::flush;
}

FiniteElement *Mesh::GetTransformationFEforElementType(Element::Type ElemType)
{
   switch (ElemType)
   {
      case Element::POINT :          return &PointFE;
      case Element::SEGMENT :        return &SegmentFE;
      case Element::TRIANGLE :       return &TriangleFE;
      case Element::QUADRILATERAL :  return &QuadrilateralFE;
      case Element::TETRAHEDRON :    return &TetrahedronFE;
      case Element::HEXAHEDRON :     return &HexahedronFE;
      case Element::WEDGE :          return &WedgeFE;
      default:
         MFEM_ABORT("Unknown element type \"" << ElemType << "\"");
         break;
   }
   MFEM_ABORT("Unknown element type");
   return NULL;
}


void Mesh::GetElementTransformation(int i, IsoparametricTransformation *ElTr)
{
   ElTr->Attribute = GetAttribute(i);
   ElTr->ElementNo = i;
   if (Nodes == NULL)
   {
      GetPointMatrix(i, ElTr->GetPointMat());
      ElTr->SetFE(GetTransformationFEforElementType(GetElementType(i)));
   }
   else
   {
      DenseMatrix &pm = ElTr->GetPointMat();
      Array<int> vdofs;
      Nodes->FESpace()->GetElementVDofs(i, vdofs);
      Nodes->HostRead();
      const GridFunction &nodes = *Nodes;
      int n = vdofs.Size()/spaceDim;
      pm.SetSize(spaceDim, n);
      for (int k = 0; k < spaceDim; k++)
      {
         for (int j = 0; j < n; j++)
         {
            pm(k,j) = nodes(vdofs[n*k+j]);
         }
      }
      ElTr->SetFE(Nodes->FESpace()->GetFE(i));
   }
   ElTr->FinalizeTransformation();
}

void Mesh::GetElementTransformation(int i, const Vector &nodes,
                                    IsoparametricTransformation *ElTr)
{
   ElTr->Attribute = GetAttribute(i);
   ElTr->ElementNo = i;
   DenseMatrix &pm = ElTr->GetPointMat();
   nodes.HostRead();
   if (Nodes == NULL)
   {
      MFEM_ASSERT(nodes.Size() == spaceDim*GetNV(), "");
      int       nv = elements[i]->GetNVertices();
      const int *v = elements[i]->GetVertices();
      int n = vertices.Size();
      pm.SetSize(spaceDim, nv);
      for (int k = 0; k < spaceDim; k++)
      {
         for (int j = 0; j < nv; j++)
         {
            pm(k, j) = nodes(k*n+v[j]);
         }
      }
      ElTr->SetFE(GetTransformationFEforElementType(GetElementType(i)));
   }
   else
   {
      MFEM_ASSERT(nodes.Size() == Nodes->Size(), "");
      Array<int> vdofs;
      Nodes->FESpace()->GetElementVDofs(i, vdofs);
      int n = vdofs.Size()/spaceDim;
      pm.SetSize(spaceDim, n);
      for (int k = 0; k < spaceDim; k++)
      {
         for (int j = 0; j < n; j++)
         {
            pm(k,j) = nodes(vdofs[n*k+j]);
         }
      }
      ElTr->SetFE(Nodes->FESpace()->GetFE(i));
   }
   ElTr->FinalizeTransformation();
}

ElementTransformation *Mesh::GetElementTransformation(int i)
{
   GetElementTransformation(i, &Transformation);

   return &Transformation;
}

ElementTransformation *Mesh::GetBdrElementTransformation(int i)
{
   GetBdrElementTransformation(i, &BdrTransformation);
   return &BdrTransformation;
}

void Mesh::GetBdrElementTransformation(int i, IsoparametricTransformation* ElTr)
{
   ElTr->Attribute = GetBdrAttribute(i);
   ElTr->ElementNo = i; // boundary element number
   DenseMatrix &pm = ElTr->GetPointMat();
   if (Nodes == NULL)
   {
      GetBdrPointMatrix(i, pm);
      ElTr->SetFE(GetTransformationFEforElementType(GetBdrElementType(i)));
   }
   else
   {
      const FiniteElement *bdr_el = Nodes->FESpace()->GetBE(i);
      Nodes->HostRead();
      const GridFunction &nodes = *Nodes;
      if (bdr_el)
      {
         Array<int> vdofs;
         Nodes->FESpace()->GetBdrElementVDofs(i, vdofs);
         int n = vdofs.Size()/spaceDim;
         pm.SetSize(spaceDim, n);
         for (int k = 0; k < spaceDim; k++)
         {
            for (int j = 0; j < n; j++)
            {
               pm(k,j) = nodes(vdofs[n*k+j]);
            }
         }
         ElTr->SetFE(bdr_el);
      }
      else // L2 Nodes (e.g., periodic mesh)
      {
         int elem_id, face_info;
         GetBdrElementAdjacentElement(i, elem_id, face_info);

         GetLocalFaceTransformation(GetBdrElementType(i),
                                    GetElementType(elem_id),
                                    FaceElemTr.Loc1.Transf, face_info);
         // NOTE: FaceElemTr.Loc1 is overwritten here -- used as a temporary

         const FiniteElement *face_el =
            Nodes->FESpace()->GetTraceElement(elem_id,
                                              GetBdrElementBaseGeometry(i));

         IntegrationRule eir(face_el->GetDof());
         FaceElemTr.Loc1.Transf.ElementNo = elem_id;
         FaceElemTr.Loc1.Transform(face_el->GetNodes(), eir);
         Nodes->GetVectorValues(FaceElemTr.Loc1.Transf, eir, pm);

         ElTr->SetFE(face_el);
      }
   }
   ElTr->FinalizeTransformation();
}

void Mesh::GetFaceTransformation(int FaceNo, IsoparametricTransformation *FTr)
{
   FTr->Attribute = (Dim == 1) ? 1 : faces[FaceNo]->GetAttribute();
   FTr->ElementNo = FaceNo;
   DenseMatrix &pm = FTr->GetPointMat();
   if (Nodes == NULL)
   {
      const int *v = (Dim == 1) ? &FaceNo : faces[FaceNo]->GetVertices();
      const int nv = (Dim == 1) ? 1 : faces[FaceNo]->GetNVertices();
      pm.SetSize(spaceDim, nv);
      for (int i = 0; i < spaceDim; i++)
      {
         for (int j = 0; j < nv; j++)
         {
            pm(i, j) = vertices[v[j]](i);
         }
      }
      FTr->SetFE(GetTransformationFEforElementType(GetFaceElementType(FaceNo)));
   }
   else // curved mesh
   {
      const FiniteElement *face_el = Nodes->FESpace()->GetFaceElement(FaceNo);
      Nodes->HostRead();
      const GridFunction &nodes = *Nodes;
      if (face_el)
      {
         Array<int> vdofs;
         Nodes->FESpace()->GetFaceVDofs(FaceNo, vdofs);
         int n = vdofs.Size()/spaceDim;
         pm.SetSize(spaceDim, n);
         for (int i = 0; i < spaceDim; i++)
         {
            for (int j = 0; j < n; j++)
            {
               pm(i, j) = nodes(vdofs[n*i+j]);
            }
         }
         FTr->SetFE(face_el);
      }
      else // L2 Nodes (e.g., periodic mesh), go through the volume of Elem1
      {
         FaceInfo &face_info = faces_info[FaceNo];

         Geometry::Type face_geom = GetFaceGeometryType(FaceNo);
         Element::Type  face_type = GetFaceElementType(FaceNo);

         GetLocalFaceTransformation(face_type,
                                    GetElementType(face_info.Elem1No),
                                    FaceElemTr.Loc1.Transf, face_info.Elem1Inf);
         // NOTE: FaceElemTr.Loc1 is overwritten here -- used as a temporary

         face_el = Nodes->FESpace()->GetTraceElement(face_info.Elem1No,
                                                     face_geom);

         IntegrationRule eir(face_el->GetDof());
         FaceElemTr.Loc1.Transf.ElementNo = face_info.Elem1No;
         FaceElemTr.Loc1.Transform(face_el->GetNodes(), eir);
         Nodes->GetVectorValues(FaceElemTr.Loc1.Transf, eir, pm);

         FTr->SetFE(face_el);
      }
   }
   FTr->FinalizeTransformation();
}

ElementTransformation *Mesh::GetFaceTransformation(int FaceNo)
{
   GetFaceTransformation(FaceNo, &FaceTransformation);
   return &FaceTransformation;
}

void Mesh::GetEdgeTransformation(int EdgeNo, IsoparametricTransformation *EdTr)
{
   if (Dim == 2)
   {
      GetFaceTransformation(EdgeNo, EdTr);
      return;
   }
   if (Dim == 1)
   {
      mfem_error("Mesh::GetEdgeTransformation not defined in 1D \n");
   }

   EdTr->Attribute = 1;
   EdTr->ElementNo = EdgeNo;
   DenseMatrix &pm = EdTr->GetPointMat();
   if (Nodes == NULL)
   {
      Array<int> v;
      GetEdgeVertices(EdgeNo, v);
      const int nv = 2;
      pm.SetSize(spaceDim, nv);
      for (int i = 0; i < spaceDim; i++)
      {
         for (int j = 0; j < nv; j++)
         {
            pm(i, j) = vertices[v[j]](i);
         }
      }
      EdTr->SetFE(GetTransformationFEforElementType(Element::SEGMENT));
   }
   else
   {
      const FiniteElement *edge_el = Nodes->FESpace()->GetEdgeElement(EdgeNo);
      if (edge_el)
      {
         Array<int> vdofs;
         Nodes->FESpace()->GetEdgeVDofs(EdgeNo, vdofs);
         int n = vdofs.Size()/spaceDim;
         pm.SetSize(spaceDim, n);
         for (int i = 0; i < spaceDim; i++)
         {
            for (int j = 0; j < n; j++)
            {
               pm(i, j) = (*Nodes)(vdofs[n*i+j]);
            }
         }
         EdTr->SetFE(edge_el);
      }
      else
      {
         MFEM_ABORT("Not implemented.");
      }
   }
   EdTr->FinalizeTransformation();
}

ElementTransformation *Mesh::GetEdgeTransformation(int EdgeNo)
{
   GetEdgeTransformation(EdgeNo, &EdgeTransformation);
   return &EdgeTransformation;
}


void Mesh::GetLocalPtToSegTransformation(
   IsoparametricTransformation &Transf, int i)
{
   const IntegrationRule *SegVert;
   DenseMatrix &locpm = Transf.GetPointMat();

   Transf.SetFE(&PointFE);
   SegVert = Geometries.GetVertices(Geometry::SEGMENT);
   locpm.SetSize(1, 1);
   locpm(0, 0) = SegVert->IntPoint(i/64).x;
   //  (i/64) is the local face no. in the segment
   //  (i%64) is the orientation of the point (not used)
   Transf.FinalizeTransformation();
}

void Mesh::GetLocalSegToTriTransformation(
   IsoparametricTransformation &Transf, int i)
{
   const int *tv, *so;
   const IntegrationRule *TriVert;
   DenseMatrix &locpm = Transf.GetPointMat();

   Transf.SetFE(&SegmentFE);
   tv = tri_t::Edges[i/64];  //  (i/64) is the local face no. in the triangle
   so = seg_t::Orient[i%64]; //  (i%64) is the orientation of the segment
   TriVert = Geometries.GetVertices(Geometry::TRIANGLE);
   locpm.SetSize(2, 2);
   for (int j = 0; j < 2; j++)
   {
      locpm(0, so[j]) = TriVert->IntPoint(tv[j]).x;
      locpm(1, so[j]) = TriVert->IntPoint(tv[j]).y;
   }
   Transf.FinalizeTransformation();
}

void Mesh::GetLocalSegToQuadTransformation(
   IsoparametricTransformation &Transf, int i)
{
   const int *qv, *so;
   const IntegrationRule *QuadVert;
   DenseMatrix &locpm = Transf.GetPointMat();

   Transf.SetFE(&SegmentFE);
   qv = quad_t::Edges[i/64]; //  (i/64) is the local face no. in the quad
   so = seg_t::Orient[i%64]; //  (i%64) is the orientation of the segment
   QuadVert = Geometries.GetVertices(Geometry::SQUARE);
   locpm.SetSize(2, 2);
   for (int j = 0; j < 2; j++)
   {
      locpm(0, so[j]) = QuadVert->IntPoint(qv[j]).x;
      locpm(1, so[j]) = QuadVert->IntPoint(qv[j]).y;
   }
   Transf.FinalizeTransformation();
}

void Mesh::GetLocalTriToTetTransformation(
   IsoparametricTransformation &Transf, int i)
{
   DenseMatrix &locpm = Transf.GetPointMat();

   Transf.SetFE(&TriangleFE);
   //  (i/64) is the local face no. in the tet
   const int *tv = tet_t::FaceVert[i/64];
   //  (i%64) is the orientation of the tetrahedron face
   //         w.r.t. the face element
   const int *to = tri_t::Orient[i%64];
   const IntegrationRule *TetVert =
      Geometries.GetVertices(Geometry::TETRAHEDRON);
   locpm.SetSize(3, 3);
   for (int j = 0; j < 3; j++)
   {
      const IntegrationPoint &vert = TetVert->IntPoint(tv[to[j]]);
      locpm(0, j) = vert.x;
      locpm(1, j) = vert.y;
      locpm(2, j) = vert.z;
   }
   Transf.FinalizeTransformation();
}

void Mesh::GetLocalTriToWdgTransformation(
   IsoparametricTransformation &Transf, int i)
{
   DenseMatrix &locpm = Transf.GetPointMat();

   Transf.SetFE(&TriangleFE);
   //  (i/64) is the local face no. in the pri
   MFEM_VERIFY(i < 128, "Local face index " << i/64
               << " is not a triangular face of a wedge.");
   const int *pv = pri_t::FaceVert[i/64];
   //  (i%64) is the orientation of the wedge face
   //         w.r.t. the face element
   const int *to = tri_t::Orient[i%64];
   const IntegrationRule *PriVert =
      Geometries.GetVertices(Geometry::PRISM);
   locpm.SetSize(3, 3);
   for (int j = 0; j < 3; j++)
   {
      const IntegrationPoint &vert = PriVert->IntPoint(pv[to[j]]);
      locpm(0, j) = vert.x;
      locpm(1, j) = vert.y;
      locpm(2, j) = vert.z;
   }
   Transf.FinalizeTransformation();
}

void Mesh::GetLocalQuadToHexTransformation(
   IsoparametricTransformation &Transf, int i)
{
   DenseMatrix &locpm = Transf.GetPointMat();

   Transf.SetFE(&QuadrilateralFE);
   //  (i/64) is the local face no. in the hex
   const int *hv = hex_t::FaceVert[i/64];
   //  (i%64) is the orientation of the quad
   const int *qo = quad_t::Orient[i%64];
   const IntegrationRule *HexVert = Geometries.GetVertices(Geometry::CUBE);
   locpm.SetSize(3, 4);
   for (int j = 0; j < 4; j++)
   {
      const IntegrationPoint &vert = HexVert->IntPoint(hv[qo[j]]);
      locpm(0, j) = vert.x;
      locpm(1, j) = vert.y;
      locpm(2, j) = vert.z;
   }
   Transf.FinalizeTransformation();
}

void Mesh::GetLocalQuadToWdgTransformation(
   IsoparametricTransformation &Transf, int i)
{
   DenseMatrix &locpm = Transf.GetPointMat();

   Transf.SetFE(&QuadrilateralFE);
   //  (i/64) is the local face no. in the pri
   MFEM_VERIFY(i >= 128, "Local face index " << i/64
               << " is not a quadrilateral face of a wedge.");
   const int *pv = pri_t::FaceVert[i/64];
   //  (i%64) is the orientation of the quad
   const int *qo = quad_t::Orient[i%64];
   const IntegrationRule *PriVert = Geometries.GetVertices(Geometry::PRISM);
   locpm.SetSize(3, 4);
   for (int j = 0; j < 4; j++)
   {
      const IntegrationPoint &vert = PriVert->IntPoint(pv[qo[j]]);
      locpm(0, j) = vert.x;
      locpm(1, j) = vert.y;
      locpm(2, j) = vert.z;
   }
   Transf.FinalizeTransformation();
}

const GeometricFactors* Mesh::GetGeometricFactors(const IntegrationRule& ir,
                                                  const int flags)
{
   for (int i = 0; i < geom_factors.Size(); i++)
   {
      GeometricFactors *gf = geom_factors[i];
      if (gf->IntRule == &ir && (gf->computed_factors & flags) == flags)
      {
         return gf;
      }
   }

   this->EnsureNodes();

   GeometricFactors *gf = new GeometricFactors(this, ir, flags);
   geom_factors.Append(gf);
   return gf;
}

void Mesh::DeleteGeometricFactors()
{
   for (int i = 0; i < geom_factors.Size(); i++)
   {
      delete geom_factors[i];
   }
   geom_factors.SetSize(0);
}

void Mesh::GetLocalFaceTransformation(
   int face_type, int elem_type, IsoparametricTransformation &Transf, int info)
{
   switch (face_type)
   {
      case Element::POINT:
         GetLocalPtToSegTransformation(Transf, info);
         break;

      case Element::SEGMENT:
         if (elem_type == Element::TRIANGLE)
         {
            GetLocalSegToTriTransformation(Transf, info);
         }
         else
         {
            MFEM_ASSERT(elem_type == Element::QUADRILATERAL, "");
            GetLocalSegToQuadTransformation(Transf, info);
         }
         break;

      case Element::TRIANGLE:
         if (elem_type == Element::TETRAHEDRON)
         {
            GetLocalTriToTetTransformation(Transf, info);
         }
         else
         {
            MFEM_ASSERT(elem_type == Element::WEDGE, "");
            GetLocalTriToWdgTransformation(Transf, info);
         }
         break;

      case Element::QUADRILATERAL:
         if (elem_type == Element::HEXAHEDRON)
         {
            GetLocalQuadToHexTransformation(Transf, info);
         }
         else
         {
            MFEM_ASSERT(elem_type == Element::WEDGE, "");
            GetLocalQuadToWdgTransformation(Transf, info);
         }
         break;
   }
}

FaceElementTransformations *Mesh::GetFaceElementTransformations(int FaceNo,
                                                                int mask)
{
   FaceInfo &face_info = faces_info[FaceNo];

   FaceElemTr.Elem1 = NULL;
   FaceElemTr.Elem2 = NULL;

   // setup the transformation for the first element
   FaceElemTr.Elem1No = face_info.Elem1No;
   if (mask & 1)
   {
      GetElementTransformation(FaceElemTr.Elem1No, &Transformation);
      FaceElemTr.Elem1 = &Transformation;
   }

   //  setup the transformation for the second element
   //     return NULL in the Elem2 field if there's no second element, i.e.
   //     the face is on the "boundary"
   FaceElemTr.Elem2No = face_info.Elem2No;
   if ((mask & 2) && FaceElemTr.Elem2No >= 0)
   {
#ifdef MFEM_DEBUG
      if (NURBSext && (mask & 1)) { MFEM_ABORT("NURBS mesh not supported!"); }
#endif
      GetElementTransformation(FaceElemTr.Elem2No, &Transformation2);
      FaceElemTr.Elem2 = &Transformation2;
   }

   // setup the face transformation
   FaceElemTr.FaceGeom = GetFaceGeometryType(FaceNo);
   FaceElemTr.Face = (mask & 16) ? GetFaceTransformation(FaceNo) : NULL;

   // setup Loc1 & Loc2
   int face_type = GetFaceElementType(FaceNo);
   if (mask & 4)
   {
      int elem_type = GetElementType(face_info.Elem1No);
      GetLocalFaceTransformation(face_type, elem_type,
                                 FaceElemTr.Loc1.Transf, face_info.Elem1Inf);
   }
   if ((mask & 8) && FaceElemTr.Elem2No >= 0)
   {
      int elem_type = GetElementType(face_info.Elem2No);
      GetLocalFaceTransformation(face_type, elem_type,
                                 FaceElemTr.Loc2.Transf, face_info.Elem2Inf);

      // NC meshes: prepend slave edge/face transformation to Loc2
      if (Nonconforming() && IsSlaveFace(face_info))
      {
         ApplyLocalSlaveTransformation(FaceElemTr.Loc2.Transf, face_info);

         if (face_type == Element::SEGMENT)
         {
            // flip Loc2 to match Loc1 and Face
            DenseMatrix &pm = FaceElemTr.Loc2.Transf.GetPointMat();
            std::swap(pm(0,0), pm(0,1));
            std::swap(pm(1,0), pm(1,1));
         }
      }
   }

   return &FaceElemTr;
}

bool Mesh::IsSlaveFace(const FaceInfo &fi) const
{
   return fi.NCFace >= 0 && nc_faces_info[fi.NCFace].Slave;
}

void Mesh::ApplyLocalSlaveTransformation(IsoparametricTransformation &transf,
                                         const FaceInfo &fi)
{
#ifdef MFEM_THREAD_SAFE
   DenseMatrix composition;
#else
   static DenseMatrix composition;
#endif
   MFEM_ASSERT(fi.NCFace >= 0, "");
   transf.Transform(*nc_faces_info[fi.NCFace].PointMatrix, composition);
   transf.GetPointMat() = composition;
   transf.FinalizeTransformation();
}

FaceElementTransformations *Mesh::GetBdrFaceTransformations(int BdrElemNo)
{
   FaceElementTransformations *tr;
   int fn;
   if (Dim == 3)
   {
      fn = be_to_face[BdrElemNo];
   }
   else if (Dim == 2)
   {
      fn = be_to_edge[BdrElemNo];
   }
   else
   {
      fn = boundary[BdrElemNo]->GetVertices()[0];
   }
   // Check if the face is interior, shared, or non-conforming.
   if (FaceIsTrueInterior(fn) || faces_info[fn].NCFace >= 0)
   {
      return NULL;
   }
   tr = GetFaceElementTransformations(fn);
   tr->Face->Attribute = boundary[BdrElemNo]->GetAttribute();
   return tr;
}

void Mesh::GetFaceElements(int Face, int *Elem1, int *Elem2) const
{
   *Elem1 = faces_info[Face].Elem1No;
   *Elem2 = faces_info[Face].Elem2No;
}

void Mesh::GetFaceInfos(int Face, int *Inf1, int *Inf2) const
{
   *Inf1 = faces_info[Face].Elem1Inf;
   *Inf2 = faces_info[Face].Elem2Inf;
}

Geometry::Type Mesh::GetFaceGeometryType(int Face) const
{
   return (Dim == 1) ? Geometry::POINT : faces[Face]->GetGeometryType();
}

Element::Type Mesh::GetFaceElementType(int Face) const
{
   return (Dim == 1) ? Element::POINT : faces[Face]->GetType();
}

void Mesh::Init()
{
   // in order of declaration:
   Dim = spaceDim = 0;
   NumOfVertices = -1;
   NumOfElements = NumOfBdrElements = 0;
   NumOfEdges = NumOfFaces = 0;
   meshgen = mesh_geoms = 0;
   sequence = 0;
   Nodes = NULL;
   own_nodes = 1;
   NURBSext = NULL;
   ncmesh = NULL;
   last_operation = Mesh::NONE;
}

void Mesh::InitTables()
{
   el_to_edge =
      el_to_face = el_to_el = bel_to_edge = face_edge = edge_vertex = NULL;
}

void Mesh::SetEmpty()
{
   Init();
   InitTables();
}

void Mesh::DestroyTables()
{
   delete el_to_edge;
   delete el_to_face;
   delete el_to_el;
   DeleteGeometricFactors();

   if (Dim == 3)
   {
      delete bel_to_edge;
   }

   delete face_edge;
   delete edge_vertex;
}

void Mesh::DestroyPointers()
{
   if (own_nodes) { delete Nodes; }

   delete ncmesh;

   delete NURBSext;

   for (int i = 0; i < NumOfElements; i++)
   {
      FreeElement(elements[i]);
   }

   for (int i = 0; i < NumOfBdrElements; i++)
   {
      FreeElement(boundary[i]);
   }

   for (int i = 0; i < faces.Size(); i++)
   {
      FreeElement(faces[i]);
   }

   DestroyTables();
}

void Mesh::Destroy()
{
   DestroyPointers();

   elements.DeleteAll();
   vertices.DeleteAll();
   boundary.DeleteAll();
   faces.DeleteAll();
   faces_info.DeleteAll();
   nc_faces_info.DeleteAll();
   be_to_edge.DeleteAll();
   be_to_face.DeleteAll();

   // TODO:
   // IsoparametricTransformations
   // Transformation, Transformation2, BdrTransformation, FaceTransformation,
   // EdgeTransformation;
   // FaceElementTransformations FaceElemTr;

   CoarseFineTr.Clear();

#ifdef MFEM_USE_MEMALLOC
   TetMemory.Clear();
#endif

   attributes.DeleteAll();
   bdr_attributes.DeleteAll();
}

void Mesh::DeleteLazyTables()
{
   delete el_to_el;     el_to_el = NULL;
   delete face_edge;    face_edge = NULL;
   delete edge_vertex;  edge_vertex = NULL;
   DeleteGeometricFactors();
}

void Mesh::SetAttributes()
{
   Array<int> attribs;

   attribs.SetSize(GetNBE());
   for (int i = 0; i < attribs.Size(); i++)
   {
      attribs[i] = GetBdrAttribute(i);
   }
   attribs.Sort();
   attribs.Unique();
   attribs.Copy(bdr_attributes);
   if (bdr_attributes.Size() > 0 && bdr_attributes[0] <= 0)
   {
      MFEM_WARNING("Non-positive attributes on the boundary!");
   }

   attribs.SetSize(GetNE());
   for (int i = 0; i < attribs.Size(); i++)
   {
      attribs[i] = GetAttribute(i);
   }
   attribs.Sort();
   attribs.Unique();
   attribs.Copy(attributes);
   if (attributes.Size() > 0 && attributes[0] <= 0)
   {
      MFEM_WARNING("Non-positive attributes in the domain!");
   }
}

void Mesh::InitMesh(int _Dim, int _spaceDim, int NVert, int NElem, int NBdrElem)
{
   SetEmpty();

   Dim = _Dim;
   spaceDim = _spaceDim;

   NumOfVertices = 0;
   vertices.SetSize(NVert);  // just allocate space for vertices

   NumOfElements = 0;
   elements.SetSize(NElem);  // just allocate space for Element *

   NumOfBdrElements = 0;
   boundary.SetSize(NBdrElem);  // just allocate space for Element *
}

void Mesh::AddVertex(const double *x)
{
   double *y = vertices[NumOfVertices]();

   for (int i = 0; i < spaceDim; i++)
   {
      y[i] = x[i];
   }
   NumOfVertices++;
}

void Mesh::AddSegment(const int *vi, int attr)
{
   elements[NumOfElements++] = new Segment(vi, attr);
}

void Mesh::AddTri(const int *vi, int attr)
{
   elements[NumOfElements++] = new Triangle(vi, attr);
}

void Mesh::AddTriangle(const int *vi, int attr)
{
   elements[NumOfElements++] = new Triangle(vi, attr);
}

void Mesh::AddQuad(const int *vi, int attr)
{
   elements[NumOfElements++] = new Quadrilateral(vi, attr);
}

void Mesh::AddTet(const int *vi, int attr)
{
#ifdef MFEM_USE_MEMALLOC
   Tetrahedron *tet;
   tet = TetMemory.Alloc();
   tet->SetVertices(vi);
   tet->SetAttribute(attr);
   elements[NumOfElements++] = tet;
#else
   elements[NumOfElements++] = new Tetrahedron(vi, attr);
#endif
}

void Mesh::AddWedge(const int *vi, int attr)
{
   elements[NumOfElements++] = new Wedge(vi, attr);
}

void Mesh::AddHex(const int *vi, int attr)
{
   elements[NumOfElements++] = new Hexahedron(vi, attr);
}

void Mesh::AddHexAsTets(const int *vi, int attr)
{
   static const int hex_to_tet[6][4] =
   {
      { 0, 1, 2, 6 }, { 0, 5, 1, 6 }, { 0, 4, 5, 6 },
      { 0, 2, 3, 6 }, { 0, 3, 7, 6 }, { 0, 7, 4, 6 }
   };
   int ti[4];

   for (int i = 0; i < 6; i++)
   {
      for (int j = 0; j < 4; j++)
      {
         ti[j] = vi[hex_to_tet[i][j]];
      }
      AddTet(ti, attr);
   }
}

void Mesh::AddHexAsWedges(const int *vi, int attr)
{
   static const int hex_to_wdg[2][6] =
   {
      { 0, 1, 2, 4, 5, 6 }, { 0, 2, 3, 4, 6, 7 }
   };
   int ti[6];

   for (int i = 0; i < 2; i++)
   {
      for (int j = 0; j < 6; j++)
      {
         ti[j] = vi[hex_to_wdg[i][j]];
      }
      AddWedge(ti, attr);
   }
}

void Mesh::AddBdrSegment(const int *vi, int attr)
{
   boundary[NumOfBdrElements++] = new Segment(vi, attr);
}

void Mesh::AddBdrTriangle(const int *vi, int attr)
{
   boundary[NumOfBdrElements++] = new Triangle(vi, attr);
}

void Mesh::AddBdrQuad(const int *vi, int attr)
{
   boundary[NumOfBdrElements++] = new Quadrilateral(vi, attr);
}

void Mesh::AddBdrQuadAsTriangles(const int *vi, int attr)
{
   static const int quad_to_tri[2][3] = { { 0, 1, 2 }, { 0, 2, 3 } };
   int ti[3];

   for (int i = 0; i < 2; i++)
   {
      for (int j = 0; j < 3; j++)
      {
         ti[j] = vi[quad_to_tri[i][j]];
      }
      AddBdrTriangle(ti, attr);
   }
}

void Mesh::GenerateBoundaryElements()
{
   int i, j;
   Array<int> &be2face = (Dim == 2) ? be_to_edge : be_to_face;

   // GenerateFaces();

   for (i = 0; i < boundary.Size(); i++)
   {
      FreeElement(boundary[i]);
   }

   if (Dim == 3)
   {
      delete bel_to_edge;
      bel_to_edge = NULL;
   }

   // count the 'NumOfBdrElements'
   NumOfBdrElements = 0;
   for (i = 0; i < faces_info.Size(); i++)
   {
      if (faces_info[i].Elem2No < 0) { NumOfBdrElements++; }
   }

   boundary.SetSize(NumOfBdrElements);
   be2face.SetSize(NumOfBdrElements);
   for (j = i = 0; i < faces_info.Size(); i++)
   {
      if (faces_info[i].Elem2No < 0)
      {
         boundary[j] = faces[i]->Duplicate(this);
         be2face[j++] = i;
      }
   }
   // In 3D, 'bel_to_edge' is destroyed but it's not updated.
}

void Mesh::FinalizeCheck()
{
   MFEM_VERIFY(vertices.Size() == NumOfVertices ||
               vertices.Size() == 0,
               "incorrect number of vertices: preallocated: " << vertices.Size()
               << ", actually added: " << NumOfVertices);
   MFEM_VERIFY(elements.Size() == NumOfElements,
               "incorrect number of elements: preallocated: " << elements.Size()
               << ", actually added: " << NumOfElements);
   MFEM_VERIFY(boundary.Size() == NumOfBdrElements,
               "incorrect number of boundary elements: preallocated: "
               << boundary.Size() << ", actually added: " << NumOfBdrElements);
}

void Mesh::FinalizeTriMesh(int generate_edges, int refine, bool fix_orientation)
{
   FinalizeCheck();
   CheckElementOrientation(fix_orientation);

   if (refine)
   {
      MarkTriMeshForRefinement();
   }

   if (generate_edges)
   {
      el_to_edge = new Table;
      NumOfEdges = GetElementToEdgeTable(*el_to_edge, be_to_edge);
      GenerateFaces();
      CheckBdrElementOrientation();
   }
   else
   {
      NumOfEdges = 0;
   }

   NumOfFaces = 0;

   SetAttributes();

   SetMeshGen();
}

void Mesh::FinalizeQuadMesh(int generate_edges, int refine,
                            bool fix_orientation)
{
   FinalizeCheck();
   if (fix_orientation)
   {
      CheckElementOrientation(fix_orientation);
   }

   if (generate_edges)
   {
      el_to_edge = new Table;
      NumOfEdges = GetElementToEdgeTable(*el_to_edge, be_to_edge);
      GenerateFaces();
      CheckBdrElementOrientation();
   }
   else
   {
      NumOfEdges = 0;
   }

   NumOfFaces = 0;

   SetAttributes();

   SetMeshGen();
}


#ifdef MFEM_USE_GECKO
void Mesh::GetGeckoElementOrdering(Array<int> &ordering,
                                   int iterations, int window,
                                   int period, int seed)
{
   Gecko::Graph graph;

   Gecko::Functional *functional =
      new Gecko::FunctionalGeometric(); // ordering functional

   // Run through all the elements and insert the nodes in the graph for them
   for (int elemid = 0; elemid < GetNE(); ++elemid)
   {
      graph.insert();
   }

   // Run through all the elems and insert arcs to the graph for each element
   // face Indices in Gecko are 1 based hence the +1 on the insertion
   const Table &my_el_to_el = ElementToElementTable();
   for (int elemid = 0; elemid < GetNE(); ++elemid)
   {
      const int *neighid = my_el_to_el.GetRow(elemid);
      for (int i = 0; i < my_el_to_el.RowSize(elemid); ++i)
      {
         graph.insert(elemid + 1,  neighid[i] + 1);
      }
   }

   // Get the reordering from Gecko and copy it into the ordering Array<int>
   graph.order(functional, iterations, window, period, seed);
   ordering.DeleteAll();
   ordering.SetSize(GetNE());
   Gecko::Node::Index NE = GetNE();
   for (Gecko::Node::Index gnodeid = 1; gnodeid <= NE; ++gnodeid)
   {
      ordering[gnodeid - 1] = graph.rank(gnodeid);
   }

   delete functional;
}
#endif


struct HilbertCmp
{
   int coord;
   bool dir;
   const Array<double> &points;
   double mid;

   HilbertCmp(int coord, bool dir, const Array<double> &points, double mid)
      : coord(coord), dir(dir), points(points), mid(mid) {}

   bool operator()(int i) const
   {
      return (points[3*i + coord] < mid) != dir;
   }
};

static void HilbertSort2D(int coord1, // major coordinate to sort points by
                          bool dir1,  // sort coord1 ascending/descending?
                          bool dir2,  // sort coord2 ascending/descending?
                          const Array<double> &points, int *beg, int *end,
                          double xmin, double ymin, double xmax, double ymax)
{
   if (end - beg <= 1) { return; }

   double xmid = (xmin + xmax)*0.5;
   double ymid = (ymin + ymax)*0.5;

   int coord2 = (coord1 + 1) % 2; // the 'other' coordinate

   // sort (partition) points into four quadrants
   int *p0 = beg, *p4 = end;
   int *p2 = std::partition(p0, p4, HilbertCmp(coord1,  dir1, points, xmid));
   int *p1 = std::partition(p0, p2, HilbertCmp(coord2,  dir2, points, ymid));
   int *p3 = std::partition(p2, p4, HilbertCmp(coord2, !dir2, points, ymid));

   if (p1 != p4)
   {
      HilbertSort2D(coord2, dir2, dir1, points, p0, p1,
                    ymin, xmin, ymid, xmid);
   }
   if (p1 != p0 || p2 != p4)
   {
      HilbertSort2D(coord1, dir1, dir2, points, p1, p2,
                    xmin, ymid, xmid, ymax);
   }
   if (p2 != p0 || p3 != p4)
   {
      HilbertSort2D(coord1, dir1, dir2, points, p2, p3,
                    xmid, ymid, xmax, ymax);
   }
   if (p3 != p0)
   {
      HilbertSort2D(coord2, !dir2, !dir1, points, p3, p4,
                    ymid, xmax, ymin, xmid);
   }
}

static void HilbertSort3D(int coord1, bool dir1, bool dir2, bool dir3,
                          const Array<double> &points, int *beg, int *end,
                          double xmin, double ymin, double zmin,
                          double xmax, double ymax, double zmax)
{
   if (end - beg <= 1) { return; }

   double xmid = (xmin + xmax)*0.5;
   double ymid = (ymin + ymax)*0.5;
   double zmid = (zmin + zmax)*0.5;

   int coord2 = (coord1 + 1) % 3;
   int coord3 = (coord1 + 2) % 3;

   // sort (partition) points into eight octants
   int *p0 = beg, *p8 = end;
   int *p4 = std::partition(p0, p8, HilbertCmp(coord1,  dir1, points, xmid));
   int *p2 = std::partition(p0, p4, HilbertCmp(coord2,  dir2, points, ymid));
   int *p6 = std::partition(p4, p8, HilbertCmp(coord2, !dir2, points, ymid));
   int *p1 = std::partition(p0, p2, HilbertCmp(coord3,  dir3, points, zmid));
   int *p3 = std::partition(p2, p4, HilbertCmp(coord3, !dir3, points, zmid));
   int *p5 = std::partition(p4, p6, HilbertCmp(coord3,  dir3, points, zmid));
   int *p7 = std::partition(p6, p8, HilbertCmp(coord3, !dir3, points, zmid));

   if (p1 != p8)
   {
      HilbertSort3D(coord3, dir3, dir1, dir2, points, p0, p1,
                    zmin, xmin, ymin, zmid, xmid, ymid);
   }
   if (p1 != p0 || p2 != p8)
   {
      HilbertSort3D(coord2, dir2, dir3, dir1, points, p1, p2,
                    ymin, zmid, xmin, ymid, zmax, xmid);
   }
   if (p2 != p0 || p3 != p8)
   {
      HilbertSort3D(coord2, dir2, dir3, dir1, points, p2, p3,
                    ymid, zmid, xmin, ymax, zmax, xmid);
   }
   if (p3 != p0 || p4 != p8)
   {
      HilbertSort3D(coord1, dir1, !dir2, !dir3, points, p3, p4,
                    xmin, ymax, zmid, xmid, ymid, zmin);
   }
   if (p4 != p0 || p5 != p8)
   {
      HilbertSort3D(coord1, dir1, !dir2, !dir3, points, p4, p5,
                    xmid, ymax, zmid, xmax, ymid, zmin);
   }
   if (p5 != p0 || p6 != p8)
   {
      HilbertSort3D(coord2, !dir2, dir3, !dir1, points, p5, p6,
                    ymax, zmid, xmax, ymid, zmax, xmid);
   }
   if (p6 != p0 || p7 != p8)
   {
      HilbertSort3D(coord2, !dir2, dir3, !dir1, points, p6, p7,
                    ymid, zmid, xmax, ymin, zmax, xmid);
   }
   if (p7 != p0)
   {
      HilbertSort3D(coord3, !dir3, !dir1, dir2, points, p7, p8,
                    zmid, xmax, ymin, zmin, xmid, ymid);
   }
}

void Mesh::GetHilbertElementOrdering(Array<int> &ordering)
{
   MFEM_VERIFY(spaceDim <= 3, "");

   Vector min, max, center;
   GetBoundingBox(min, max);

   Array<int> indices(GetNE());
   Array<double> points(3*GetNE());

   if (spaceDim < 3) { points = 0.0; }

   // calculate element centers
   for (int i = 0; i < GetNE(); i++)
   {
      GetElementCenter(i, center);
      for (int j = 0; j < spaceDim; j++)
      {
         points[3*i + j] = center(j);
      }
      indices[i] = i;
   }

   if (spaceDim == 1)
   {
      indices.Sort([&](int a, int b)
      { return points[3*a] < points[3*b]; });
   }
   else if (spaceDim == 2)
   {
      // recursively partition the points in 2D
      HilbertSort2D(0, false, false,
                    points, indices.begin(), indices.end(),
                    min(0), min(1), max(0), max(1));
   }
   else
   {
      // recursively partition the points in 3D
      HilbertSort3D(0, false, false, false,
                    points, indices.begin(), indices.end(),
                    min(0), min(1), min(2), max(0), max(1), max(2));
   }

   // return ordering in the format required by ReorderElements
   ordering.SetSize(GetNE());
   for (int i = 0; i < GetNE(); i++)
   {
      ordering[indices[i]] = i;
   }
}


void Mesh::ReorderElements(const Array<int> &ordering, bool reorder_vertices)
{
   if (NURBSext)
   {
      MFEM_WARNING("element reordering of NURBS meshes is not supported.");
      return;
   }
   if (ncmesh)
   {
      MFEM_WARNING("element reordering of non-conforming meshes is not"
                   " supported.");
      return;
   }
   MFEM_VERIFY(ordering.Size() == GetNE(), "invalid reordering array.")

   // Data members that need to be updated:

   // - elements   - reorder of the pointers and the vertex ids if reordering
   //                the vertices
   // - vertices   - if reordering the vertices
   // - boundary   - update the vertex ids, if reordering the vertices
   // - faces      - regenerate
   // - faces_info - regenerate

   // Deleted by DeleteTables():
   // - el_to_edge  - rebuild in 2D and 3D only
   // - el_to_face  - rebuild in 3D only
   // - bel_to_edge - rebuild in 3D only
   // - el_to_el    - no need to rebuild
   // - face_edge   - no need to rebuild
   // - edge_vertex - no need to rebuild
   // - geom_factors - no need to rebuild

   // - be_to_edge  - 2D only
   // - be_to_face  - 3D only

   // - Nodes

   // Save the locations of the Nodes so we can rebuild them later
   Array<Vector*> old_elem_node_vals;
   FiniteElementSpace *nodes_fes = NULL;
   if (Nodes)
   {
      old_elem_node_vals.SetSize(GetNE());
      nodes_fes = Nodes->FESpace();
      Array<int> old_dofs;
      Vector vals;
      for (int old_elid = 0; old_elid < GetNE(); ++old_elid)
      {
         nodes_fes->GetElementVDofs(old_elid, old_dofs);
         Nodes->GetSubVector(old_dofs, vals);
         old_elem_node_vals[old_elid] = new Vector(vals);
      }
   }

   // Get the newly ordered elements
   Array<Element *> new_elements(GetNE());
   for (int old_elid = 0; old_elid < ordering.Size(); ++old_elid)
   {
      int new_elid = ordering[old_elid];
      new_elements[new_elid] = elements[old_elid];
   }
   mfem::Swap(elements, new_elements);
   new_elements.DeleteAll();

   if (reorder_vertices)
   {
      // Get the new vertex ordering permutation vectors and fill the new
      // vertices
      Array<int> vertex_ordering(GetNV());
      vertex_ordering = -1;
      Array<Vertex> new_vertices(GetNV());
      int new_vertex_ind = 0;
      for (int new_elid = 0; new_elid < GetNE(); ++new_elid)
      {
         int *elem_vert = elements[new_elid]->GetVertices();
         int nv = elements[new_elid]->GetNVertices();
         for (int vi = 0; vi < nv; ++vi)
         {
            int old_vertex_ind = elem_vert[vi];
            if (vertex_ordering[old_vertex_ind] == -1)
            {
               vertex_ordering[old_vertex_ind] = new_vertex_ind;
               new_vertices[new_vertex_ind] = vertices[old_vertex_ind];
               new_vertex_ind++;
            }
         }
      }
      mfem::Swap(vertices, new_vertices);
      new_vertices.DeleteAll();

      // Replace the vertex ids in the elements with the reordered vertex
      // numbers
      for (int new_elid = 0; new_elid < GetNE(); ++new_elid)
      {
         int *elem_vert = elements[new_elid]->GetVertices();
         int nv = elements[new_elid]->GetNVertices();
         for (int vi = 0; vi < nv; ++vi)
         {
            elem_vert[vi] = vertex_ordering[elem_vert[vi]];
         }
      }

      // Replace the vertex ids in the boundary with reordered vertex numbers
      for (int belid = 0; belid < GetNBE(); ++belid)
      {
         int *be_vert = boundary[belid]->GetVertices();
         int nv = boundary[belid]->GetNVertices();
         for (int vi = 0; vi < nv; ++vi)
         {
            be_vert[vi] = vertex_ordering[be_vert[vi]];
         }
      }
   }

   // Destroy tables that need to be rebuild
   DeleteTables();

   if (Dim > 1)
   {
      // generate el_to_edge, be_to_edge (2D), bel_to_edge (3D)
      el_to_edge = new Table;
      NumOfEdges = GetElementToEdgeTable(*el_to_edge, be_to_edge);
   }
   if (Dim > 2)
   {
      // generate el_to_face, be_to_face
      GetElementToFaceTable();
   }
   // Update faces and faces_info
   GenerateFaces();

   // Build the nodes from the saved locations if they were around before
   if (Nodes)
   {
      // To force FE space update, we need to increase 'sequence':
      sequence++;
      last_operation = Mesh::NONE;
      nodes_fes->Update(false); // want_transform = false
      Nodes->Update(); // just needed to update Nodes->sequence
      Array<int> new_dofs;
      for (int old_elid = 0; old_elid < GetNE(); ++old_elid)
      {
         int new_elid = ordering[old_elid];
         nodes_fes->GetElementVDofs(new_elid, new_dofs);
         Nodes->SetSubVector(new_dofs, *(old_elem_node_vals[old_elid]));
         delete old_elem_node_vals[old_elid];
      }
   }
}


void Mesh::MarkForRefinement()
{
   if (meshgen & 1)
   {
      if (Dim == 2)
      {
         MarkTriMeshForRefinement();
      }
      else if (Dim == 3)
      {
         DSTable v_to_v(NumOfVertices);
         GetVertexToVertexTable(v_to_v);
         MarkTetMeshForRefinement(v_to_v);
      }
   }
}

void Mesh::MarkTriMeshForRefinement()
{
   // Mark the longest triangle edge by rotating the indeces so that
   // vertex 0 - vertex 1 is the longest edge in the triangle.
   DenseMatrix pmat;
   for (int i = 0; i < NumOfElements; i++)
   {
      if (elements[i]->GetType() == Element::TRIANGLE)
      {
         GetPointMatrix(i, pmat);
         static_cast<Triangle*>(elements[i])->MarkEdge(pmat);
      }
   }
}

void Mesh::GetEdgeOrdering(DSTable &v_to_v, Array<int> &order)
{
   NumOfEdges = v_to_v.NumberOfEntries();
   order.SetSize(NumOfEdges);
   Array<Pair<double, int> > length_idx(NumOfEdges);

   for (int i = 0; i < NumOfVertices; i++)
   {
      for (DSTable::RowIterator it(v_to_v, i); !it; ++it)
      {
         int j = it.Index();
         length_idx[j].one = GetLength(i, it.Column());
         length_idx[j].two = j;
      }
   }

   // Sort by increasing edge-length.
   length_idx.Sort();

   for (int i = 0; i < NumOfEdges; i++)
   {
      order[length_idx[i].two] = i;
   }
}

void Mesh::MarkTetMeshForRefinement(DSTable &v_to_v)
{
   // Mark the longest tetrahedral edge by rotating the indices so that
   // vertex 0 - vertex 1 is the longest edge in the element.
   Array<int> order;
   GetEdgeOrdering(v_to_v, order);

   for (int i = 0; i < NumOfElements; i++)
   {
      if (elements[i]->GetType() == Element::TETRAHEDRON)
      {
         elements[i]->MarkEdge(v_to_v, order);
      }
   }
   for (int i = 0; i < NumOfBdrElements; i++)
   {
      if (boundary[i]->GetType() == Element::TRIANGLE)
      {
         boundary[i]->MarkEdge(v_to_v, order);
      }
   }
}

void Mesh::PrepareNodeReorder(DSTable **old_v_to_v, Table **old_elem_vert)
{
   if (*old_v_to_v && *old_elem_vert)
   {
      return;
   }

   FiniteElementSpace *fes = Nodes->FESpace();

   if (*old_v_to_v == NULL)
   {
      bool need_v_to_v = false;
      Array<int> dofs;
      for (int i = 0; i < GetNEdges(); i++)
      {
         // Since edge indices may change, we need to permute edge interior dofs
         // any time an edge index changes and there is at least one dof on that
         // edge.
         fes->GetEdgeInteriorDofs(i, dofs);
         if (dofs.Size() > 0)
         {
            need_v_to_v = true;
            break;
         }
      }
      if (need_v_to_v)
      {
         *old_v_to_v = new DSTable(NumOfVertices);
         GetVertexToVertexTable(*(*old_v_to_v));
      }
   }
   if (*old_elem_vert == NULL)
   {
      bool need_elem_vert = false;
      Array<int> dofs;
      for (int i = 0; i < GetNE(); i++)
      {
         // Since element indices do not change, we need to permute element
         // interior dofs only when there are at least 2 interior dofs in an
         // element (assuming the nodal dofs are non-directional).
         fes->GetElementInteriorDofs(i, dofs);
         if (dofs.Size() > 1)
         {
            need_elem_vert = true;
            break;
         }
      }
      if (need_elem_vert)
      {
         *old_elem_vert = new Table;
         (*old_elem_vert)->MakeI(GetNE());
         for (int i = 0; i < GetNE(); i++)
         {
            (*old_elem_vert)->AddColumnsInRow(i, elements[i]->GetNVertices());
         }
         (*old_elem_vert)->MakeJ();
         for (int i = 0; i < GetNE(); i++)
         {
            (*old_elem_vert)->AddConnections(i, elements[i]->GetVertices(),
                                             elements[i]->GetNVertices());
         }
         (*old_elem_vert)->ShiftUpI();
      }
   }
}

void Mesh::DoNodeReorder(DSTable *old_v_to_v, Table *old_elem_vert)
{
   FiniteElementSpace *fes = Nodes->FESpace();
   const FiniteElementCollection *fec = fes->FEColl();
   Array<int> old_dofs, new_dofs;

   // assuming that all edges have the same number of dofs
   if (NumOfEdges) { fes->GetEdgeInteriorDofs(0, old_dofs); }
   const int num_edge_dofs = old_dofs.Size();

   // Save the original nodes
   const Vector onodes = *Nodes;

   // vertex dofs do not need to be moved
   fes->GetVertexDofs(0, old_dofs);
   int offset = NumOfVertices * old_dofs.Size();

   // edge dofs:
   // edge enumeration may be different but edge orientation is the same
   if (num_edge_dofs > 0)
   {
      DSTable new_v_to_v(NumOfVertices);
      GetVertexToVertexTable(new_v_to_v);

      for (int i = 0; i < NumOfVertices; i++)
      {
         for (DSTable::RowIterator it(new_v_to_v, i); !it; ++it)
         {
            const int old_i = (*old_v_to_v)(i, it.Column());
            const int new_i = it.Index();
            if (new_i == old_i) { continue; }

            old_dofs.SetSize(num_edge_dofs);
            new_dofs.SetSize(num_edge_dofs);
            for (int j = 0; j < num_edge_dofs; j++)
            {
               old_dofs[j] = offset + old_i * num_edge_dofs + j;
               new_dofs[j] = offset + new_i * num_edge_dofs + j;
            }
            fes->DofsToVDofs(old_dofs);
            fes->DofsToVDofs(new_dofs);
            for (int j = 0; j < old_dofs.Size(); j++)
            {
               (*Nodes)(new_dofs[j]) = onodes(old_dofs[j]);
            }
         }
      }
      offset += NumOfEdges * num_edge_dofs;
   }

   // face dofs:
   // both enumeration and orientation of the faces may be different
   if (fes->GetNFDofs() > 0)
   {
      // generate the old face-vertex table using the unmodified 'faces'
      Table old_face_vertex;
      old_face_vertex.MakeI(NumOfFaces);
      for (int i = 0; i < NumOfFaces; i++)
      {
         old_face_vertex.AddColumnsInRow(i, faces[i]->GetNVertices());
      }
      old_face_vertex.MakeJ();
      for (int i = 0; i < NumOfFaces; i++)
         old_face_vertex.AddConnections(i, faces[i]->GetVertices(),
                                        faces[i]->GetNVertices());
      old_face_vertex.ShiftUpI();

      // update 'el_to_face', 'be_to_face', 'faces', and 'faces_info'
      STable3D *faces_tbl = GetElementToFaceTable(1);
      GenerateFaces();

      // compute the new face dof offsets
      Array<int> new_fdofs(NumOfFaces+1);
      new_fdofs[0] = 0;
      for (int i = 0; i < NumOfFaces; i++) // i = old face index
      {
         const int *old_v = old_face_vertex.GetRow(i);
         int new_i; // new face index
         switch (old_face_vertex.RowSize(i))
         {
            case 3:
               new_i = (*faces_tbl)(old_v[0], old_v[1], old_v[2]);
               break;
            case 4:
            default:
               new_i = (*faces_tbl)(old_v[0], old_v[1], old_v[2], old_v[3]);
               break;
         }
         fes->GetFaceInteriorDofs(i, old_dofs);
         new_fdofs[new_i+1] = old_dofs.Size();
      }
      new_fdofs.PartialSum();

      // loop over the old face numbers
      for (int i = 0; i < NumOfFaces; i++)
      {
         const int *old_v = old_face_vertex.GetRow(i), *new_v;
         const int *dof_ord;
         int new_i, new_or;
         switch (old_face_vertex.RowSize(i))
         {
            case 3:
               new_i = (*faces_tbl)(old_v[0], old_v[1], old_v[2]);
               new_v = faces[new_i]->GetVertices();
               new_or = GetTriOrientation(old_v, new_v);
               dof_ord = fec->DofOrderForOrientation(Geometry::TRIANGLE, new_or);
               break;
            case 4:
            default:
               new_i = (*faces_tbl)(old_v[0], old_v[1], old_v[2], old_v[3]);
               new_v = faces[new_i]->GetVertices();
               new_or = GetQuadOrientation(old_v, new_v);
               dof_ord = fec->DofOrderForOrientation(Geometry::SQUARE, new_or);
               break;
         }

         fes->GetFaceInteriorDofs(i, old_dofs);
         new_dofs.SetSize(old_dofs.Size());
         for (int j = 0; j < old_dofs.Size(); j++)
         {
            // we assume the dofs are non-directional, i.e. dof_ord[j] is >= 0
            const int old_j = dof_ord[j];
            new_dofs[old_j] = offset + new_fdofs[new_i] + j;
         }
         fes->DofsToVDofs(old_dofs);
         fes->DofsToVDofs(new_dofs);
         for (int j = 0; j < old_dofs.Size(); j++)
         {
            (*Nodes)(new_dofs[j]) = onodes(old_dofs[j]);
         }
      }

      offset += fes->GetNFDofs();
      delete faces_tbl;
   }

   // element dofs:
   // element orientation may be different
   if (old_elem_vert) // have elements with 2 or more dofs
   {
      // matters when the 'fec' is
      // (this code is executed only for triangles/tets)
      // - Pk on triangles, k >= 4
      // - Qk on quads,     k >= 3
      // - Pk on tets,      k >= 5
      // - Qk on hexes,     k >= 3
      // - DG spaces
      // - ...

      // loop over all elements
      for (int i = 0; i < GetNE(); i++)
      {
         const int *old_v = old_elem_vert->GetRow(i);
         const int *new_v = elements[i]->GetVertices();
         const int *dof_ord;
         int new_or;
         const Geometry::Type geom = elements[i]->GetGeometryType();
         switch (geom)
         {
            case Geometry::SEGMENT:
               new_or = (old_v[0] == new_v[0]) ? +1 : -1;
               break;
            case Geometry::TRIANGLE:
               new_or = GetTriOrientation(old_v, new_v);
               break;
            case Geometry::SQUARE:
               new_or = GetQuadOrientation(old_v, new_v);
               break;
            default:
               new_or = 0;
               MFEM_ABORT(Geometry::Name[geom] << " elements (" << fec->Name()
                          << " FE collection) are not supported yet!");
               break;
         }
         dof_ord = fec->DofOrderForOrientation(geom, new_or);
         MFEM_VERIFY(dof_ord != NULL,
                     "FE collection '" << fec->Name()
                     << "' does not define reordering for "
                     << Geometry::Name[geom] << " elements!");
         fes->GetElementInteriorDofs(i, old_dofs);
         new_dofs.SetSize(old_dofs.Size());
         for (int j = 0; j < new_dofs.Size(); j++)
         {
            // we assume the dofs are non-directional, i.e. dof_ord[j] is >= 0
            const int old_j = dof_ord[j];
            new_dofs[old_j] = offset + j;
         }
         offset += new_dofs.Size();
         fes->DofsToVDofs(old_dofs);
         fes->DofsToVDofs(new_dofs);
         for (int j = 0; j < old_dofs.Size(); j++)
         {
            (*Nodes)(new_dofs[j]) = onodes(old_dofs[j]);
         }
      }
   }

   // Update Tables, faces, etc
   if (Dim > 2)
   {
      if (fes->GetNFDofs() == 0)
      {
         // needed for FE spaces that have face dofs, even if
         // the 'Nodes' do not have face dofs.
         GetElementToFaceTable();
         GenerateFaces();
      }
      CheckBdrElementOrientation();
   }
   if (el_to_edge)
   {
      // update 'el_to_edge', 'be_to_edge' (2D), 'bel_to_edge' (3D)
      NumOfEdges = GetElementToEdgeTable(*el_to_edge, be_to_edge);
      if (Dim == 2)
      {
         // update 'faces' and 'faces_info'
         GenerateFaces();
         CheckBdrElementOrientation();
      }
   }
   // To force FE space update, we need to increase 'sequence':
   sequence++;
   last_operation = Mesh::NONE;
   fes->Update(false); // want_transform = false
   Nodes->Update(); // just needed to update Nodes->sequence
}

void Mesh::FinalizeTetMesh(int generate_edges, int refine, bool fix_orientation)
{
   FinalizeCheck();
   CheckElementOrientation(fix_orientation);

   if (NumOfBdrElements == 0)
   {
      GetElementToFaceTable();
      GenerateFaces();
      GenerateBoundaryElements();
   }

   if (refine)
   {
      DSTable v_to_v(NumOfVertices);
      GetVertexToVertexTable(v_to_v);
      MarkTetMeshForRefinement(v_to_v);
   }

   GetElementToFaceTable();
   GenerateFaces();

   CheckBdrElementOrientation();

   if (generate_edges == 1)
   {
      el_to_edge = new Table;
      NumOfEdges = GetElementToEdgeTable(*el_to_edge, be_to_edge);
   }
   else
   {
      el_to_edge = NULL;  // Not really necessary -- InitTables was called
      bel_to_edge = NULL;
      NumOfEdges = 0;
   }

   SetAttributes();

   SetMeshGen();
}

void Mesh::FinalizeWedgeMesh(int generate_edges, int refine,
                             bool fix_orientation)
{
   FinalizeCheck();
   CheckElementOrientation(fix_orientation);

   if (NumOfBdrElements == 0)
   {
      GetElementToFaceTable();
      GenerateFaces();
      GenerateBoundaryElements();
   }

   GetElementToFaceTable();
   GenerateFaces();

   CheckBdrElementOrientation();

   if (generate_edges == 1)
   {
      el_to_edge = new Table;
      NumOfEdges = GetElementToEdgeTable(*el_to_edge, be_to_edge);
   }
   else
   {
      el_to_edge = NULL;  // Not really necessary -- InitTables was called
      bel_to_edge = NULL;
      NumOfEdges = 0;
   }

   SetAttributes();

   SetMeshGen();
}

void Mesh::FinalizeHexMesh(int generate_edges, int refine, bool fix_orientation)
{
   FinalizeCheck();
   CheckElementOrientation(fix_orientation);

   GetElementToFaceTable();
   GenerateFaces();

   if (NumOfBdrElements == 0)
   {
      GenerateBoundaryElements();
   }

   CheckBdrElementOrientation();

   if (generate_edges)
   {
      el_to_edge = new Table;
      NumOfEdges = GetElementToEdgeTable(*el_to_edge, be_to_edge);
   }
   else
   {
      NumOfEdges = 0;
   }

   SetAttributes();

   SetMeshGen();
}

void Mesh::FinalizeMesh(int refine, bool fix_orientation)
{
   FinalizeTopology();

   Finalize(refine, fix_orientation);
}

void Mesh::FinalizeTopology(bool generate_bdr)
{
   // Requirements: the following should be defined:
   //   1) Dim
   //   2) NumOfElements, elements
   //   3) NumOfBdrElements, boundary
   //   4) NumOfVertices
   // Optional:
   //   2) ncmesh may be defined
   //   3) el_to_edge may be allocated (it will be re-computed)

   FinalizeCheck();
   bool generate_edges = true;

   if (spaceDim == 0) { spaceDim = Dim; }
   if (ncmesh) { ncmesh->spaceDim = spaceDim; }

   // set the mesh type: 'meshgen', ...
   SetMeshGen();

   // generate the faces
   if (Dim > 2)
   {
      GetElementToFaceTable();
      GenerateFaces();
      if (NumOfBdrElements == 0 && generate_bdr)
      {
         GenerateBoundaryElements();
         GetElementToFaceTable(); // update be_to_face
      }
   }
   else
   {
      NumOfFaces = 0;
   }

   // generate edges if requested
   if (Dim > 1 && generate_edges)
   {
      // el_to_edge may already be allocated (P2 VTK meshes)
      if (!el_to_edge) { el_to_edge = new Table; }
      NumOfEdges = GetElementToEdgeTable(*el_to_edge, be_to_edge);
      if (Dim == 2)
      {
         GenerateFaces(); // 'Faces' in 2D refers to the edges
         if (NumOfBdrElements == 0 && generate_bdr)
         {
            GenerateBoundaryElements();
         }
      }
   }
   else
   {
      NumOfEdges = 0;
   }

   if (Dim == 1)
   {
      GenerateFaces();
   }

   if (ncmesh)
   {
      // tell NCMesh the numbering of edges/faces
      ncmesh->OnMeshUpdated(this);

      // update faces_info with NC relations
      GenerateNCFaceInfo();
   }

   // generate the arrays 'attributes' and 'bdr_attributes'
   SetAttributes();
}

void Mesh::Finalize(bool refine, bool fix_orientation)
{
   if (NURBSext || ncmesh)
   {
      MFEM_ASSERT(CheckElementOrientation(false) == 0, "");
      MFEM_ASSERT(CheckBdrElementOrientation() == 0, "");
      return;
   }

   // Requirements:
   //  1) FinalizeTopology() or equivalent was called
   //  2) if (Nodes == NULL), vertices must be defined
   //  3) if (Nodes != NULL), Nodes must be defined

   const bool check_orientation = true; // for regular elements, not boundary
   const bool curved = (Nodes != NULL);
   const bool may_change_topology =
      ( refine && (Dim > 1 && (meshgen & 1)) ) ||
      ( check_orientation && fix_orientation &&
        (Dim == 2 || (Dim == 3 && (meshgen & 1))) );

   DSTable *old_v_to_v = NULL;
   Table *old_elem_vert = NULL;

   if (curved && may_change_topology)
   {
      PrepareNodeReorder(&old_v_to_v, &old_elem_vert);
   }

   if (check_orientation)
   {
      // check and optionally fix element orientation
      CheckElementOrientation(fix_orientation);
   }
   if (refine)
   {
      MarkForRefinement();   // may change topology!
   }

   if (may_change_topology)
   {
      if (curved)
      {
         DoNodeReorder(old_v_to_v, old_elem_vert); // updates the mesh topology
         delete old_elem_vert;
         delete old_v_to_v;
      }
      else
      {
         FinalizeTopology(); // Re-computes some data unnecessarily.
      }

      // TODO: maybe introduce Mesh::NODE_REORDER operation and FESpace::
      // NodeReorderMatrix and do Nodes->Update() instead of DoNodeReorder?
   }

   // check and fix boundary element orientation
   CheckBdrElementOrientation();

#ifdef MFEM_DEBUG
   // For non-orientable surfaces/manifolds, the check below will fail, so we
   // only perform it when Dim == spaceDim.
   if (Dim >= 2 && Dim == spaceDim)
   {
      const int num_faces = GetNumFaces();
      for (int i = 0; i < num_faces; i++)
      {
         MFEM_VERIFY(faces_info[i].Elem2No < 0 ||
                     faces_info[i].Elem2Inf%2 != 0, "invalid mesh topology");
      }
   }
#endif
}

void Mesh::Make3D(int nx, int ny, int nz, Element::Type type,
                  double sx, double sy, double sz, bool sfc_ordering)
{
   int x, y, z;

   int NVert, NElem, NBdrElem;

   NVert = (nx+1) * (ny+1) * (nz+1);
   NElem = nx * ny * nz;
   NBdrElem = 2*(nx*ny+nx*nz+ny*nz);
   if (type == Element::TETRAHEDRON)
   {
      NElem *= 6;
      NBdrElem *= 2;
   }
   else if (type == Element::WEDGE)
   {
      NElem *= 2;
      NBdrElem += 2*nx*ny;
   }

   InitMesh(3, 3, NVert, NElem, NBdrElem);

   double coord[3];
   int ind[8];

   // Sets vertices and the corresponding coordinates
   for (z = 0; z <= nz; z++)
   {
      coord[2] = ((double) z / nz) * sz;
      for (y = 0; y <= ny; y++)
      {
         coord[1] = ((double) y / ny) * sy;
         for (x = 0; x <= nx; x++)
         {
            coord[0] = ((double) x / nx) * sx;
            AddVertex(coord);
         }
      }
   }

#define VTX(XC, YC, ZC) ((XC)+((YC)+(ZC)*(ny+1))*(nx+1))

   // Sets elements and the corresponding indices of vertices
   if (sfc_ordering && type == Element::HEXAHEDRON)
   {
      Array<int> sfc;
      NCMesh::GridSfcOrdering3D(nx, ny, nz, sfc);
      MFEM_VERIFY(sfc.Size() == 3*nx*ny*nz, "");

      for (int k = 0; k < nx*ny*nz; k++)
      {
         x = sfc[3*k + 0];
         y = sfc[3*k + 1];
         z = sfc[3*k + 2];

         ind[0] = VTX(x  , y  , z  );
         ind[1] = VTX(x+1, y  , z  );
         ind[2] = VTX(x+1, y+1, z  );
         ind[3] = VTX(x  , y+1, z  );
         ind[4] = VTX(x  , y  , z+1);
         ind[5] = VTX(x+1, y  , z+1);
         ind[6] = VTX(x+1, y+1, z+1);
         ind[7] = VTX(x  , y+1, z+1);

         AddHex(ind, 1);
      }
   }
   else
   {
      for (z = 0; z < nz; z++)
      {
         for (y = 0; y < ny; y++)
         {
            for (x = 0; x < nx; x++)
            {
               ind[0] = VTX(x  , y  , z  );
               ind[1] = VTX(x+1, y  , z  );
               ind[2] = VTX(x+1, y+1, z  );
               ind[3] = VTX(x  , y+1, z  );
               ind[4] = VTX(x  , y  , z+1);
               ind[5] = VTX(x+1, y  , z+1);
               ind[6] = VTX(x+1, y+1, z+1);
               ind[7] = VTX(  x, y+1, z+1);
               if (type == Element::TETRAHEDRON)
               {
                  AddHexAsTets(ind, 1);
               }
               else if (type == Element::WEDGE)
               {
                  AddHexAsWedges(ind, 1);
               }
               else
               {
                  AddHex(ind, 1);
               }
            }
         }
      }
   }

   // Sets boundary elements and the corresponding indices of vertices
   // bottom, bdr. attribute 1
   for (y = 0; y < ny; y++)
   {
      for (x = 0; x < nx; x++)
      {
         ind[0] = VTX(x  , y  , 0);
         ind[1] = VTX(x  , y+1, 0);
         ind[2] = VTX(x+1, y+1, 0);
         ind[3] = VTX(x+1, y  , 0);
         if (type == Element::TETRAHEDRON)
         {
            AddBdrQuadAsTriangles(ind, 1);
         }
         else if (type == Element::WEDGE)
         {
            AddBdrQuadAsTriangles(ind, 1);
         }
         else
         {
            AddBdrQuad(ind, 1);
         }
      }
   }
   // top, bdr. attribute 6
   for (y = 0; y < ny; y++)
   {
      for (x = 0; x < nx; x++)
      {
         ind[0] = VTX(x  , y  , nz);
         ind[1] = VTX(x+1, y  , nz);
         ind[2] = VTX(x+1, y+1, nz);
         ind[3] = VTX(x  , y+1, nz);
         if (type == Element::TETRAHEDRON)
         {
            AddBdrQuadAsTriangles(ind, 6);
         }
         else if (type == Element::WEDGE)
         {
            AddBdrQuadAsTriangles(ind, 1);
         }
         else
         {
            AddBdrQuad(ind, 6);
         }
      }
   }
   // left, bdr. attribute 5
   for (z = 0; z < nz; z++)
   {
      for (y = 0; y < ny; y++)
      {
         ind[0] = VTX(0  , y  , z  );
         ind[1] = VTX(0  , y  , z+1);
         ind[2] = VTX(0  , y+1, z+1);
         ind[3] = VTX(0  , y+1, z  );
         if (type == Element::TETRAHEDRON)
         {
            AddBdrQuadAsTriangles(ind, 5);
         }
         else
         {
            AddBdrQuad(ind, 5);
         }
      }
   }
   // right, bdr. attribute 3
   for (z = 0; z < nz; z++)
   {
      for (y = 0; y < ny; y++)
      {
         ind[0] = VTX(nx, y  , z  );
         ind[1] = VTX(nx, y+1, z  );
         ind[2] = VTX(nx, y+1, z+1);
         ind[3] = VTX(nx, y  , z+1);
         if (type == Element::TETRAHEDRON)
         {
            AddBdrQuadAsTriangles(ind, 3);
         }
         else
         {
            AddBdrQuad(ind, 3);
         }
      }
   }
   // front, bdr. attribute 2
   for (x = 0; x < nx; x++)
   {
      for (z = 0; z < nz; z++)
      {
         ind[0] = VTX(x  , 0, z  );
         ind[1] = VTX(x+1, 0, z  );
         ind[2] = VTX(x+1, 0, z+1);
         ind[3] = VTX(x  , 0, z+1);
         if (type == Element::TETRAHEDRON)
         {
            AddBdrQuadAsTriangles(ind, 2);
         }
         else
         {
            AddBdrQuad(ind, 2);
         }
      }
   }
   // back, bdr. attribute 4
   for (x = 0; x < nx; x++)
   {
      for (z = 0; z < nz; z++)
      {
         ind[0] = VTX(x  , ny, z  );
         ind[1] = VTX(x  , ny, z+1);
         ind[2] = VTX(x+1, ny, z+1);
         ind[3] = VTX(x+1, ny, z  );
         if (type == Element::TETRAHEDRON)
         {
            AddBdrQuadAsTriangles(ind, 4);
         }
         else
         {
            AddBdrQuad(ind, 4);
         }
      }
   }

#undef VTX

#if 0
   ofstream test_stream("debug.mesh");
   Print(test_stream);
   test_stream.close();
#endif

   FinalizeTopology();

   // Finalize(...) can be called after this method, if needed
}

void Mesh::Make2D(int nx, int ny, Element::Type type,
                  double sx, double sy,
                  bool generate_edges, bool sfc_ordering)
{
   int i, j, k;

   SetEmpty();

   Dim = spaceDim = 2;

   // Creates quadrilateral mesh
   if (type == Element::QUADRILATERAL)
   {
      NumOfVertices = (nx+1) * (ny+1);
      NumOfElements = nx * ny;
      NumOfBdrElements = 2 * nx + 2 * ny;

      vertices.SetSize(NumOfVertices);
      elements.SetSize(NumOfElements);
      boundary.SetSize(NumOfBdrElements);

      double cx, cy;
      int ind[4];

      // Sets vertices and the corresponding coordinates
      k = 0;
      for (j = 0; j < ny+1; j++)
      {
         cy = ((double) j / ny) * sy;
         for (i = 0; i < nx+1; i++)
         {
            cx = ((double) i / nx) * sx;
            vertices[k](0) = cx;
            vertices[k](1) = cy;
            k++;
         }
      }

      // Sets elements and the corresponding indices of vertices
      if (sfc_ordering)
      {
         Array<int> sfc;
         NCMesh::GridSfcOrdering2D(nx, ny, sfc);
         MFEM_VERIFY(sfc.Size() == 2*nx*ny, "");

         for (k = 0; k < nx*ny; k++)
         {
            i = sfc[2*k + 0];
            j = sfc[2*k + 1];
            ind[0] = i + j*(nx+1);
            ind[1] = i + 1 +j*(nx+1);
            ind[2] = i + 1 + (j+1)*(nx+1);
            ind[3] = i + (j+1)*(nx+1);
            elements[k] = new Quadrilateral(ind);
         }
      }
      else
      {
         k = 0;
         for (j = 0; j < ny; j++)
         {
            for (i = 0; i < nx; i++)
            {
               ind[0] = i + j*(nx+1);
               ind[1] = i + 1 +j*(nx+1);
               ind[2] = i + 1 + (j+1)*(nx+1);
               ind[3] = i + (j+1)*(nx+1);
               elements[k] = new Quadrilateral(ind);
               k++;
            }
         }
      }

      // Sets boundary elements and the corresponding indices of vertices
      int m = (nx+1)*ny;
      for (i = 0; i < nx; i++)
      {
         boundary[i] = new Segment(i, i+1, 1);
         boundary[nx+i] = new Segment(m+i+1, m+i, 3);
      }
      m = nx+1;
      for (j = 0; j < ny; j++)
      {
         boundary[2*nx+j] = new Segment((j+1)*m, j*m, 4);
         boundary[2*nx+ny+j] = new Segment(j*m+nx, (j+1)*m+nx, 2);
      }
   }
   // Creates triangular mesh
   else if (type == Element::TRIANGLE)
   {
      NumOfVertices = (nx+1) * (ny+1);
      NumOfElements = 2 * nx * ny;
      NumOfBdrElements = 2 * nx + 2 * ny;

      vertices.SetSize(NumOfVertices);
      elements.SetSize(NumOfElements);
      boundary.SetSize(NumOfBdrElements);

      double cx, cy;
      int ind[3];

      // Sets vertices and the corresponding coordinates
      k = 0;
      for (j = 0; j < ny+1; j++)
      {
         cy = ((double) j / ny) * sy;
         for (i = 0; i < nx+1; i++)
         {
            cx = ((double) i / nx) * sx;
            vertices[k](0) = cx;
            vertices[k](1) = cy;
            k++;
         }
      }

      // Sets the elements and the corresponding indices of vertices
      k = 0;
      for (j = 0; j < ny; j++)
      {
         for (i = 0; i < nx; i++)
         {
            ind[0] = i + j*(nx+1);
            ind[1] = i + 1 + (j+1)*(nx+1);
            ind[2] = i + (j+1)*(nx+1);
            elements[k] = new Triangle(ind);
            k++;
            ind[1] = i + 1 + j*(nx+1);
            ind[2] = i + 1 + (j+1)*(nx+1);
            elements[k] = new Triangle(ind);
            k++;
         }
      }

      // Sets boundary elements and the corresponding indices of vertices
      int m = (nx+1)*ny;
      for (i = 0; i < nx; i++)
      {
         boundary[i] = new Segment(i, i+1, 1);
         boundary[nx+i] = new Segment(m+i+1, m+i, 3);
      }
      m = nx+1;
      for (j = 0; j < ny; j++)
      {
         boundary[2*nx+j] = new Segment((j+1)*m, j*m, 4);
         boundary[2*nx+ny+j] = new Segment(j*m+nx, (j+1)*m+nx, 2);
      }

      // MarkTriMeshForRefinement(); // done in Finalize(...)
   }
   else
   {
      MFEM_ABORT("Unsupported element type.");
   }

   SetMeshGen();
   CheckElementOrientation();

   if (generate_edges == 1)
   {
      el_to_edge = new Table;
      NumOfEdges = GetElementToEdgeTable(*el_to_edge, be_to_edge);
      GenerateFaces();
      CheckBdrElementOrientation();
   }
   else
   {
      NumOfEdges = 0;
   }

   NumOfFaces = 0;

   attributes.Append(1);
   bdr_attributes.Append(1); bdr_attributes.Append(2);
   bdr_attributes.Append(3); bdr_attributes.Append(4);

   // Finalize(...) can be called after this method, if needed
}

void Mesh::Make1D(int n, double sx)
{
   int j, ind[1];

   SetEmpty();

   Dim = 1;
   spaceDim = 1;

   NumOfVertices = n + 1;
   NumOfElements = n;
   NumOfBdrElements = 2;
   vertices.SetSize(NumOfVertices);
   elements.SetSize(NumOfElements);
   boundary.SetSize(NumOfBdrElements);

   // Sets vertices and the corresponding coordinates
   for (j = 0; j < n+1; j++)
   {
      vertices[j](0) = ((double) j / n) * sx;
   }

   // Sets elements and the corresponding indices of vertices
   for (j = 0; j < n; j++)
   {
      elements[j] = new Segment(j, j+1, 1);
   }

   // Sets the boundary elements
   ind[0] = 0;
   boundary[0] = new Point(ind, 1);
   ind[0] = n;
   boundary[1] = new Point(ind, 2);

   NumOfEdges = 0;
   NumOfFaces = 0;

   SetMeshGen();
   GenerateFaces();

   attributes.Append(1);
   bdr_attributes.Append(1); bdr_attributes.Append(2);
}

Mesh::Mesh(const Mesh &mesh, bool copy_nodes)
{
   Dim = mesh.Dim;
   spaceDim = mesh.spaceDim;

   NumOfVertices = mesh.NumOfVertices;
   NumOfElements = mesh.NumOfElements;
   NumOfBdrElements = mesh.NumOfBdrElements;
   NumOfEdges = mesh.NumOfEdges;
   NumOfFaces = mesh.NumOfFaces;

   meshgen = mesh.meshgen;
   mesh_geoms = mesh.mesh_geoms;

   // Create the new Mesh instance without a record of its refinement history
   sequence = 0;
   last_operation = Mesh::NONE;

   // Duplicate the elements
   elements.SetSize(NumOfElements);
   for (int i = 0; i < NumOfElements; i++)
   {
      elements[i] = mesh.elements[i]->Duplicate(this);
   }

   // Copy the vertices
   mesh.vertices.Copy(vertices);

   // Duplicate the boundary
   boundary.SetSize(NumOfBdrElements);
   for (int i = 0; i < NumOfBdrElements; i++)
   {
      boundary[i] = mesh.boundary[i]->Duplicate(this);
   }

   // Copy the element-to-face Table, el_to_face
   el_to_face = (mesh.el_to_face) ? new Table(*mesh.el_to_face) : NULL;

   // Copy the boundary-to-face Array, be_to_face.
   mesh.be_to_face.Copy(be_to_face);

   // Copy the element-to-edge Table, el_to_edge
   el_to_edge = (mesh.el_to_edge) ? new Table(*mesh.el_to_edge) : NULL;

   // Copy the boudary-to-edge Table, bel_to_edge (3D)
   bel_to_edge = (mesh.bel_to_edge) ? new Table(*mesh.bel_to_edge) : NULL;

   // Copy the boudary-to-edge Array, be_to_edge (2D)
   mesh.be_to_edge.Copy(be_to_edge);

   // Duplicate the faces and faces_info.
   faces.SetSize(mesh.faces.Size());
   for (int i = 0; i < faces.Size(); i++)
   {
      Element *face = mesh.faces[i]; // in 1D the faces are NULL
      faces[i] = (face) ? face->Duplicate(this) : NULL;
   }
   mesh.faces_info.Copy(faces_info);
   mesh.nc_faces_info.Copy(nc_faces_info);

   // Do NOT copy the element-to-element Table, el_to_el
   el_to_el = NULL;

   // Do NOT copy the face-to-edge Table, face_edge
   face_edge = NULL;

   // Copy the edge-to-vertex Table, edge_vertex
   edge_vertex = (mesh.edge_vertex) ? new Table(*mesh.edge_vertex) : NULL;

   // Copy the attributes and bdr_attributes
   mesh.attributes.Copy(attributes);
   mesh.bdr_attributes.Copy(bdr_attributes);

   // Deep copy the NURBSExtension.
#ifdef MFEM_USE_MPI
   ParNURBSExtension *pNURBSext =
      dynamic_cast<ParNURBSExtension *>(mesh.NURBSext);
   if (pNURBSext)
   {
      NURBSext = new ParNURBSExtension(*pNURBSext);
   }
   else
#endif
   {
      NURBSext = mesh.NURBSext ? new NURBSExtension(*mesh.NURBSext) : NULL;
   }

   // Deep copy the NCMesh.
#ifdef MFEM_USE_MPI
   if (dynamic_cast<const ParMesh*>(&mesh))
   {
      ncmesh = NULL; // skip; will be done in ParMesh copy ctor
   }
   else
#endif
   {
      ncmesh = mesh.ncmesh ? new NCMesh(*mesh.ncmesh) : NULL;
   }

   // Duplicate the Nodes, including the FiniteElementCollection and the
   // FiniteElementSpace
   if (mesh.Nodes && copy_nodes)
   {
      FiniteElementSpace *fes = mesh.Nodes->FESpace();
      const FiniteElementCollection *fec = fes->FEColl();
      FiniteElementCollection *fec_copy =
         FiniteElementCollection::New(fec->Name());
      FiniteElementSpace *fes_copy =
         new FiniteElementSpace(*fes, this, fec_copy);
      Nodes = new GridFunction(fes_copy);
      Nodes->MakeOwner(fec_copy);
      *Nodes = *mesh.Nodes;
      own_nodes = 1;
   }
   else
   {
      Nodes = mesh.Nodes;
      own_nodes = 0;
   }
}

Mesh::Mesh(const char *filename, int generate_edges, int refine,
           bool fix_orientation)
{
   // Initialization as in the default constructor
   SetEmpty();

   named_ifgzstream imesh(filename);
   if (!imesh)
   {
      // Abort with an error message.
      MFEM_ABORT("Mesh file not found: " << filename << '\n');
   }
   else
   {
      Load(imesh, generate_edges, refine, fix_orientation);
   }
}

Mesh::Mesh(std::istream &input, int generate_edges, int refine,
           bool fix_orientation)
{
   SetEmpty();
   Load(input, generate_edges, refine, fix_orientation);
}

void Mesh::ChangeVertexDataOwnership(double *vertex_data, int len_vertex_data,
                                     bool zerocopy)
{
   // A dimension of 3 is now required since we use mfem::Vertex objects as PODs
   // and these object have a hardcoded double[3] entry
   MFEM_VERIFY(len_vertex_data >= NumOfVertices * 3,
               "Not enough vertices in external array : "
               "len_vertex_data = "<< len_vertex_data << ", "
               "NumOfVertices * 3 = " << NumOfVertices * 3);
   // Allow multiple calls to this method with the same vertex_data
   if (vertex_data == (double *)(vertices.GetData()))
   {
      MFEM_ASSERT(!vertices.OwnsData(), "invalid ownership");
      return;
   }
   if (!zerocopy)
   {
      memcpy(vertex_data, vertices.GetData(),
             NumOfVertices * 3 * sizeof(double));
   }
   // Vertex is POD double[3]
   vertices.MakeRef(reinterpret_cast<Vertex*>(vertex_data), NumOfVertices);
}

Mesh::Mesh(double *_vertices, int num_vertices,
           int *element_indices, Geometry::Type element_type,
           int *element_attributes, int num_elements,
           int *boundary_indices, Geometry::Type boundary_type,
           int *boundary_attributes, int num_boundary_elements,
           int dimension, int space_dimension)
{
   if (space_dimension == -1)
   {
      space_dimension = dimension;
   }

   InitMesh(dimension, space_dimension, /*num_vertices*/ 0, num_elements,
            num_boundary_elements);

   int element_index_stride = Geometry::NumVerts[element_type];
   int boundary_index_stride = num_boundary_elements > 0 ?
                               Geometry::NumVerts[boundary_type] : 0;

   // assuming Vertex is POD
   vertices.MakeRef(reinterpret_cast<Vertex*>(_vertices), num_vertices);
   NumOfVertices = num_vertices;

   for (int i = 0; i < num_elements; i++)
   {
      elements[i] = NewElement(element_type);
      elements[i]->SetVertices(element_indices + i * element_index_stride);
      elements[i]->SetAttribute(element_attributes[i]);
   }
   NumOfElements = num_elements;

   for (int i = 0; i < num_boundary_elements; i++)
   {
      boundary[i] = NewElement(boundary_type);
      boundary[i]->SetVertices(boundary_indices + i * boundary_index_stride);
      boundary[i]->SetAttribute(boundary_attributes[i]);
   }
   NumOfBdrElements = num_boundary_elements;

   FinalizeTopology();
}

Element *Mesh::NewElement(int geom)
{
   switch (geom)
   {
      case Geometry::POINT:     return (new Point);
      case Geometry::SEGMENT:   return (new Segment);
      case Geometry::TRIANGLE:  return (new Triangle);
      case Geometry::SQUARE:    return (new Quadrilateral);
      case Geometry::TETRAHEDRON:
#ifdef MFEM_USE_MEMALLOC
         return TetMemory.Alloc();
#else
         return (new Tetrahedron);
#endif
      case Geometry::CUBE:      return (new Hexahedron);
      case Geometry::PRISM:     return (new Wedge);
      default:
         MFEM_ABORT("invalid Geometry::Type, geom = " << geom);
   }

   return NULL;
}

Element *Mesh::ReadElementWithoutAttr(std::istream &input)
{
   int geom, nv, *v;
   Element *el;

   input >> geom;
   el = NewElement(geom);
   MFEM_VERIFY(el, "Unsupported element type: " << geom);
   nv = el->GetNVertices();
   v  = el->GetVertices();
   for (int i = 0; i < nv; i++)
   {
      input >> v[i];
   }

   return el;
}

void Mesh::PrintElementWithoutAttr(const Element *el, std::ostream &out)
{
   out << el->GetGeometryType();
   const int nv = el->GetNVertices();
   const int *v = el->GetVertices();
   for (int j = 0; j < nv; j++)
   {
      out << ' ' << v[j];
   }
   out << '\n';
}

Element *Mesh::ReadElement(std::istream &input)
{
   int attr;
   Element *el;

   input >> attr;
   el = ReadElementWithoutAttr(input);
   el->SetAttribute(attr);

   return el;
}

void Mesh::PrintElement(const Element *el, std::ostream &out)
{
   out << el->GetAttribute() << ' ';
   PrintElementWithoutAttr(el, out);
}

void Mesh::SetMeshGen()
{
   meshgen = mesh_geoms = 0;
   for (int i = 0; i < NumOfElements; i++)
   {
      const Element::Type type = GetElement(i)->GetType();
      switch (type)
      {
         case Element::TETRAHEDRON:
            mesh_geoms |= (1 << Geometry::TETRAHEDRON);
         case Element::TRIANGLE:
            mesh_geoms |= (1 << Geometry::TRIANGLE);
         case Element::SEGMENT:
            mesh_geoms |= (1 << Geometry::SEGMENT);
         case Element::POINT:
            mesh_geoms |= (1 << Geometry::POINT);
            meshgen |= 1;
            break;

         case Element::HEXAHEDRON:
            mesh_geoms |= (1 << Geometry::CUBE);
         case Element::QUADRILATERAL:
            mesh_geoms |= (1 << Geometry::SQUARE);
            mesh_geoms |= (1 << Geometry::SEGMENT);
            mesh_geoms |= (1 << Geometry::POINT);
            meshgen |= 2;
            break;

         case Element::WEDGE:
            mesh_geoms |= (1 << Geometry::PRISM);
            mesh_geoms |= (1 << Geometry::SQUARE);
            mesh_geoms |= (1 << Geometry::TRIANGLE);
            mesh_geoms |= (1 << Geometry::SEGMENT);
            mesh_geoms |= (1 << Geometry::POINT);
            meshgen |= 4;
            break;

         default:
            MFEM_ABORT("invalid element type: " << type);
            break;
      }
   }
}

void Mesh::Loader(std::istream &input, int generate_edges,
                  std::string parse_tag)
{
   int curved = 0, read_gf = 1;
   bool finalize_topo = true;

   if (!input)
   {
      MFEM_ABORT("Input stream is not open");
   }

   Clear();

   string mesh_type;
   input >> ws;
   getline(input, mesh_type);
   filter_dos(mesh_type);

   // MFEM's native mesh formats
   bool mfem_v10 = (mesh_type == "MFEM mesh v1.0");
   bool mfem_v11 = (mesh_type == "MFEM mesh v1.1");
   bool mfem_v12 = (mesh_type == "MFEM mesh v1.2");
   if (mfem_v10 || mfem_v11 || mfem_v12) // MFEM's own mesh formats
   {
      // Formats mfem_v12 and newer have a tag indicating the end of the mesh
      // section in the stream. A user provided parse tag can also be provided
      // via the arguments. For example, if this is called from parallel mesh
      // object, it can indicate to read until parallel mesh section begins.
      if ( mfem_v12 && parse_tag.empty() )
      {
         parse_tag = "mfem_mesh_end";
      }
      ReadMFEMMesh(input, mfem_v11, curved);
   }
   else if (mesh_type == "linemesh") // 1D mesh
   {
      ReadLineMesh(input);
   }
   else if (mesh_type == "areamesh2" || mesh_type == "curved_areamesh2")
   {
      if (mesh_type == "curved_areamesh2")
      {
         curved = 1;
      }
      ReadNetgen2DMesh(input, curved);
   }
   else if (mesh_type == "NETGEN" || mesh_type == "NETGEN_Neutral_Format")
   {
      ReadNetgen3DMesh(input);
   }
   else if (mesh_type == "TrueGrid")
   {
      ReadTrueGridMesh(input);
   }
   else if (mesh_type == "# vtk DataFile Version 3.0" ||
            mesh_type == "# vtk DataFile Version 2.0") // VTK
   {
      ReadVTKMesh(input, curved, read_gf, finalize_topo);
   }
   else if (mesh_type == "MFEM NURBS mesh v1.0")
   {
      ReadNURBSMesh(input, curved, read_gf);
   }
   else if (mesh_type == "MFEM INLINE mesh v1.0")
   {
      ReadInlineMesh(input, generate_edges);
      return; // done with inline mesh construction
   }
   else if (mesh_type == "$MeshFormat") // Gmsh
   {
      ReadGmshMesh(input);
   }
   else if
   ((mesh_type.size() > 2 &&
     mesh_type[0] == 'C' && mesh_type[1] == 'D' && mesh_type[2] == 'F') ||
    (mesh_type.size() > 3 &&
     mesh_type[1] == 'H' && mesh_type[2] == 'D' && mesh_type[3] == 'F'))
   {
      named_ifgzstream *mesh_input = dynamic_cast<named_ifgzstream *>(&input);
      if (mesh_input)
      {
#ifdef MFEM_USE_NETCDF
         ReadCubit(mesh_input->filename, curved, read_gf);
#else
         MFEM_ABORT("NetCDF support requires configuration with"
                    " MFEM_USE_NETCDF=YES");
         return;
#endif
      }
      else
      {
         MFEM_ABORT("Can not determine Cubit mesh filename!"
                    " Use mfem::named_ifgzstream for input.");
         return;
      }
   }
   else
   {
      MFEM_ABORT("Unknown input mesh format: " << mesh_type);
      return;
   }

   // at this point the following should be defined:
   //  1) Dim
   //  2) NumOfElements, elements
   //  3) NumOfBdrElements, boundary
   //  4) NumOfVertices, with allocated space in vertices
   //  5) curved
   //  5a) if curved == 0, vertices must be defined
   //  5b) if curved != 0 and read_gf != 0,
   //         'input' must point to a GridFunction
   //  5c) if curved != 0 and read_gf == 0,
   //         vertices and Nodes must be defined
   // optional:
   //  1) el_to_edge may be allocated (as in the case of P2 VTK meshes)
   //  2) ncmesh may be allocated

   // FinalizeTopology() will:
   // - assume that generate_edges is true
   // - assume that refine is false
   // - does not check the orientation of regular and boundary elements
   if (finalize_topo)
   {
      FinalizeTopology();
   }

   if (curved && read_gf)
   {
      Nodes = new GridFunction(this, input);
      own_nodes = 1;
      spaceDim = Nodes->VectorDim();
      if (ncmesh) { ncmesh->spaceDim = spaceDim; }
      // Set the 'vertices' from the 'Nodes'
      for (int i = 0; i < spaceDim; i++)
      {
         Vector vert_val;
         Nodes->GetNodalValues(vert_val, i+1);
         for (int j = 0; j < NumOfVertices; j++)
         {
            vertices[j](i) = vert_val(j);
         }
      }
   }

   // If a parse tag was supplied, keep reading the stream until the tag is
   // encountered.
   if (mfem_v12)
   {
      string line;
      do
      {
         skip_comment_lines(input, '#');
         MFEM_VERIFY(input.good(), "Required mesh-end tag not found");
         getline(input, line);
         filter_dos(line);
         // mfem v1.2 may not have parse_tag in it, e.g. if trying to read a
         // serial mfem v1.2 mesh as parallel with "mfem_serial_mesh_end" as
         // parse_tag. That's why, regardless of parse_tag, we stop reading if
         // we find "mfem_mesh_end" which is required by mfem v1.2 format.
         if (line == "mfem_mesh_end") { break; }
      }
      while (line != parse_tag);
   }

   // Finalize(...) should be called after this, if needed.
}

Mesh::Mesh(Mesh *mesh_array[], int num_pieces)
{
   int      i, j, ie, ib, iv, *v, nv;
   Element *el;
   Mesh    *m;

   SetEmpty();

   Dim = mesh_array[0]->Dimension();
   spaceDim = mesh_array[0]->SpaceDimension();

   if (mesh_array[0]->NURBSext)
   {
      // assuming the pieces form a partition of a NURBS mesh
      NURBSext = new NURBSExtension(mesh_array, num_pieces);

      NumOfVertices = NURBSext->GetNV();
      NumOfElements = NURBSext->GetNE();

      NURBSext->GetElementTopo(elements);

      // NumOfBdrElements = NURBSext->GetNBE();
      // NURBSext->GetBdrElementTopo(boundary);

      Array<int> lvert_vert, lelem_elem;

      // Here, for visualization purposes, we copy the boundary elements from
      // the individual pieces which include the interior boundaries.  This
      // creates 'boundary' array that is different from the one generated by
      // the NURBSExtension which, in particular, makes the boundary-dof table
      // invalid. This, in turn, causes GetBdrElementTransformation to not
      // function properly.
      NumOfBdrElements = 0;
      for (i = 0; i < num_pieces; i++)
      {
         NumOfBdrElements += mesh_array[i]->GetNBE();
      }
      boundary.SetSize(NumOfBdrElements);
      vertices.SetSize(NumOfVertices);
      ib = 0;
      for (i = 0; i < num_pieces; i++)
      {
         m = mesh_array[i];
         m->NURBSext->GetVertexLocalToGlobal(lvert_vert);
         m->NURBSext->GetElementLocalToGlobal(lelem_elem);
         // copy the element attributes
         for (j = 0; j < m->GetNE(); j++)
         {
            elements[lelem_elem[j]]->SetAttribute(m->GetAttribute(j));
         }
         // copy the boundary
         for (j = 0; j < m->GetNBE(); j++)
         {
            el = m->GetBdrElement(j)->Duplicate(this);
            v  = el->GetVertices();
            nv = el->GetNVertices();
            for (int k = 0; k < nv; k++)
            {
               v[k] = lvert_vert[v[k]];
            }
            boundary[ib++] = el;
         }
         // copy the vertices
         for (j = 0; j < m->GetNV(); j++)
         {
            vertices[lvert_vert[j]].SetCoords(m->SpaceDimension(),
                                              m->GetVertex(j));
         }
      }
   }
   else // not a NURBS mesh
   {
      NumOfElements    = 0;
      NumOfBdrElements = 0;
      NumOfVertices    = 0;
      for (i = 0; i < num_pieces; i++)
      {
         m = mesh_array[i];
         NumOfElements    += m->GetNE();
         NumOfBdrElements += m->GetNBE();
         NumOfVertices    += m->GetNV();
      }
      elements.SetSize(NumOfElements);
      boundary.SetSize(NumOfBdrElements);
      vertices.SetSize(NumOfVertices);
      ie = ib = iv = 0;
      for (i = 0; i < num_pieces; i++)
      {
         m = mesh_array[i];
         // copy the elements
         for (j = 0; j < m->GetNE(); j++)
         {
            el = m->GetElement(j)->Duplicate(this);
            v  = el->GetVertices();
            nv = el->GetNVertices();
            for (int k = 0; k < nv; k++)
            {
               v[k] += iv;
            }
            elements[ie++] = el;
         }
         // copy the boundary elements
         for (j = 0; j < m->GetNBE(); j++)
         {
            el = m->GetBdrElement(j)->Duplicate(this);
            v  = el->GetVertices();
            nv = el->GetNVertices();
            for (int k = 0; k < nv; k++)
            {
               v[k] += iv;
            }
            boundary[ib++] = el;
         }
         // copy the vertices
         for (j = 0; j < m->GetNV(); j++)
         {
            vertices[iv++].SetCoords(m->SpaceDimension(), m->GetVertex(j));
         }
      }
   }

   FinalizeTopology();

   // copy the nodes (curvilinear meshes)
   GridFunction *g = mesh_array[0]->GetNodes();
   if (g)
   {
      Array<GridFunction *> gf_array(num_pieces);
      for (i = 0; i < num_pieces; i++)
      {
         gf_array[i] = mesh_array[i]->GetNodes();
      }
      Nodes = new GridFunction(this, gf_array, num_pieces);
      own_nodes = 1;
   }

#ifdef MFEM_DEBUG
   CheckElementOrientation(false);
   CheckBdrElementOrientation(false);
#endif
}

Mesh::Mesh(Mesh *orig_mesh, int ref_factor, int ref_type)
{
   Dim = orig_mesh->Dimension();
   MFEM_VERIFY(ref_factor >= 1, "the refinement factor must be >= 1");
   MFEM_VERIFY(ref_type == BasisType::ClosedUniform ||
               ref_type == BasisType::GaussLobatto, "invalid refinement type");
   MFEM_VERIFY(Dim == 1 || Dim == 2 || Dim == 3,
               "only implemented for Segment, Quadrilateral and Hexahedron "
               "elements in 1D/2D/3D");
   MFEM_VERIFY(orig_mesh->GetNumGeometries(Dim) <= 1,
               "meshes with mixed elements are not supported");

   // Construct a scalar H1 FE space of order ref_factor and use its dofs as
   // the indices of the new, refined vertices.
   H1_FECollection rfec(ref_factor, Dim, ref_type);
   FiniteElementSpace rfes(orig_mesh, &rfec);

   int r_bndr_factor = pow(ref_factor, Dim - 1);
   int r_elem_factor = ref_factor * r_bndr_factor;

   int r_num_vert = rfes.GetNDofs();
   int r_num_elem = orig_mesh->GetNE() * r_elem_factor;
   int r_num_bndr = orig_mesh->GetNBE() * r_bndr_factor;

   InitMesh(Dim, orig_mesh->SpaceDimension(), r_num_vert, r_num_elem,
            r_num_bndr);

   // Set the number of vertices, set the actual coordinates later
   NumOfVertices = r_num_vert;
   // Add refined elements and set vertex coordinates
   Array<int> rdofs;
   DenseMatrix phys_pts;
   int max_nv = 0;

   DenseMatrix node_coordinates(spaceDim*pow(2, Dim), r_num_elem);
   H1_FECollection vertex_fec(1, Dim);

   for (int el = 0; el < orig_mesh->GetNE(); el++)
   {
      Geometry::Type geom = orig_mesh->GetElementBaseGeometry(el);
      int attrib = orig_mesh->GetAttribute(el);
      int nvert = Geometry::NumVerts[geom];
      RefinedGeometry &RG = *GlobGeometryRefiner.Refine(geom, ref_factor);

      max_nv = std::max(max_nv, nvert);
      rfes.GetElementDofs(el, rdofs);
      MFEM_ASSERT(rdofs.Size() == RG.RefPts.Size(), "");
      const FiniteElement *rfe = rfes.GetFE(el);
      orig_mesh->GetElementTransformation(el)->Transform(rfe->GetNodes(),
                                                         phys_pts);
      const int *c2h_map = rfec.GetDofMap(geom);
      const int *vertex_map = vertex_fec.GetDofMap(geom);
      for (int i = 0; i < phys_pts.Width(); i++)
      {
         vertices[rdofs[i]].SetCoords(spaceDim, phys_pts.GetColumn(i));
      }
      for (int j = 0; j < RG.RefGeoms.Size()/nvert; j++)
      {
         Element *elem = NewElement(geom);
         elem->SetAttribute(attrib);
         int *v = elem->GetVertices();
         for (int k = 0; k < nvert; k++)
         {
            int cid = RG.RefGeoms[k+nvert*j]; // local Cartesian index
            v[k] = rdofs[c2h_map[cid]];
         }
         for (int k = 0; k < nvert; k++)
         {
            for (int j = 0; j < spaceDim; ++j)
            {
               node_coordinates(k*spaceDim + j, NumOfElements)
                  = vertices[v[vertex_map[k]]](j);
            }
         }
         AddElement(elem);
      }
   }

   SetCurvature(1, true, spaceDim);
   Vector node_coordinates_vec(
      node_coordinates.Data(),
      node_coordinates.Width()*node_coordinates.Height());
   SetNodes(node_coordinates_vec);

   // Add refined boundary elements
   for (int el = 0; el < orig_mesh->GetNBE(); el++)
   {
      Geometry::Type geom = orig_mesh->GetBdrElementBaseGeometry(el);
      int attrib = orig_mesh->GetBdrAttribute(el);
      int nvert = Geometry::NumVerts[geom];
      RefinedGeometry &RG = *GlobGeometryRefiner.Refine(geom, ref_factor);

      rfes.GetBdrElementDofs(el, rdofs);
      MFEM_ASSERT(rdofs.Size() == RG.RefPts.Size(), "");
      if (Dim == 1)
      {
         // Dim == 1 is a special case because the boundary elements are
         // zero-dimensional points, and therefore don't have a DofMap
         for (int j = 0; j < RG.RefGeoms.Size()/nvert; j++)
         {
            Element *elem = NewElement(geom);
            elem->SetAttribute(attrib);
            int *v = elem->GetVertices();
            v[0] = rdofs[RG.RefGeoms[nvert*j]];
            AddBdrElement(elem);
         }
      }
      else
      {
         const int *c2h_map = rfec.GetDofMap(geom);
         for (int j = 0; j < RG.RefGeoms.Size()/nvert; j++)
         {
            Element *elem = NewElement(geom);
            elem->SetAttribute(attrib);
            int *v = elem->GetVertices();
            for (int k = 0; k < nvert; k++)
            {
               int cid = RG.RefGeoms[k+nvert*j]; // local Cartesian index
               v[k] = rdofs[c2h_map[cid]];
            }
            AddBdrElement(elem);
         }
      }
   }

   FinalizeTopology(false);
   sequence = orig_mesh->GetSequence() + 1;
   last_operation = Mesh::REFINE;

   // Setup the data for the coarse-fine refinement transformations
   CoarseFineTr.embeddings.SetSize(GetNE());
   if (orig_mesh->GetNE() > 0)
   {
      const int el = 0;
      Geometry::Type geom = orig_mesh->GetElementBaseGeometry(el);
      CoarseFineTr.point_matrices[geom].SetSize(Dim, max_nv, r_elem_factor);
      int nvert = Geometry::NumVerts[geom];
      RefinedGeometry &RG = *GlobGeometryRefiner.Refine(geom, ref_factor);
      const int *c2h_map = rfec.GetDofMap(geom);
      const IntegrationRule &r_nodes = rfes.GetFE(el)->GetNodes();
      for (int j = 0; j < RG.RefGeoms.Size()/nvert; j++)
      {
         DenseMatrix &Pj = CoarseFineTr.point_matrices[geom](j);
         for (int k = 0; k < nvert; k++)
         {
            int cid = RG.RefGeoms[k+nvert*j]; // local Cartesian index
            const IntegrationPoint &ip = r_nodes.IntPoint(c2h_map[cid]);
            ip.Get(Pj.GetColumn(k), Dim);
         }
      }
   }
   for (int el = 0; el < GetNE(); el++)
   {
      Embedding &emb = CoarseFineTr.embeddings[el];
      emb.parent = el / r_elem_factor;
      emb.matrix = el % r_elem_factor;
   }

   MFEM_ASSERT(CheckElementOrientation(false) == 0, "");
   MFEM_ASSERT(CheckBdrElementOrientation(false) == 0, "");
}

void Mesh::KnotInsert(Array<KnotVector *> &kv)
{
   if (NURBSext == NULL)
   {
      mfem_error("Mesh::KnotInsert : Not a NURBS mesh!");
   }

   if (kv.Size() != NURBSext->GetNKV())
   {
      mfem_error("Mesh::KnotInsert : KnotVector array size mismatch!");
   }

   NURBSext->ConvertToPatches(*Nodes);

   NURBSext->KnotInsert(kv);

   last_operation = Mesh::NONE; // FiniteElementSpace::Update is not supported
   sequence++;

   UpdateNURBS();
}

void Mesh::KnotInsert(Array<Vector *> &kv)
{
   if (NURBSext == NULL)
   {
      mfem_error("Mesh::KnotInsert : Not a NURBS mesh!");
   }

   if (kv.Size() != NURBSext->GetNKV())
   {
      mfem_error("Mesh::KnotInsert : KnotVector array size mismatch!");
   }

   NURBSext->ConvertToPatches(*Nodes);

   NURBSext->KnotInsert(kv);

   last_operation = Mesh::NONE; // FiniteElementSpace::Update is not supported
   sequence++;

   UpdateNURBS();
}

void Mesh::NURBSUniformRefinement()
{
   // do not check for NURBSext since this method is protected
   NURBSext->ConvertToPatches(*Nodes);

   NURBSext->UniformRefinement();

   last_operation = Mesh::NONE; // FiniteElementSpace::Update is not supported
   sequence++;

   UpdateNURBS();
}

void Mesh::DegreeElevate(int rel_degree, int degree)
{
   if (NURBSext == NULL)
   {
      mfem_error("Mesh::DegreeElevate : Not a NURBS mesh!");
   }

   NURBSext->ConvertToPatches(*Nodes);

   NURBSext->DegreeElevate(rel_degree, degree);

   last_operation = Mesh::NONE; // FiniteElementSpace::Update is not supported
   sequence++;

   UpdateNURBS();
}

void Mesh::UpdateNURBS()
{
   NURBSext->SetKnotsFromPatches();

   Dim = NURBSext->Dimension();
   spaceDim = Dim;

   if (NumOfElements != NURBSext->GetNE())
   {
      for (int i = 0; i < elements.Size(); i++)
      {
         FreeElement(elements[i]);
      }
      NumOfElements = NURBSext->GetNE();
      NURBSext->GetElementTopo(elements);
   }

   if (NumOfBdrElements != NURBSext->GetNBE())
   {
      for (int i = 0; i < boundary.Size(); i++)
      {
         FreeElement(boundary[i]);
      }
      NumOfBdrElements = NURBSext->GetNBE();
      NURBSext->GetBdrElementTopo(boundary);
   }

   Nodes->FESpace()->Update();
   Nodes->Update();
   NURBSext->SetCoordsFromPatches(*Nodes);

   if (NumOfVertices != NURBSext->GetNV())
   {
      NumOfVertices = NURBSext->GetNV();
      vertices.SetSize(NumOfVertices);
      int vd = Nodes->VectorDim();
      for (int i = 0; i < vd; i++)
      {
         Vector vert_val;
         Nodes->GetNodalValues(vert_val, i+1);
         for (int j = 0; j < NumOfVertices; j++)
         {
            vertices[j](i) = vert_val(j);
         }
      }
   }

   if (el_to_edge)
   {
      NumOfEdges = GetElementToEdgeTable(*el_to_edge, be_to_edge);
      if (Dim == 2)
      {
         GenerateFaces();
      }
   }

   if (el_to_face)
   {
      GetElementToFaceTable();
      GenerateFaces();
   }
}

void Mesh::LoadPatchTopo(std::istream &input, Array<int> &edge_to_knot)
{
   SetEmpty();

   // Read MFEM NURBS mesh v1.0 format
   string ident;

   skip_comment_lines(input, '#');

   input >> ident; // 'dimension'
   input >> Dim;
   spaceDim = Dim;

   skip_comment_lines(input, '#');

   input >> ident; // 'elements'
   input >> NumOfElements;
   elements.SetSize(NumOfElements);
   for (int j = 0; j < NumOfElements; j++)
   {
      elements[j] = ReadElement(input);
   }

   skip_comment_lines(input, '#');

   input >> ident; // 'boundary'
   input >> NumOfBdrElements;
   boundary.SetSize(NumOfBdrElements);
   for (int j = 0; j < NumOfBdrElements; j++)
   {
      boundary[j] = ReadElement(input);
   }

   skip_comment_lines(input, '#');

   input >> ident; // 'edges'
   input >> NumOfEdges;
   edge_vertex = new Table(NumOfEdges, 2);
   edge_to_knot.SetSize(NumOfEdges);
   for (int j = 0; j < NumOfEdges; j++)
   {
      int *v = edge_vertex->GetRow(j);
      input >> edge_to_knot[j] >> v[0] >> v[1];
      if (v[0] > v[1])
      {
         edge_to_knot[j] = -1 - edge_to_knot[j];
      }
   }

   skip_comment_lines(input, '#');

   input >> ident; // 'vertices'
   input >> NumOfVertices;
   vertices.SetSize(0);

   FinalizeTopology();
   CheckBdrElementOrientation(); // check and fix boundary element orientation
}

void XYZ_VectorFunction(const Vector &p, Vector &v)
{
   if (p.Size() >= v.Size())
   {
      for (int d = 0; d < v.Size(); d++)
      {
         v(d) = p(d);
      }
   }
   else
   {
      int d;
      for (d = 0; d < p.Size(); d++)
      {
         v(d) = p(d);
      }
      for ( ; d < v.Size(); d++)
      {
         v(d) = 0.0;
      }
   }
}

void Mesh::GetNodes(GridFunction &nodes) const
{
   if (Nodes == NULL || Nodes->FESpace() != nodes.FESpace())
   {
      const int newSpaceDim = nodes.FESpace()->GetVDim();
      VectorFunctionCoefficient xyz(newSpaceDim, XYZ_VectorFunction);
      nodes.ProjectCoefficient(xyz);
   }
   else
   {
      nodes = *Nodes;
   }
}

void Mesh::SetNodalFESpace(FiniteElementSpace *nfes)
{
   GridFunction *nodes = new GridFunction(nfes);
   SetNodalGridFunction(nodes, true);
}

void Mesh::EnsureNodes()
{
   if (Nodes) { return; }
   SetCurvature(1, false, -1, Ordering::byVDIM);
}

void Mesh::SetNodalGridFunction(GridFunction *nodes, bool make_owner)
{
   GetNodes(*nodes);
   NewNodes(*nodes, make_owner);
}

const FiniteElementSpace *Mesh::GetNodalFESpace() const
{
   return ((Nodes) ? Nodes->FESpace() : NULL);
}

void Mesh::SetCurvature(int order, bool discont, int space_dim, int ordering)
{
   space_dim = (space_dim == -1) ? spaceDim : space_dim;
   FiniteElementCollection* nfec;
   if (discont)
   {
      const int type = 1; // Gauss-Lobatto points
      nfec = new L2_FECollection(order, Dim, type);
   }
   else
   {
      nfec = new H1_FECollection(order, Dim);
   }
   FiniteElementSpace* nfes = new FiniteElementSpace(this, nfec, space_dim,
                                                     ordering);
   SetNodalFESpace(nfes);
   Nodes->MakeOwner(nfec);
}

int Mesh::GetNumFaces() const
{
   switch (Dim)
   {
      case 1: return GetNV();
      case 2: return GetNEdges();
      case 3: return GetNFaces();
   }
   return 0;
}

#if (!defined(MFEM_USE_MPI) || defined(MFEM_DEBUG))
static const char *fixed_or_not[] = { "fixed", "NOT FIXED" };
#endif

int Mesh::CheckElementOrientation(bool fix_it)
{
   int i, j, k, wo = 0, fo = 0, *vi = 0;
   double *v[4];

   if (Dim == 2 && spaceDim == 2)
   {
      DenseMatrix J(2, 2);

      for (i = 0; i < NumOfElements; i++)
      {
         if (Nodes == NULL)
         {
            vi = elements[i]->GetVertices();
            for (j = 0; j < 3; j++)
            {
               v[j] = vertices[vi[j]]();
            }
            for (j = 0; j < 2; j++)
               for (k = 0; k < 2; k++)
               {
                  J(j, k) = v[j+1][k] - v[0][k];
               }
         }
         else
         {
            // only check the Jacobian at the center of the element
            GetElementJacobian(i, J);
         }
         if (J.Det() < 0.0)
         {
            if (fix_it)
            {
               switch (GetElementType(i))
               {
                  case Element::TRIANGLE:
                     mfem::Swap(vi[0], vi[1]);
                     break;
                  case Element::QUADRILATERAL:
                     mfem::Swap(vi[1], vi[3]);
                     break;
                  default:
                     MFEM_ABORT("Invalid 2D element type \""
                                << GetElementType(i) << "\"");
                     break;
               }
               fo++;
            }
            wo++;
         }
      }
   }

   if (Dim == 3)
   {
      DenseMatrix J(3, 3);

      for (i = 0; i < NumOfElements; i++)
      {
         vi = elements[i]->GetVertices();
         switch (GetElementType(i))
         {
            case Element::TETRAHEDRON:
               if (Nodes == NULL)
               {
                  for (j = 0; j < 4; j++)
                  {
                     v[j] = vertices[vi[j]]();
                  }
                  for (j = 0; j < 3; j++)
                     for (k = 0; k < 3; k++)
                     {
                        J(j, k) = v[j+1][k] - v[0][k];
                     }
               }
               else
               {
                  // only check the Jacobian at the center of the element
                  GetElementJacobian(i, J);
               }
               if (J.Det() < 0.0)
               {
                  wo++;
                  if (fix_it)
                  {
                     mfem::Swap(vi[0], vi[1]);
                     fo++;
                  }
               }
               break;

            case Element::WEDGE:
               // only check the Jacobian at the center of the element
               GetElementJacobian(i, J);
               if (J.Det() < 0.0)
               {
                  wo++;
                  if (fix_it)
                  {
                     // how?
                  }
               }
               break;

            case Element::HEXAHEDRON:
               // only check the Jacobian at the center of the element
               GetElementJacobian(i, J);
               if (J.Det() < 0.0)
               {
                  wo++;
                  if (fix_it)
                  {
                     // how?
                  }
               }
               break;

            default:
               MFEM_ABORT("Invalid 3D element type \""
                          << GetElementType(i) << "\"");
               break;
         }
      }
   }
#if (!defined(MFEM_USE_MPI) || defined(MFEM_DEBUG))
   if (wo > 0)
   {
      mfem::out << "Elements with wrong orientation: " << wo << " / "
                << NumOfElements << " (" << fixed_or_not[(wo == fo) ? 0 : 1]
                << ")" << endl;
   }
#endif
   return wo;
}

int Mesh::GetTriOrientation(const int *base, const int *test)
{
   // Static method.
   // This function computes the index 'j' of the permutation that transforms
   // test into base: test[tri_orientation[j][i]]=base[i].
   // tri_orientation = Geometry::Constants<Geometry::TRIANGLE>::Orient
   int orient;

   if (test[0] == base[0])
      if (test[1] == base[1])
      {
         orient = 0;   //  (0, 1, 2)
      }
      else
      {
         orient = 5;   //  (0, 2, 1)
      }
   else if (test[0] == base[1])
      if (test[1] == base[0])
      {
         orient = 1;   //  (1, 0, 2)
      }
      else
      {
         orient = 2;   //  (1, 2, 0)
      }
   else // test[0] == base[2]
      if (test[1] == base[0])
      {
         orient = 4;   //  (2, 0, 1)
      }
      else
      {
         orient = 3;   //  (2, 1, 0)
      }

#ifdef MFEM_DEBUG
   const int *aor = tri_t::Orient[orient];
   for (int j = 0; j < 3; j++)
      if (test[aor[j]] != base[j])
      {
         mfem_error("Mesh::GetTriOrientation(...)");
      }
#endif

   return orient;
}

int Mesh::GetQuadOrientation(const int *base, const int *test)
{
   int i;

   for (i = 0; i < 4; i++)
      if (test[i] == base[0])
      {
         break;
      }

#ifdef MFEM_DEBUG
   int orient;
   if (test[(i+1)%4] == base[1])
   {
      orient = 2*i;
   }
   else
   {
      orient = 2*i+1;
   }
   const int *aor = quad_t::Orient[orient];
   for (int j = 0; j < 4; j++)
      if (test[aor[j]] != base[j])
      {
         mfem::err << "Mesh::GetQuadOrientation(...)" << endl;
         mfem::err << " base = [";
         for (int k = 0; k < 4; k++)
         {
            mfem::err << " " << base[k];
         }
         mfem::err << " ]\n test = [";
         for (int k = 0; k < 4; k++)
         {
            mfem::err << " " << test[k];
         }
         mfem::err << " ]" << endl;
         mfem_error();
      }
#endif

   if (test[(i+1)%4] == base[1])
   {
      return 2*i;
   }

   return 2*i+1;
}

int Mesh::CheckBdrElementOrientation(bool fix_it)
{
   int wo = 0; // count wrong orientations

   if (Dim == 2)
   {
      if (el_to_edge == NULL) // edges were not generated
      {
         el_to_edge = new Table;
         NumOfEdges = GetElementToEdgeTable(*el_to_edge, be_to_edge);
         GenerateFaces(); // 'Faces' in 2D refers to the edges
      }
      for (int i = 0; i < NumOfBdrElements; i++)
      {
         if (faces_info[be_to_edge[i]].Elem2No < 0) // boundary face
         {
            int *bv = boundary[i]->GetVertices();
            int *fv = faces[be_to_edge[i]]->GetVertices();
            if (bv[0] != fv[0])
            {
               if (fix_it)
               {
                  mfem::Swap<int>(bv[0], bv[1]);
               }
               wo++;
            }
         }
      }
   }

   if (Dim == 3)
   {
      for (int i = 0; i < NumOfBdrElements; i++)
      {
         const int fi = be_to_face[i];

         if (faces_info[fi].Elem2No >= 0) { continue; }

         // boundary face
         int *bv = boundary[i]->GetVertices();
         // Make sure the 'faces' are generated:
         MFEM_ASSERT(fi < faces.Size(), "internal error");
         const int *fv = faces[fi]->GetVertices();
         int orientation; // orientation of the bdr. elem. w.r.t. the
         // corresponding face element (that's the base)
         const Element::Type bdr_type = GetBdrElementType(i);
         switch (bdr_type)
         {
            case Element::TRIANGLE:
            {
               orientation = GetTriOrientation(fv, bv);
               break;
            }
            case Element::QUADRILATERAL:
            {
               orientation = GetQuadOrientation(fv, bv);
               break;
            }
            default:
               MFEM_ABORT("Invalid 2D boundary element type \""
                          << bdr_type << "\"");
               orientation = 0; // suppress a warning
               break;
         }

         if (orientation % 2 == 0) { continue; }
         wo++;
         if (!fix_it) { continue; }

         switch (bdr_type)
         {
            case Element::TRIANGLE:
            {
               // swap vertices 0 and 1 so that we don't change the marked edge:
               // (0,1,2) -> (1,0,2)
               mfem::Swap<int>(bv[0], bv[1]);
               if (bel_to_edge)
               {
                  int *be = bel_to_edge->GetRow(i);
                  mfem::Swap<int>(be[1], be[2]);
               }
               break;
            }
            case Element::QUADRILATERAL:
            {
               mfem::Swap<int>(bv[0], bv[2]);
               if (bel_to_edge)
               {
                  int *be = bel_to_edge->GetRow(i);
                  mfem::Swap<int>(be[0], be[1]);
                  mfem::Swap<int>(be[2], be[3]);
               }
               break;
            }
            default: // unreachable
               break;
         }
      }
   }
   // #if (!defined(MFEM_USE_MPI) || defined(MFEM_DEBUG))
#ifdef MFEM_DEBUG
   if (wo > 0)
   {
      mfem::out << "Boundary elements with wrong orientation: " << wo << " / "
                << NumOfBdrElements << " (" << fixed_or_not[fix_it ? 0 : 1]
                << ")" << endl;
   }
#endif
   return wo;
}

int Mesh::GetNumGeometries(int dim) const
{
   MFEM_ASSERT(0 <= dim && dim <= Dim, "invalid dim: " << dim);
   int num_geoms = 0;
   for (int g = Geometry::DimStart[dim]; g < Geometry::DimStart[dim+1]; g++)
   {
      if (HasGeometry(Geometry::Type(g))) { num_geoms++; }
   }
   return num_geoms;
}

void Mesh::GetGeometries(int dim, Array<Geometry::Type> &el_geoms) const
{
   MFEM_ASSERT(0 <= dim && dim <= Dim, "invalid dim: " << dim);
   el_geoms.SetSize(0);
   for (int g = Geometry::DimStart[dim]; g < Geometry::DimStart[dim+1]; g++)
   {
      if (HasGeometry(Geometry::Type(g)))
      {
         el_geoms.Append(Geometry::Type(g));
      }
   }
}

void Mesh::GetElementEdges(int i, Array<int> &edges, Array<int> &cor) const
{
   if (el_to_edge)
   {
      el_to_edge->GetRow(i, edges);
   }
   else
   {
      mfem_error("Mesh::GetElementEdges(...) element to edge table "
                 "is not generated.");
   }

   const int *v = elements[i]->GetVertices();
   const int ne = elements[i]->GetNEdges();
   cor.SetSize(ne);
   for (int j = 0; j < ne; j++)
   {
      const int *e = elements[i]->GetEdgeVertices(j);
      cor[j] = (v[e[0]] < v[e[1]]) ? (1) : (-1);
   }
}

void Mesh::GetBdrElementEdges(int i, Array<int> &edges, Array<int> &cor) const
{
   if (Dim == 2)
   {
      edges.SetSize(1);
      cor.SetSize(1);
      edges[0] = be_to_edge[i];
      const int *v = boundary[i]->GetVertices();
      cor[0] = (v[0] < v[1]) ? (1) : (-1);
   }
   else if (Dim == 3)
   {
      if (bel_to_edge)
      {
         bel_to_edge->GetRow(i, edges);
      }
      else
      {
         mfem_error("Mesh::GetBdrElementEdges(...)");
      }

      const int *v = boundary[i]->GetVertices();
      const int ne = boundary[i]->GetNEdges();
      cor.SetSize(ne);
      for (int j = 0; j < ne; j++)
      {
         const int *e = boundary[i]->GetEdgeVertices(j);
         cor[j] = (v[e[0]] < v[e[1]]) ? (1) : (-1);
      }
   }
}

void Mesh::GetFaceEdges(int i, Array<int> &edges, Array<int> &o) const
{
   if (Dim == 2)
   {
      edges.SetSize(1);
      edges[0] = i;
      o.SetSize(1);
      const int *v = faces[i]->GetVertices();
      o[0] = (v[0] < v[1]) ? (1) : (-1);
   }

   if (Dim != 3)
   {
      return;
   }

   GetFaceEdgeTable(); // generate face_edge Table (if not generated)

   face_edge->GetRow(i, edges);

   const int *v = faces[i]->GetVertices();
   const int ne = faces[i]->GetNEdges();
   o.SetSize(ne);
   for (int j = 0; j < ne; j++)
   {
      const int *e = faces[i]->GetEdgeVertices(j);
      o[j] = (v[e[0]] < v[e[1]]) ? (1) : (-1);
   }
}

void Mesh::GetEdgeVertices(int i, Array<int> &vert) const
{
   // the two vertices are sorted: vert[0] < vert[1]
   // this is consistent with the global edge orientation
   // generate edge_vertex Table (if not generated)
   if (!edge_vertex) { GetEdgeVertexTable(); }
   edge_vertex->GetRow(i, vert);
}

Table *Mesh::GetFaceEdgeTable() const
{
   if (face_edge)
   {
      return face_edge;
   }

   if (Dim != 3)
   {
      return NULL;
   }

#ifdef MFEM_DEBUG
   if (faces.Size() != NumOfFaces)
   {
      mfem_error("Mesh::GetFaceEdgeTable : faces were not generated!");
   }
#endif

   DSTable v_to_v(NumOfVertices);
   GetVertexToVertexTable(v_to_v);

   face_edge = new Table;
   GetElementArrayEdgeTable(faces, v_to_v, *face_edge);

   return (face_edge);
}

Table *Mesh::GetEdgeVertexTable() const
{
   if (edge_vertex)
   {
      return edge_vertex;
   }

   DSTable v_to_v(NumOfVertices);
   GetVertexToVertexTable(v_to_v);

   int nedges = v_to_v.NumberOfEntries();
   edge_vertex = new Table(nedges, 2);
   for (int i = 0; i < NumOfVertices; i++)
   {
      for (DSTable::RowIterator it(v_to_v, i); !it; ++it)
      {
         int j = it.Index();
         edge_vertex->Push(j, i);
         edge_vertex->Push(j, it.Column());
      }
   }
   edge_vertex->Finalize();

   return edge_vertex;
}

Table *Mesh::GetVertexToElementTable()
{
   int i, j, nv, *v;

   Table *vert_elem = new Table;

   vert_elem->MakeI(NumOfVertices);

   for (i = 0; i < NumOfElements; i++)
   {
      nv = elements[i]->GetNVertices();
      v  = elements[i]->GetVertices();
      for (j = 0; j < nv; j++)
      {
         vert_elem->AddAColumnInRow(v[j]);
      }
   }

   vert_elem->MakeJ();

   for (i = 0; i < NumOfElements; i++)
   {
      nv = elements[i]->GetNVertices();
      v  = elements[i]->GetVertices();
      for (j = 0; j < nv; j++)
      {
         vert_elem->AddConnection(v[j], i);
      }
   }

   vert_elem->ShiftUpI();

   return vert_elem;
}

Table *Mesh::GetFaceToElementTable() const
{
   Table *face_elem = new Table;

   face_elem->MakeI(faces_info.Size());

   for (int i = 0; i < faces_info.Size(); i++)
   {
      if (faces_info[i].Elem2No >= 0)
      {
         face_elem->AddColumnsInRow(i, 2);
      }
      else
      {
         face_elem->AddAColumnInRow(i);
      }
   }

   face_elem->MakeJ();

   for (int i = 0; i < faces_info.Size(); i++)
   {
      face_elem->AddConnection(i, faces_info[i].Elem1No);
      if (faces_info[i].Elem2No >= 0)
      {
         face_elem->AddConnection(i, faces_info[i].Elem2No);
      }
   }

   face_elem->ShiftUpI();

   return face_elem;
}

void Mesh::GetElementFaces(int i, Array<int> &fcs, Array<int> &cor)
const
{
   int n, j;

   if (el_to_face)
   {
      el_to_face->GetRow(i, fcs);
   }
   else
   {
      mfem_error("Mesh::GetElementFaces(...) : el_to_face not generated.");
   }

   n = fcs.Size();
   cor.SetSize(n);
   for (j = 0; j < n; j++)
      if (faces_info[fcs[j]].Elem1No == i)
      {
         cor[j] = faces_info[fcs[j]].Elem1Inf % 64;
      }
#ifdef MFEM_DEBUG
      else if (faces_info[fcs[j]].Elem2No == i)
      {
         cor[j] = faces_info[fcs[j]].Elem2Inf % 64;
      }
      else
      {
         mfem_error("Mesh::GetElementFaces(...) : 2");
      }
#else
      else
      {
         cor[j] = faces_info[fcs[j]].Elem2Inf % 64;
      }
#endif
}

void Mesh::GetBdrElementFace(int i, int *f, int *o) const
{
   const int *bv, *fv;

   *f = be_to_face[i];
   bv = boundary[i]->GetVertices();
   fv = faces[be_to_face[i]]->GetVertices();

   // find the orientation of the bdr. elem. w.r.t.
   // the corresponding face element (that's the base)
   switch (GetBdrElementType(i))
   {
      case Element::TRIANGLE:
         *o = GetTriOrientation(fv, bv);
         break;
      case Element::QUADRILATERAL:
         *o = GetQuadOrientation(fv, bv);
         break;
      default:
         mfem_error("Mesh::GetBdrElementFace(...) 2");
   }
}

int Mesh::GetBdrElementEdgeIndex(int i) const
{
   switch (Dim)
   {
      case 1: return boundary[i]->GetVertices()[0];
      case 2: return be_to_edge[i];
      case 3: return be_to_face[i];
      default: mfem_error("Mesh::GetBdrElementEdgeIndex: invalid dimension!");
   }
   return -1;
}

void Mesh::GetBdrElementAdjacentElement(int bdr_el, int &el, int &info) const
{
   int fid = GetBdrElementEdgeIndex(bdr_el);
   const FaceInfo &fi = faces_info[fid];
   MFEM_ASSERT(fi.Elem1Inf%64 == 0, "internal error"); // orientation == 0
   const int *fv = (Dim > 1) ? faces[fid]->GetVertices() : NULL;
   const int *bv = boundary[bdr_el]->GetVertices();
   int ori;
   switch (GetBdrElementBaseGeometry(bdr_el))
   {
      case Geometry::POINT:    ori = 0; break;
      case Geometry::SEGMENT:  ori = (fv[0] == bv[0]) ? 0 : 1; break;
      case Geometry::TRIANGLE: ori = GetTriOrientation(fv, bv); break;
      case Geometry::SQUARE:   ori = GetQuadOrientation(fv, bv); break;
      default: MFEM_ABORT("boundary element type not implemented"); ori = 0;
   }
   el   = fi.Elem1No;
   info = fi.Elem1Inf + ori;
}

Element::Type Mesh::GetElementType(int i) const
{
   return elements[i]->GetType();
}

Element::Type Mesh::GetBdrElementType(int i) const
{
   return boundary[i]->GetType();
}

void Mesh::GetPointMatrix(int i, DenseMatrix &pointmat) const
{
   int k, j, nv;
   const int *v;

   v  = elements[i]->GetVertices();
   nv = elements[i]->GetNVertices();

   pointmat.SetSize(spaceDim, nv);
   for (k = 0; k < spaceDim; k++)
      for (j = 0; j < nv; j++)
      {
         pointmat(k, j) = vertices[v[j]](k);
      }
}

void Mesh::GetBdrPointMatrix(int i,DenseMatrix &pointmat) const
{
   int k, j, nv;
   const int *v;

   v  = boundary[i]->GetVertices();
   nv = boundary[i]->GetNVertices();

   pointmat.SetSize(spaceDim, nv);
   for (k = 0; k < spaceDim; k++)
      for (j = 0; j < nv; j++)
      {
         pointmat(k, j) = vertices[v[j]](k);
      }
}

double Mesh::GetLength(int i, int j) const
{
   const double *vi = vertices[i]();
   const double *vj = vertices[j]();
   double length = 0.;

   for (int k = 0; k < spaceDim; k++)
   {
      length += (vi[k]-vj[k])*(vi[k]-vj[k]);
   }

   return sqrt(length);
}

// static method
void Mesh::GetElementArrayEdgeTable(const Array<Element*> &elem_array,
                                    const DSTable &v_to_v, Table &el_to_edge)
{
   el_to_edge.MakeI(elem_array.Size());
   for (int i = 0; i < elem_array.Size(); i++)
   {
      el_to_edge.AddColumnsInRow(i, elem_array[i]->GetNEdges());
   }
   el_to_edge.MakeJ();
   for (int i = 0; i < elem_array.Size(); i++)
   {
      const int *v = elem_array[i]->GetVertices();
      const int ne = elem_array[i]->GetNEdges();
      for (int j = 0; j < ne; j++)
      {
         const int *e = elem_array[i]->GetEdgeVertices(j);
         el_to_edge.AddConnection(i, v_to_v(v[e[0]], v[e[1]]));
      }
   }
   el_to_edge.ShiftUpI();
}

void Mesh::GetVertexToVertexTable(DSTable &v_to_v) const
{
   if (edge_vertex)
   {
      for (int i = 0; i < edge_vertex->Size(); i++)
      {
         const int *v = edge_vertex->GetRow(i);
         v_to_v.Push(v[0], v[1]);
      }
   }
   else
   {
      for (int i = 0; i < NumOfElements; i++)
      {
         const int *v = elements[i]->GetVertices();
         const int ne = elements[i]->GetNEdges();
         for (int j = 0; j < ne; j++)
         {
            const int *e = elements[i]->GetEdgeVertices(j);
            v_to_v.Push(v[e[0]], v[e[1]]);
         }
      }
   }
}

int Mesh::GetElementToEdgeTable(Table & e_to_f, Array<int> &be_to_f)
{
   int i, NumberOfEdges;

   DSTable v_to_v(NumOfVertices);
   GetVertexToVertexTable(v_to_v);

   NumberOfEdges = v_to_v.NumberOfEntries();

   // Fill the element to edge table
   GetElementArrayEdgeTable(elements, v_to_v, e_to_f);

   if (Dim == 2)
   {
      // Initialize the indices for the boundary elements.
      be_to_f.SetSize(NumOfBdrElements);
      for (i = 0; i < NumOfBdrElements; i++)
      {
         const int *v = boundary[i]->GetVertices();
         be_to_f[i] = v_to_v(v[0], v[1]);
      }
   }
   else if (Dim == 3)
   {
      if (bel_to_edge == NULL)
      {
         bel_to_edge = new Table;
      }
      GetElementArrayEdgeTable(boundary, v_to_v, *bel_to_edge);
   }
   else
   {
      mfem_error("1D GetElementToEdgeTable is not yet implemented.");
   }

   // Return the number of edges
   return NumberOfEdges;
}

const Table & Mesh::ElementToElementTable()
{
   if (el_to_el)
   {
      return *el_to_el;
   }

   // Note that, for ParNCMeshes, faces_info will contain also the ghost faces
   MFEM_ASSERT(faces_info.Size() >= GetNumFaces(), "faces were not generated!");

   Array<Connection> conn;
   conn.Reserve(2*faces_info.Size());

   for (int i = 0; i < faces_info.Size(); i++)
   {
      const FaceInfo &fi = faces_info[i];
      if (fi.Elem2No >= 0)
      {
         conn.Append(Connection(fi.Elem1No, fi.Elem2No));
         conn.Append(Connection(fi.Elem2No, fi.Elem1No));
      }
      else if (fi.Elem2Inf >= 0)
      {
         int nbr_elem_idx = NumOfElements - 1 - fi.Elem2No;
         conn.Append(Connection(fi.Elem1No, nbr_elem_idx));
         conn.Append(Connection(nbr_elem_idx, fi.Elem1No));
      }
   }

   conn.Sort();
   conn.Unique();
   el_to_el = new Table(NumOfElements, conn);

   return *el_to_el;
}

const Table & Mesh::ElementToFaceTable() const
{
   if (el_to_face == NULL)
   {
      mfem_error("Mesh::ElementToFaceTable()");
   }
   return *el_to_face;
}

const Table & Mesh::ElementToEdgeTable() const
{
   if (el_to_edge == NULL)
   {
      mfem_error("Mesh::ElementToEdgeTable()");
   }
   return *el_to_edge;
}

void Mesh::AddPointFaceElement(int lf, int gf, int el)
{
   if (faces_info[gf].Elem1No == -1)  // this will be elem1
   {
      // faces[gf] = new Point(&gf);
      faces_info[gf].Elem1No  = el;
      faces_info[gf].Elem1Inf = 64 * lf; // face lf with orientation 0
      faces_info[gf].Elem2No  = -1; // in case there's no other side
      faces_info[gf].Elem2Inf = -1; // face is not shared
   }
   else  //  this will be elem2
   {
      faces_info[gf].Elem2No  = el;
      faces_info[gf].Elem2Inf = 64 * lf + 1;
   }
}

void Mesh::AddSegmentFaceElement(int lf, int gf, int el, int v0, int v1)
{
   if (faces[gf] == NULL)  // this will be elem1
   {
      faces[gf] = new Segment(v0, v1);
      faces_info[gf].Elem1No  = el;
      faces_info[gf].Elem1Inf = 64 * lf; // face lf with orientation 0
      faces_info[gf].Elem2No  = -1; // in case there's no other side
      faces_info[gf].Elem2Inf = -1; // face is not shared
   }
   else  //  this will be elem2
   {
      int *v = faces[gf]->GetVertices();
      faces_info[gf].Elem2No  = el;
      if ( v[1] == v0 && v[0] == v1 )
      {
         faces_info[gf].Elem2Inf = 64 * lf + 1;
      }
      else if ( v[0] == v0 && v[1] == v1 )
      {
         // Temporarily allow even edge orientations: see the remark in
         // AddTriangleFaceElement().
         // Also, in a non-orientable surface mesh, the orientation will be even
         // for edges that connect elements with opposite orientations.
         faces_info[gf].Elem2Inf = 64 * lf;
      }
      else
      {
         MFEM_ABORT("internal error");
      }
   }
}

void Mesh::AddTriangleFaceElement(int lf, int gf, int el,
                                  int v0, int v1, int v2)
{
   if (faces[gf] == NULL)  // this will be elem1
   {
      faces[gf] = new Triangle(v0, v1, v2);
      faces_info[gf].Elem1No  = el;
      faces_info[gf].Elem1Inf = 64 * lf; // face lf with orientation 0
      faces_info[gf].Elem2No  = -1; // in case there's no other side
      faces_info[gf].Elem2Inf = -1; // face is not shared
   }
   else  //  this will be elem2
   {
      int orientation, vv[3] = { v0, v1, v2 };
      orientation = GetTriOrientation(faces[gf]->GetVertices(), vv);
      // In a valid mesh, we should have (orientation % 2 != 0), however, if
      // one of the adjacent elements has wrong orientation, both face
      // orientations can be even, until the element orientations are fixed.
      // MFEM_ASSERT(orientation % 2 != 0, "");
      faces_info[gf].Elem2No  = el;
      faces_info[gf].Elem2Inf = 64 * lf + orientation;
   }
}

void Mesh::AddQuadFaceElement(int lf, int gf, int el,
                              int v0, int v1, int v2, int v3)
{
   if (faces_info[gf].Elem1No < 0)  // this will be elem1
   {
      faces[gf] = new Quadrilateral(v0, v1, v2, v3);
      faces_info[gf].Elem1No  = el;
      faces_info[gf].Elem1Inf = 64 * lf; // face lf with orientation 0
      faces_info[gf].Elem2No  = -1; // in case there's no other side
      faces_info[gf].Elem2Inf = -1; // face is not shared
   }
   else  //  this will be elem2
   {
      int vv[4] = { v0, v1, v2, v3 };
      int oo = GetQuadOrientation(faces[gf]->GetVertices(), vv);
      // Temporarily allow even face orientations: see the remark in
      // AddTriangleFaceElement().
      // MFEM_ASSERT(oo % 2 != 0, "");
      faces_info[gf].Elem2No  = el;
      faces_info[gf].Elem2Inf = 64 * lf + oo;
   }
}

void Mesh::GenerateFaces()
{
   int i, nfaces = GetNumFaces();

   for (i = 0; i < faces.Size(); i++)
   {
      FreeElement(faces[i]);
   }

   // (re)generate the interior faces and the info for them
   faces.SetSize(nfaces);
   faces_info.SetSize(nfaces);
   for (i = 0; i < nfaces; i++)
   {
      faces[i] = NULL;
      faces_info[i].Elem1No = -1;
      faces_info[i].NCFace = -1;
   }
   for (i = 0; i < NumOfElements; i++)
   {
      const int *v = elements[i]->GetVertices();
      const int *ef;
      if (Dim == 1)
      {
         AddPointFaceElement(0, v[0], i);
         AddPointFaceElement(1, v[1], i);
      }
      else if (Dim == 2)
      {
         ef = el_to_edge->GetRow(i);
         const int ne = elements[i]->GetNEdges();
         for (int j = 0; j < ne; j++)
         {
            const int *e = elements[i]->GetEdgeVertices(j);
            AddSegmentFaceElement(j, ef[j], i, v[e[0]], v[e[1]]);
         }
      }
      else
      {
         ef = el_to_face->GetRow(i);
         switch (GetElementType(i))
         {
            case Element::TETRAHEDRON:
            {
               for (int j = 0; j < 4; j++)
               {
                  const int *fv = tet_t::FaceVert[j];
                  AddTriangleFaceElement(j, ef[j], i,
                                         v[fv[0]], v[fv[1]], v[fv[2]]);
               }
               break;
            }
            case Element::WEDGE:
            {
               for (int j = 0; j < 2; j++)
               {
                  const int *fv = pri_t::FaceVert[j];
                  AddTriangleFaceElement(j, ef[j], i,
                                         v[fv[0]], v[fv[1]], v[fv[2]]);
               }
               for (int j = 2; j < 5; j++)
               {
                  const int *fv = pri_t::FaceVert[j];
                  AddQuadFaceElement(j, ef[j], i,
                                     v[fv[0]], v[fv[1]], v[fv[2]], v[fv[3]]);
               }
               break;
            }
            case Element::HEXAHEDRON:
            {
               for (int j = 0; j < 6; j++)
               {
                  const int *fv = hex_t::FaceVert[j];
                  AddQuadFaceElement(j, ef[j], i,
                                     v[fv[0]], v[fv[1]], v[fv[2]], v[fv[3]]);
               }
               break;
            }
            default:
               MFEM_ABORT("Unexpected type of Element.");
         }
      }
   }
}

void Mesh::GenerateNCFaceInfo()
{
   MFEM_VERIFY(ncmesh, "missing NCMesh.");

   for (int i = 0; i < faces_info.Size(); i++)
   {
      faces_info[i].NCFace = -1;
   }

   const NCMesh::NCList &list =
      (Dim == 2) ? ncmesh->GetEdgeList() : ncmesh->GetFaceList();

   nc_faces_info.SetSize(0);
   nc_faces_info.Reserve(list.masters.size() + list.slaves.size());

   int nfaces = GetNumFaces();

   // add records for master faces
   for (unsigned i = 0; i < list.masters.size(); i++)
   {
      const NCMesh::Master &master = list.masters[i];
      if (master.index >= nfaces) { continue; }

      faces_info[master.index].NCFace = nc_faces_info.Size();
      nc_faces_info.Append(NCFaceInfo(false, master.local, NULL));
      // NOTE: one of the unused members stores local face no. to be used below
   }

   // add records for slave faces
   for (unsigned i = 0; i < list.slaves.size(); i++)
   {
      const NCMesh::Slave &slave = list.slaves[i];

      if (slave.index < 0 || // degenerate slave face
          slave.index >= nfaces || // ghost slave
          slave.master >= nfaces) // has ghost master
      {
         continue;
      }

      FaceInfo &slave_fi = faces_info[slave.index];
      FaceInfo &master_fi = faces_info[slave.master];
      NCFaceInfo &master_nc = nc_faces_info[master_fi.NCFace];

      slave_fi.NCFace = nc_faces_info.Size();
      nc_faces_info.Append(NCFaceInfo(true, slave.master, &slave.point_matrix));

      slave_fi.Elem2No = master_fi.Elem1No;
      slave_fi.Elem2Inf = 64 * master_nc.MasterFace; // get lf no. stored above
      // NOTE: orientation part of Elem2Inf is encoded in the point matrix
   }
}

STable3D *Mesh::GetFacesTable()
{
   STable3D *faces_tbl = new STable3D(NumOfVertices);
   for (int i = 0; i < NumOfElements; i++)
   {
      const int *v = elements[i]->GetVertices();
      switch (GetElementType(i))
      {
         case Element::TETRAHEDRON:
         {
            for (int j = 0; j < 4; j++)
            {
               const int *fv = tet_t::FaceVert[j];
               faces_tbl->Push(v[fv[0]], v[fv[1]], v[fv[2]]);
            }
            break;
         }
         case Element::WEDGE:
         {
            for (int j = 0; j < 2; j++)
            {
               const int *fv = pri_t::FaceVert[j];
               faces_tbl->Push(v[fv[0]], v[fv[1]], v[fv[2]]);
            }
            for (int j = 2; j < 5; j++)
            {
               const int *fv = pri_t::FaceVert[j];
               faces_tbl->Push4(v[fv[0]], v[fv[1]], v[fv[2]], v[fv[3]]);
            }
            break;
         }
         case Element::HEXAHEDRON:
         {
            // find the face by the vertices with the smallest 3 numbers
            // z = 0, y = 0, x = 1, y = 1, x = 0, z = 1
            for (int j = 0; j < 6; j++)
            {
               const int *fv = hex_t::FaceVert[j];
               faces_tbl->Push4(v[fv[0]], v[fv[1]], v[fv[2]], v[fv[3]]);
            }
            break;
         }
         default:
            MFEM_ABORT("Unexpected type of Element.");
      }
   }
   return faces_tbl;
}

STable3D *Mesh::GetElementToFaceTable(int ret_ftbl)
{
   int i, *v;
   STable3D *faces_tbl;

   if (el_to_face != NULL)
   {
      delete el_to_face;
   }
   el_to_face = new Table(NumOfElements, 6);  // must be 6 for hexahedra
   faces_tbl = new STable3D(NumOfVertices);
   for (i = 0; i < NumOfElements; i++)
   {
      v = elements[i]->GetVertices();
      switch (GetElementType(i))
      {
         case Element::TETRAHEDRON:
         {
            for (int j = 0; j < 4; j++)
            {
               const int *fv = tet_t::FaceVert[j];
               el_to_face->Push(
                  i, faces_tbl->Push(v[fv[0]], v[fv[1]], v[fv[2]]));
            }
            break;
         }
         case Element::WEDGE:
         {
            for (int j = 0; j < 2; j++)
            {
               const int *fv = pri_t::FaceVert[j];
               el_to_face->Push(
                  i, faces_tbl->Push(v[fv[0]], v[fv[1]], v[fv[2]]));
            }
            for (int j = 2; j < 5; j++)
            {
               const int *fv = pri_t::FaceVert[j];
               el_to_face->Push(
                  i, faces_tbl->Push4(v[fv[0]], v[fv[1]], v[fv[2]], v[fv[3]]));
            }
            break;
         }
         case Element::HEXAHEDRON:
         {
            // find the face by the vertices with the smallest 3 numbers
            // z = 0, y = 0, x = 1, y = 1, x = 0, z = 1
            for (int j = 0; j < 6; j++)
            {
               const int *fv = hex_t::FaceVert[j];
               el_to_face->Push(
                  i, faces_tbl->Push4(v[fv[0]], v[fv[1]], v[fv[2]], v[fv[3]]));
            }
            break;
         }
         default:
            MFEM_ABORT("Unexpected type of Element.");
      }
   }
   el_to_face->Finalize();
   NumOfFaces = faces_tbl->NumberOfElements();
   be_to_face.SetSize(NumOfBdrElements);
   for (i = 0; i < NumOfBdrElements; i++)
   {
      v = boundary[i]->GetVertices();
      switch (GetBdrElementType(i))
      {
         case Element::TRIANGLE:
         {
            be_to_face[i] = (*faces_tbl)(v[0], v[1], v[2]);
            break;
         }
         case Element::QUADRILATERAL:
         {
            be_to_face[i] = (*faces_tbl)(v[0], v[1], v[2], v[3]);
            break;
         }
         default:
            MFEM_ABORT("Unexpected type of boundary Element.");
      }
   }

   if (ret_ftbl)
   {
      return faces_tbl;
   }
   delete faces_tbl;
   return NULL;
}

// shift cyclically 3 integers so that the smallest is first
static inline
void Rotate3(int &a, int &b, int &c)
{
   if (a < b)
   {
      if (a > c)
      {
         ShiftRight(a, b, c);
      }
   }
   else
   {
      if (b < c)
      {
         ShiftRight(c, b, a);
      }
      else
      {
         ShiftRight(a, b, c);
      }
   }
}

void Mesh::ReorientTetMesh()
{
   if (Dim != 3 || !(meshgen & 1))
   {
      return;
   }

   DeleteLazyTables();

   DSTable *old_v_to_v = NULL;
   Table *old_elem_vert = NULL;

   if (Nodes)
   {
      PrepareNodeReorder(&old_v_to_v, &old_elem_vert);
   }

   for (int i = 0; i < NumOfElements; i++)
   {
      if (GetElementType(i) == Element::TETRAHEDRON)
      {
         int *v = elements[i]->GetVertices();

         Rotate3(v[0], v[1], v[2]);
         if (v[0] < v[3])
         {
            Rotate3(v[1], v[2], v[3]);
         }
         else
         {
            ShiftRight(v[0], v[1], v[3]);
         }
      }
   }

   for (int i = 0; i < NumOfBdrElements; i++)
   {
      if (GetBdrElementType(i) == Element::TRIANGLE)
      {
         int *v = boundary[i]->GetVertices();

         Rotate3(v[0], v[1], v[2]);
      }
   }

   if (!Nodes)
   {
      GetElementToFaceTable();
      GenerateFaces();
      if (el_to_edge)
      {
         NumOfEdges = GetElementToEdgeTable(*el_to_edge, be_to_edge);
      }
   }
   else
   {
      DoNodeReorder(old_v_to_v, old_elem_vert);
      delete old_elem_vert;
      delete old_v_to_v;
   }
}

int *Mesh::CartesianPartitioning(int nxyz[])
{
   int *partitioning;
   double pmin[3] = { infinity(), infinity(), infinity() };
   double pmax[3] = { -infinity(), -infinity(), -infinity() };
   // find a bounding box using the vertices
   for (int vi = 0; vi < NumOfVertices; vi++)
   {
      const double *p = vertices[vi]();
      for (int i = 0; i < spaceDim; i++)
      {
         if (p[i] < pmin[i]) { pmin[i] = p[i]; }
         if (p[i] > pmax[i]) { pmax[i] = p[i]; }
      }
   }

   partitioning = new int[NumOfElements];

   // determine the partitioning using the centers of the elements
   double ppt[3];
   Vector pt(ppt, spaceDim);
   for (int el = 0; el < NumOfElements; el++)
   {
      GetElementTransformation(el)->Transform(
         Geometries.GetCenter(GetElementBaseGeometry(el)), pt);
      int part = 0;
      for (int i = spaceDim-1; i >= 0; i--)
      {
         int idx = (int)floor(nxyz[i]*((pt(i) - pmin[i])/(pmax[i] - pmin[i])));
         if (idx < 0) { idx = 0; }
         if (idx >= nxyz[i]) { idx = nxyz[i]-1; }
         part = part * nxyz[i] + idx;
      }
      partitioning[el] = part;
   }

   return partitioning;
}

int *Mesh::GeneratePartitioning(int nparts, int part_method)
{
#ifdef MFEM_USE_METIS

   int print_messages = 1;
   // If running in parallel, print messages only from rank 0.
#ifdef MFEM_USE_MPI
   int init_flag, fin_flag;
   MPI_Initialized(&init_flag);
   MPI_Finalized(&fin_flag);
   if (init_flag && !fin_flag)
   {
      int rank;
      MPI_Comm_rank(GetGlobalMPI_Comm(), &rank);
      if (rank != 0) { print_messages = 0; }
   }
#endif

   int i, *partitioning;

   ElementToElementTable();

   partitioning = new int[NumOfElements];

   if (nparts == 1)
   {
      for (i = 0; i < NumOfElements; i++)
      {
         partitioning[i] = 0;
      }
   }
   else if (NumOfElements <= nparts)
   {
      for (i = 0; i < NumOfElements; i++)
      {
         partitioning[i] = i;
      }
   }
   else
   {
      idx_t *I, *J, n;
#ifndef MFEM_USE_METIS_5
      idx_t wgtflag = 0;
      idx_t numflag = 0;
      idx_t options[5];
#else
      idx_t ncon = 1;
      idx_t err;
      idx_t options[40];
#endif
      idx_t edgecut;

      // In case METIS have been compiled with 64bit indices
      bool freedata = false;
      idx_t mparts = (idx_t) nparts;
      idx_t *mpartitioning;

      n = NumOfElements;
      if (sizeof(idx_t) == sizeof(int))
      {
         I = (idx_t*) el_to_el->GetI();
         J = (idx_t*) el_to_el->GetJ();
         mpartitioning = (idx_t*) partitioning;
      }
      else
      {
         int *iI = el_to_el->GetI();
         int *iJ = el_to_el->GetJ();
         int m = iI[n];
         I = new idx_t[n+1];
         J = new idx_t[m];
         for (int k = 0; k < n+1; k++) { I[k] = iI[k]; }
         for (int k = 0; k < m; k++) { J[k] = iJ[k]; }
         mpartitioning = new idx_t[n];
         freedata = true;
      }
#ifndef MFEM_USE_METIS_5
      options[0] = 0;
#else
      METIS_SetDefaultOptions(options);
      options[METIS_OPTION_CONTIG] = 1; // set METIS_OPTION_CONTIG
#endif

      // Sort the neighbor lists
      if (part_method >= 0 && part_method <= 2)
      {
         for (i = 0; i < n; i++)
         {
            // Sort in increasing order.
            // std::sort(J+I[i], J+I[i+1]);

            // Sort in decreasing order, as in previous versions of MFEM.
            std::sort(J+I[i], J+I[i+1], std::greater<idx_t>());
         }
      }

      // This function should be used to partition a graph into a small
      // number of partitions (less than 8).
      if (part_method == 0 || part_method == 3)
      {
#ifndef MFEM_USE_METIS_5
         METIS_PartGraphRecursive(&n,
                                  I,
                                  J,
                                  NULL,
                                  NULL,
                                  &wgtflag,
                                  &numflag,
                                  &mparts,
                                  options,
                                  &edgecut,
                                  mpartitioning);
#else
         err = METIS_PartGraphRecursive(&n,
                                        &ncon,
                                        I,
                                        J,
                                        NULL,
                                        NULL,
                                        NULL,
                                        &mparts,
                                        NULL,
                                        NULL,
                                        options,
                                        &edgecut,
                                        mpartitioning);
         if (err != 1)
         {
            mfem_error("Mesh::GeneratePartitioning: "
                       " error in METIS_PartGraphRecursive!");
         }
#endif
      }

      // This function should be used to partition a graph into a large
      // number of partitions (greater than 8).
      if (part_method == 1 || part_method == 4)
      {
#ifndef MFEM_USE_METIS_5
         METIS_PartGraphKway(&n,
                             I,
                             J,
                             NULL,
                             NULL,
                             &wgtflag,
                             &numflag,
                             &mparts,
                             options,
                             &edgecut,
                             mpartitioning);
#else
         err = METIS_PartGraphKway(&n,
                                   &ncon,
                                   I,
                                   J,
                                   NULL,
                                   NULL,
                                   NULL,
                                   &mparts,
                                   NULL,
                                   NULL,
                                   options,
                                   &edgecut,
                                   mpartitioning);
         if (err != 1)
         {
            mfem_error("Mesh::GeneratePartitioning: "
                       " error in METIS_PartGraphKway!");
         }
#endif
      }

      // The objective of this partitioning is to minimize the total
      // communication volume
      if (part_method == 2 || part_method == 5)
      {
#ifndef MFEM_USE_METIS_5
         METIS_PartGraphVKway(&n,
                              I,
                              J,
                              NULL,
                              NULL,
                              &wgtflag,
                              &numflag,
                              &mparts,
                              options,
                              &edgecut,
                              mpartitioning);
#else
         options[METIS_OPTION_OBJTYPE] = METIS_OBJTYPE_VOL;
         err = METIS_PartGraphKway(&n,
                                   &ncon,
                                   I,
                                   J,
                                   NULL,
                                   NULL,
                                   NULL,
                                   &mparts,
                                   NULL,
                                   NULL,
                                   options,
                                   &edgecut,
                                   mpartitioning);
         if (err != 1)
         {
            mfem_error("Mesh::GeneratePartitioning: "
                       " error in METIS_PartGraphKway!");
         }
#endif
      }

#ifdef MFEM_DEBUG
      if (print_messages)
      {
         mfem::out << "Mesh::GeneratePartitioning(...): edgecut = "
                   << edgecut << endl;
      }
#endif
      nparts = (int) mparts;
      if (mpartitioning != (idx_t*)partitioning)
      {
         for (int k = 0; k<NumOfElements; k++)
         {
            partitioning[k] = mpartitioning[k];
         }
      }
      if (freedata)
      {
         delete[] I;
         delete[] J;
         delete[] mpartitioning;
      }
   }

   delete el_to_el;
   el_to_el = NULL;

   // Check for empty partitionings (a "feature" in METIS)
   {
      Array< Pair<int,int> > psize(nparts);
      for (i = 0; i < nparts; i++)
      {
         psize[i].one = 0;
         psize[i].two = i;
      }

      for (i = 0; i < NumOfElements; i++)
      {
         psize[partitioning[i]].one++;
      }

      int empty_parts = 0;
      for (i = 0; i < nparts; i++)
      {
         if (psize[i].one == 0) { empty_parts++; }
      }

      // This code just split the largest partitionings in two.
      // Do we need to replace it with something better?
      if (empty_parts)
      {
         if (print_messages)
         {
            mfem::err << "Mesh::GeneratePartitioning(...): METIS returned "
                      << empty_parts << " empty parts!"
                      << " Applying a simple fix ..." << endl;
         }

         SortPairs<int,int>(psize, nparts);

         for (i = nparts-1; i > nparts-1-empty_parts; i--)
         {
            psize[i].one /= 2;
         }

         for (int j = 0; j < NumOfElements; j++)
         {
            for (i = nparts-1; i > nparts-1-empty_parts; i--)
            {
               if (psize[i].one == 0 || partitioning[j] != psize[i].two)
               {
                  continue;
               }
               else
               {
                  partitioning[j] = psize[nparts-1-i].two;
                  psize[i].one--;
               }
            }
         }
      }
   }

   return partitioning;

#else

   mfem_error("Mesh::GeneratePartitioning(...): "
              "MFEM was compiled without Metis.");

   return NULL;

#endif
}

/* required: 0 <= partitioning[i] < num_part */
void FindPartitioningComponents(Table &elem_elem,
                                const Array<int> &partitioning,
                                Array<int> &component,
                                Array<int> &num_comp)
{
   int i, j, k;
   int num_elem, *i_elem_elem, *j_elem_elem;

   num_elem    = elem_elem.Size();
   i_elem_elem = elem_elem.GetI();
   j_elem_elem = elem_elem.GetJ();

   component.SetSize(num_elem);

   Array<int> elem_stack(num_elem);
   int stack_p, stack_top_p, elem;
   int num_part;

   num_part = -1;
   for (i = 0; i < num_elem; i++)
   {
      if (partitioning[i] > num_part)
      {
         num_part = partitioning[i];
      }
      component[i] = -1;
   }
   num_part++;

   num_comp.SetSize(num_part);
   for (i = 0; i < num_part; i++)
   {
      num_comp[i] = 0;
   }

   stack_p = 0;
   stack_top_p = 0;  // points to the first unused element in the stack
   for (elem = 0; elem < num_elem; elem++)
   {
      if (component[elem] >= 0)
      {
         continue;
      }

      component[elem] = num_comp[partitioning[elem]]++;

      elem_stack[stack_top_p++] = elem;

      for ( ; stack_p < stack_top_p; stack_p++)
      {
         i = elem_stack[stack_p];
         for (j = i_elem_elem[i]; j < i_elem_elem[i+1]; j++)
         {
            k = j_elem_elem[j];
            if (partitioning[k] == partitioning[i])
            {
               if (component[k] < 0)
               {
                  component[k] = component[i];
                  elem_stack[stack_top_p++] = k;
               }
               else if (component[k] != component[i])
               {
                  mfem_error("FindPartitioningComponents");
               }
            }
         }
      }
   }
}

void Mesh::CheckPartitioning(int *partitioning)
{
   int i, n_empty, n_mcomp;
   Array<int> component, num_comp;
   const Array<int> _partitioning(partitioning, GetNE());

   ElementToElementTable();

   FindPartitioningComponents(*el_to_el, _partitioning, component, num_comp);

   n_empty = n_mcomp = 0;
   for (i = 0; i < num_comp.Size(); i++)
      if (num_comp[i] == 0)
      {
         n_empty++;
      }
      else if (num_comp[i] > 1)
      {
         n_mcomp++;
      }

   if (n_empty > 0)
   {
      mfem::out << "Mesh::CheckPartitioning(...) :\n"
                << "The following subdomains are empty :\n";
      for (i = 0; i < num_comp.Size(); i++)
         if (num_comp[i] == 0)
         {
            mfem::out << ' ' << i;
         }
      mfem::out << endl;
   }
   if (n_mcomp > 0)
   {
      mfem::out << "Mesh::CheckPartitioning(...) :\n"
                << "The following subdomains are NOT connected :\n";
      for (i = 0; i < num_comp.Size(); i++)
         if (num_comp[i] > 1)
         {
            mfem::out << ' ' << i;
         }
      mfem::out << endl;
   }
   if (n_empty == 0 && n_mcomp == 0)
      mfem::out << "Mesh::CheckPartitioning(...) : "
                "All subdomains are connected." << endl;

   if (el_to_el)
   {
      delete el_to_el;
   }
   el_to_el = NULL;
}

// compute the coefficients of the polynomial in t:
//   c(0)+c(1)*t+...+c(d)*t^d = det(A+t*B)
// where A, B are (d x d), d=2,3
void DetOfLinComb(const DenseMatrix &A, const DenseMatrix &B, Vector &c)
{
   const double *a = A.Data();
   const double *b = B.Data();

   c.SetSize(A.Width()+1);
   switch (A.Width())
   {
      case 2:
      {
         // det(A+t*B) = |a0 a2|   / |a0 b2| + |b0 a2| \       |b0 b2|
         //              |a1 a3| + \ |a1 b3|   |b1 a3| / * t + |b1 b3| * t^2
         c(0) = a[0]*a[3]-a[1]*a[2];
         c(1) = a[0]*b[3]-a[1]*b[2]+b[0]*a[3]-b[1]*a[2];
         c(2) = b[0]*b[3]-b[1]*b[2];
      }
      break;

      case 3:
      {
         /*              |a0 a3 a6|
          * det(A+t*B) = |a1 a4 a7| +
          *              |a2 a5 a8|

          *     /  |b0 a3 a6|   |a0 b3 a6|   |a0 a3 b6| \
          *   + |  |b1 a4 a7| + |a1 b4 a7| + |a1 a4 b7| | * t +
          *     \  |b2 a5 a8|   |a2 b5 a8|   |a2 a5 b8| /

          *     /  |a0 b3 b6|   |b0 a3 b6|   |b0 b3 a6| \
          *   + |  |a1 b4 b7| + |b1 a4 b7| + |b1 b4 a7| | * t^2 +
          *     \  |a2 b5 b8|   |b2 a5 b8|   |b2 b5 a8| /

          *     |b0 b3 b6|
          *   + |b1 b4 b7| * t^3
          *     |b2 b5 b8|       */
         c(0) = (a[0] * (a[4] * a[8] - a[5] * a[7]) +
                 a[1] * (a[5] * a[6] - a[3] * a[8]) +
                 a[2] * (a[3] * a[7] - a[4] * a[6]));

         c(1) = (b[0] * (a[4] * a[8] - a[5] * a[7]) +
                 b[1] * (a[5] * a[6] - a[3] * a[8]) +
                 b[2] * (a[3] * a[7] - a[4] * a[6]) +

                 a[0] * (b[4] * a[8] - b[5] * a[7]) +
                 a[1] * (b[5] * a[6] - b[3] * a[8]) +
                 a[2] * (b[3] * a[7] - b[4] * a[6]) +

                 a[0] * (a[4] * b[8] - a[5] * b[7]) +
                 a[1] * (a[5] * b[6] - a[3] * b[8]) +
                 a[2] * (a[3] * b[7] - a[4] * b[6]));

         c(2) = (a[0] * (b[4] * b[8] - b[5] * b[7]) +
                 a[1] * (b[5] * b[6] - b[3] * b[8]) +
                 a[2] * (b[3] * b[7] - b[4] * b[6]) +

                 b[0] * (a[4] * b[8] - a[5] * b[7]) +
                 b[1] * (a[5] * b[6] - a[3] * b[8]) +
                 b[2] * (a[3] * b[7] - a[4] * b[6]) +

                 b[0] * (b[4] * a[8] - b[5] * a[7]) +
                 b[1] * (b[5] * a[6] - b[3] * a[8]) +
                 b[2] * (b[3] * a[7] - b[4] * a[6]));

         c(3) = (b[0] * (b[4] * b[8] - b[5] * b[7]) +
                 b[1] * (b[5] * b[6] - b[3] * b[8]) +
                 b[2] * (b[3] * b[7] - b[4] * b[6]));
      }
      break;

      default:
         mfem_error("DetOfLinComb(...)");
   }
}

// compute the real roots of
//   z(0)+z(1)*x+...+z(d)*x^d = 0,  d=2,3;
// the roots are returned in x, sorted in increasing order;
// it is assumed that x is at least of size d;
// return the number of roots counting multiplicity;
// return -1 if all z(i) are 0.
int FindRoots(const Vector &z, Vector &x)
{
   int d = z.Size()-1;
   if (d > 3 || d < 0)
   {
      mfem_error("FindRoots(...)");
   }

   while (z(d) == 0.0)
   {
      if (d == 0)
      {
         return (-1);
      }
      d--;
   }
   switch (d)
   {
      case 0:
      {
         return 0;
      }

      case 1:
      {
         x(0) = -z(0)/z(1);
         return 1;
      }

      case 2:
      {
         double a = z(2), b = z(1), c = z(0);
         double D = b*b-4*a*c;
         if (D < 0.0)
         {
            return 0;
         }
         if (D == 0.0)
         {
            x(0) = x(1) = -0.5 * b / a;
            return 2; // root with multiplicity 2
         }
         if (b == 0.0)
         {
            x(0) = -(x(1) = fabs(0.5 * sqrt(D) / a));
            return 2;
         }
         else
         {
            double t;
            if (b > 0.0)
            {
               t = -0.5 * (b + sqrt(D));
            }
            else
            {
               t = -0.5 * (b - sqrt(D));
            }
            x(0) = t / a;
            x(1) = c / t;
            if (x(0) > x(1))
            {
               Swap<double>(x(0), x(1));
            }
            return 2;
         }
      }

      case 3:
      {
         double a = z(2)/z(3), b = z(1)/z(3), c = z(0)/z(3);

         // find the real roots of x^3 + a x^2 + b x + c = 0
         double Q = (a * a - 3 * b) / 9;
         double R = (2 * a * a * a - 9 * a * b + 27 * c) / 54;
         double Q3 = Q * Q * Q;
         double R2 = R * R;

         if (R2 == Q3)
         {
            if (Q == 0)
            {
               x(0) = x(1) = x(2) = - a / 3;
            }
            else
            {
               double sqrtQ = sqrt(Q);

               if (R > 0)
               {
                  x(0) = -2 * sqrtQ - a / 3;
                  x(1) = x(2) = sqrtQ - a / 3;
               }
               else
               {
                  x(0) = x(1) = - sqrtQ - a / 3;
                  x(2) = 2 * sqrtQ - a / 3;
               }
            }
            return 3;
         }
         else if (R2 < Q3)
         {
            double theta = acos(R / sqrt(Q3));
            double A = -2 * sqrt(Q);
            double x0, x1, x2;
            x0 = A * cos(theta / 3) - a / 3;
            x1 = A * cos((theta + 2.0 * M_PI) / 3) - a / 3;
            x2 = A * cos((theta - 2.0 * M_PI) / 3) - a / 3;

            /* Sort x0, x1, x2 */
            if (x0 > x1)
            {
               Swap<double>(x0, x1);
            }
            if (x1 > x2)
            {
               Swap<double>(x1, x2);
               if (x0 > x1)
               {
                  Swap<double>(x0, x1);
               }
            }
            x(0) = x0;
            x(1) = x1;
            x(2) = x2;
            return 3;
         }
         else
         {
            double A;
            if (R >= 0.0)
            {
               A = -pow(sqrt(R2 - Q3) + R, 1.0/3.0);
            }
            else
            {
               A =  pow(sqrt(R2 - Q3) - R, 1.0/3.0);
            }
            x(0) = A + Q / A - a / 3;
            return 1;
         }
      }
   }
   return 0;
}

void FindTMax(Vector &c, Vector &x, double &tmax,
              const double factor, const int Dim)
{
   const double c0 = c(0);
   c(0) = c0 * (1.0 - pow(factor, -Dim));
   int nr = FindRoots(c, x);
   for (int j = 0; j < nr; j++)
   {
      if (x(j) > tmax)
      {
         break;
      }
      if (x(j) >= 0.0)
      {
         tmax = x(j);
         break;
      }
   }
   c(0) = c0 * (1.0 - pow(factor, Dim));
   nr = FindRoots(c, x);
   for (int j = 0; j < nr; j++)
   {
      if (x(j) > tmax)
      {
         break;
      }
      if (x(j) >= 0.0)
      {
         tmax = x(j);
         break;
      }
   }
}

void Mesh::CheckDisplacements(const Vector &displacements, double &tmax)
{
   int nvs = vertices.Size();
   DenseMatrix P, V, DS, PDS(spaceDim), VDS(spaceDim);
   Vector c(spaceDim+1), x(spaceDim);
   const double factor = 2.0;

   // check for tangling assuming constant speed
   if (tmax < 1.0)
   {
      tmax = 1.0;
   }
   for (int i = 0; i < NumOfElements; i++)
   {
      Element *el = elements[i];
      int nv = el->GetNVertices();
      int *v = el->GetVertices();
      P.SetSize(spaceDim, nv);
      V.SetSize(spaceDim, nv);
      for (int j = 0; j < spaceDim; j++)
         for (int k = 0; k < nv; k++)
         {
            P(j, k) = vertices[v[k]](j);
            V(j, k) = displacements(v[k]+j*nvs);
         }
      DS.SetSize(nv, spaceDim);
      const FiniteElement *fe =
         GetTransformationFEforElementType(el->GetType());
      // check if  det(P.DShape+t*V.DShape) > 0 for all x and 0<=t<=1
      switch (el->GetType())
      {
         case Element::TRIANGLE:
         case Element::TETRAHEDRON:
         {
            // DS is constant
            fe->CalcDShape(Geometries.GetCenter(fe->GetGeomType()), DS);
            Mult(P, DS, PDS);
            Mult(V, DS, VDS);
            DetOfLinComb(PDS, VDS, c);
            if (c(0) <= 0.0)
            {
               tmax = 0.0;
            }
            else
            {
               FindTMax(c, x, tmax, factor, Dim);
            }
         }
         break;

         case Element::QUADRILATERAL:
         {
            const IntegrationRule &ir = fe->GetNodes();
            for (int j = 0; j < nv; j++)
            {
               fe->CalcDShape(ir.IntPoint(j), DS);
               Mult(P, DS, PDS);
               Mult(V, DS, VDS);
               DetOfLinComb(PDS, VDS, c);
               if (c(0) <= 0.0)
               {
                  tmax = 0.0;
               }
               else
               {
                  FindTMax(c, x, tmax, factor, Dim);
               }
            }
         }
         break;

         default:
            mfem_error("Mesh::CheckDisplacements(...)");
      }
   }
}

void Mesh::MoveVertices(const Vector &displacements)
{
   for (int i = 0, nv = vertices.Size(); i < nv; i++)
      for (int j = 0; j < spaceDim; j++)
      {
         vertices[i](j) += displacements(j*nv+i);
      }
}

void Mesh::GetVertices(Vector &vert_coord) const
{
   int nv = vertices.Size();
   vert_coord.SetSize(nv*spaceDim);
   for (int i = 0; i < nv; i++)
      for (int j = 0; j < spaceDim; j++)
      {
         vert_coord(j*nv+i) = vertices[i](j);
      }
}

void Mesh::SetVertices(const Vector &vert_coord)
{
   for (int i = 0, nv = vertices.Size(); i < nv; i++)
      for (int j = 0; j < spaceDim; j++)
      {
         vertices[i](j) = vert_coord(j*nv+i);
      }
}

void Mesh::GetNode(int i, double *coord) const
{
   if (Nodes)
   {
      FiniteElementSpace *fes = Nodes->FESpace();
      for (int j = 0; j < spaceDim; j++)
      {
         coord[j] = (*Nodes)(fes->DofToVDof(i, j));
      }
   }
   else
   {
      for (int j = 0; j < spaceDim; j++)
      {
         coord[j] = vertices[i](j);
      }
   }
}

void Mesh::SetNode(int i, const double *coord)
{
   if (Nodes)
   {
      FiniteElementSpace *fes = Nodes->FESpace();
      for (int j = 0; j < spaceDim; j++)
      {
         (*Nodes)(fes->DofToVDof(i, j)) = coord[j];
      }
   }
   else
   {
      for (int j = 0; j < spaceDim; j++)
      {
         vertices[i](j) = coord[j];
      }

   }
}

void Mesh::MoveNodes(const Vector &displacements)
{
   if (Nodes)
   {
      (*Nodes) += displacements;
   }
   else
   {
      MoveVertices(displacements);
   }
}

void Mesh::GetNodes(Vector &node_coord) const
{
   if (Nodes)
   {
      node_coord = (*Nodes);
   }
   else
   {
      GetVertices(node_coord);
   }
}

void Mesh::SetNodes(const Vector &node_coord)
{
   if (Nodes)
   {
      (*Nodes) = node_coord;
   }
   else
   {
      SetVertices(node_coord);
   }
}

void Mesh::NewNodes(GridFunction &nodes, bool make_owner)
{
   if (own_nodes) { delete Nodes; }
   Nodes = &nodes;
   spaceDim = Nodes->FESpace()->GetVDim();
   own_nodes = (int)make_owner;

   if (NURBSext != nodes.FESpace()->GetNURBSext())
   {
      delete NURBSext;
      NURBSext = nodes.FESpace()->StealNURBSext();
   }
}

void Mesh::SwapNodes(GridFunction *&nodes, int &own_nodes_)
{
   mfem::Swap<GridFunction*>(Nodes, nodes);
   mfem::Swap<int>(own_nodes, own_nodes_);
   // TODO:
   // if (nodes)
   //    nodes->FESpace()->MakeNURBSextOwner();
   // NURBSext = (Nodes) ? Nodes->FESpace()->StealNURBSext() : NULL;
}

void Mesh::AverageVertices(const int *indexes, int n, int result)
{
   int j, k;

   for (k = 0; k < spaceDim; k++)
   {
      vertices[result](k) = vertices[indexes[0]](k);
   }

   for (j = 1; j < n; j++)
      for (k = 0; k < spaceDim; k++)
      {
         vertices[result](k) += vertices[indexes[j]](k);
      }

   for (k = 0; k < spaceDim; k++)
   {
      vertices[result](k) *= (1.0 / n);
   }
}

void Mesh::UpdateNodes()
{
   if (Nodes)
   {
      Nodes->FESpace()->Update();
      Nodes->Update();
   }
}

void Mesh::UniformRefinement2D_base(bool update_nodes)
{
   DeleteLazyTables();

   if (el_to_edge == NULL)
   {
      el_to_edge = new Table;
      NumOfEdges = GetElementToEdgeTable(*el_to_edge, be_to_edge);
   }

   int quad_counter = 0;
   for (int i = 0; i < NumOfElements; i++)
   {
      if (elements[i]->GetType() == Element::QUADRILATERAL)
      {
         quad_counter++;
      }
   }

   const int oedge = NumOfVertices;
   const int oelem = oedge + NumOfEdges;

   Array<Element*> new_elements;
   Array<Element*> new_boundary;

   vertices.SetSize(oelem + quad_counter);
   new_elements.SetSize(4 * NumOfElements);
   quad_counter = 0;

   for (int i = 0, j = 0; i < NumOfElements; i++)
   {
      const Element::Type el_type = elements[i]->GetType();
      const int attr = elements[i]->GetAttribute();
      int *v = elements[i]->GetVertices();
      const int *e = el_to_edge->GetRow(i);
      int vv[2];

      if (el_type == Element::TRIANGLE)
      {
         for (int ei = 0; ei < 3; ei++)
         {
            for (int k = 0; k < 2; k++)
            {
               vv[k] = v[tri_t::Edges[ei][k]];
            }
            AverageVertices(vv, 2, oedge+e[ei]);
         }

         new_elements[j++] =
            new Triangle(v[0], oedge+e[0], oedge+e[2], attr);
         new_elements[j++] =
            new Triangle(oedge+e[1], oedge+e[2], oedge+e[0], attr);
         new_elements[j++] =
            new Triangle(oedge+e[0], v[1], oedge+e[1], attr);
         new_elements[j++] =
            new Triangle(oedge+e[2], oedge+e[1], v[2], attr);
      }
      else if (el_type == Element::QUADRILATERAL)
      {
         const int qe = quad_counter;
         quad_counter++;
         AverageVertices(v, 4, oelem+qe);

         for (int ei = 0; ei < 4; ei++)
         {
            for (int k = 0; k < 2; k++)
            {
               vv[k] = v[quad_t::Edges[ei][k]];
            }
            AverageVertices(vv, 2, oedge+e[ei]);
         }

         new_elements[j++] =
            new Quadrilateral(v[0], oedge+e[0], oelem+qe, oedge+e[3], attr);
         new_elements[j++] =
            new Quadrilateral(oedge+e[0], v[1], oedge+e[1], oelem+qe, attr);
         new_elements[j++] =
            new Quadrilateral(oelem+qe, oedge+e[1], v[2], oedge+e[2], attr);
         new_elements[j++] =
            new Quadrilateral(oedge+e[3], oelem+qe, oedge+e[2], v[3], attr);
      }
      else
      {
         MFEM_ABORT("unknown element type: " << el_type);
      }
      FreeElement(elements[i]);
   }
   mfem::Swap(elements, new_elements);

   // refine boundary elements
   new_boundary.SetSize(2 * NumOfBdrElements);
   for (int i = 0, j = 0; i < NumOfBdrElements; i++)
   {
      const int attr = boundary[i]->GetAttribute();
      int *v = boundary[i]->GetVertices();

      new_boundary[j++] = new Segment(v[0], oedge+be_to_edge[i], attr);
      new_boundary[j++] = new Segment(oedge+be_to_edge[i], v[1], attr);

      FreeElement(boundary[i]);
   }
   mfem::Swap(boundary, new_boundary);

   static const double A = 0.0, B = 0.5, C = 1.0;
   static double tri_children[2*3*4] =
   {
      A,A, B,A, A,B,
      B,B, A,B, B,A,
      B,A, C,A, B,B,
      A,B, B,B, A,C
   };
   static double quad_children[2*4*4] =
   {
      A,A, B,A, B,B, A,B, // lower-left
      B,A, C,A, C,B, B,B, // lower-right
      B,B, C,B, C,C, B,C, // upper-right
      A,B, B,B, B,C, A,C  // upper-left
   };

   CoarseFineTr.point_matrices[Geometry::TRIANGLE]
   .UseExternalData(tri_children, 2, 3, 4);
   CoarseFineTr.point_matrices[Geometry::SQUARE]
   .UseExternalData(quad_children, 2, 4, 4);
   CoarseFineTr.embeddings.SetSize(elements.Size());

   for (int i = 0; i < elements.Size(); i++)
   {
      Embedding &emb = CoarseFineTr.embeddings[i];
      emb.parent = i / 4;
      emb.matrix = i % 4;
   }

   NumOfVertices    = vertices.Size();
   NumOfElements    = 4 * NumOfElements;
   NumOfBdrElements = 2 * NumOfBdrElements;
   NumOfFaces       = 0;

   NumOfEdges = GetElementToEdgeTable(*el_to_edge, be_to_edge);
   GenerateFaces();

   last_operation = Mesh::REFINE;
   sequence++;

   if (update_nodes) { UpdateNodes(); }

#ifdef MFEM_DEBUG
   if (!Nodes || update_nodes)
   {
      CheckElementOrientation(false);
   }
   CheckBdrElementOrientation(false);
#endif
}

static inline double sqr(const double &x)
{
   return x*x;
}

void Mesh::UniformRefinement3D_base(Array<int> *f2qf_ptr, DSTable *v_to_v_p,
                                    bool update_nodes)
{
   DeleteLazyTables();

   if (el_to_edge == NULL)
   {
      el_to_edge = new Table;
      NumOfEdges = GetElementToEdgeTable(*el_to_edge, be_to_edge);
   }

   if (el_to_face == NULL)
   {
      GetElementToFaceTable();
   }

   Array<int> f2qf_loc;
   Array<int> &f2qf = f2qf_ptr ? *f2qf_ptr : f2qf_loc;
   f2qf.SetSize(0);

   int NumOfQuadFaces = 0;
   if (HasGeometry(Geometry::SQUARE))
   {
      if (HasGeometry(Geometry::TRIANGLE))
      {
         f2qf.SetSize(faces.Size());
         for (int i = 0; i < faces.Size(); i++)
         {
            if (faces[i]->GetType() == Element::QUADRILATERAL)
            {
               f2qf[i] = NumOfQuadFaces;
               NumOfQuadFaces++;
            }
         }
      }
      else
      {
         NumOfQuadFaces = faces.Size();
      }
   }

   int hex_counter = 0;
   if (HasGeometry(Geometry::CUBE))
   {
      for (int i = 0; i < elements.Size(); i++)
      {
         if (elements[i]->GetType() == Element::HEXAHEDRON)
         {
            hex_counter++;
         }
      }
   }

   // Map from edge-index to vertex-index, needed for ReorientTetMesh() for
   // parallel meshes.
   Array<int> e2v;
   if (HasGeometry(Geometry::TETRAHEDRON))
   {
      e2v.SetSize(NumOfEdges);

      DSTable *v_to_v_ptr = v_to_v_p;
      if (!v_to_v_p)
      {
         v_to_v_ptr = new DSTable(NumOfVertices);
         GetVertexToVertexTable(*v_to_v_ptr);
      }

      Array<Pair<int,int> > J_v2v(NumOfEdges); // (second vertex id, edge id)
      J_v2v.SetSize(0);
      for (int i = 0; i < NumOfVertices; i++)
      {
         Pair<int,int> *row_start = J_v2v.end();
         for (DSTable::RowIterator it(*v_to_v_ptr, i); !it; ++it)
         {
            J_v2v.Append(Pair<int,int>(it.Column(), it.Index()));
         }
         std::sort(row_start, J_v2v.end());
      }

      for (int i = 0; i < J_v2v.Size(); i++)
      {
         e2v[J_v2v[i].two] = i;
      }

      if (!v_to_v_p)
      {
         delete v_to_v_ptr;
      }
      else
      {
         for (int i = 0; i < NumOfVertices; i++)
         {
            for (DSTable::RowIterator it(*v_to_v_ptr, i); !it; ++it)
            {
               it.SetIndex(e2v[it.Index()]);
            }
         }
      }
   }

   // Offsets for new vertices from edges, faces (quads only), and elements
   // (hexes only); each of these entities generates one new vertex.
   const int oedge = NumOfVertices;
   const int oface = oedge + NumOfEdges;
   const int oelem = oface + NumOfQuadFaces;

   Array<Element*> new_elements;
   Array<Element*> new_boundary;

   vertices.SetSize(oelem + hex_counter);
   new_elements.SetSize(8 * NumOfElements);
   CoarseFineTr.embeddings.SetSize(new_elements.Size());

   hex_counter = 0;
   for (int i = 0, j = 0; i < NumOfElements; i++)
   {
      const Element::Type el_type = elements[i]->GetType();
      const int attr = elements[i]->GetAttribute();
      int *v = elements[i]->GetVertices();
      const int *e = el_to_edge->GetRow(i);
      int vv[4], ev[12];

      if (e2v.Size())
      {
         const int ne = el_to_edge->RowSize(i);
         for (int k = 0; k < ne; k++) { ev[k] = e2v[e[k]]; }
         e = ev;
      }

      switch (el_type)
      {
         case Element::TETRAHEDRON:
         {
            for (int ei = 0; ei < 6; ei++)
            {
               for (int k = 0; k < 2; k++)
               {
                  vv[k] = v[tet_t::Edges[ei][k]];
               }
               AverageVertices(vv, 2, oedge+e[ei]);
            }

            // Algorithm for choosing refinement type:
            // 0: smallest octahedron diagonal
            // 1: best aspect ratio
            const int rt_algo = 1;
            // Refinement type:
            // 0: (v0,v1)-(v2,v3), 1: (v0,v2)-(v1,v3), 2: (v0,v3)-(v1,v2)
            // 0:      e0-e5,      1:      e1-e4,      2:      e2-e3
            int rt;
            ElementTransformation *T = GetElementTransformation(i);
            T->SetIntPoint(&Geometries.GetCenter(Geometry::TETRAHEDRON));
            const DenseMatrix &J = T->Jacobian();
            if (rt_algo == 0)
            {
               // smallest octahedron diagonal
               double len_sqr, min_len;

               min_len = sqr(J(0,0)-J(0,1)-J(0,2)) +
                         sqr(J(1,0)-J(1,1)-J(1,2)) +
                         sqr(J(2,0)-J(2,1)-J(2,2));
               rt = 0;

               len_sqr = sqr(J(0,1)-J(0,0)-J(0,2)) +
                         sqr(J(1,1)-J(1,0)-J(1,2)) +
                         sqr(J(2,1)-J(2,0)-J(2,2));
               if (len_sqr < min_len) { min_len = len_sqr; rt = 1; }

               len_sqr = sqr(J(0,2)-J(0,0)-J(0,1)) +
                         sqr(J(1,2)-J(1,0)-J(1,1)) +
                         sqr(J(2,2)-J(2,0)-J(2,1));
               if (len_sqr < min_len) { rt = 2; }
            }
            else
            {
               // best aspect ratio
               double Em_data[18], Js_data[9], Jp_data[9];
               DenseMatrix Em(Em_data, 3, 6);
               DenseMatrix Js(Js_data, 3, 3), Jp(Jp_data, 3, 3);
               double ar1, ar2, kappa, kappa_min;

               for (int s = 0; s < 3; s++)
               {
                  for (int t = 0; t < 3; t++)
                  {
                     Em(t,s) = 0.5*J(t,s);
                  }
               }
               for (int t = 0; t < 3; t++)
               {
                  Em(t,3) = 0.5*(J(t,0)+J(t,1));
                  Em(t,4) = 0.5*(J(t,0)+J(t,2));
                  Em(t,5) = 0.5*(J(t,1)+J(t,2));
               }

               // rt = 0; Em: {0,5,1,2}, {0,5,2,4}
               for (int t = 0; t < 3; t++)
               {
                  Js(t,0) = Em(t,5)-Em(t,0);
                  Js(t,1) = Em(t,1)-Em(t,0);
                  Js(t,2) = Em(t,2)-Em(t,0);
               }
               Geometries.JacToPerfJac(Geometry::TETRAHEDRON, Js, Jp);
               ar1 = Jp.CalcSingularvalue(0)/Jp.CalcSingularvalue(2);
               for (int t = 0; t < 3; t++)
               {
                  Js(t,0) = Em(t,5)-Em(t,0);
                  Js(t,1) = Em(t,2)-Em(t,0);
                  Js(t,2) = Em(t,4)-Em(t,0);
               }
               Geometries.JacToPerfJac(Geometry::TETRAHEDRON, Js, Jp);
               ar2 = Jp.CalcSingularvalue(0)/Jp.CalcSingularvalue(2);
               kappa_min = std::max(ar1, ar2);
               rt = 0;

               // rt = 1; Em: {1,0,4,2}, {1,2,4,5}
               for (int t = 0; t < 3; t++)
               {
                  Js(t,0) = Em(t,0)-Em(t,1);
                  Js(t,1) = Em(t,4)-Em(t,1);
                  Js(t,2) = Em(t,2)-Em(t,1);
               }
               Geometries.JacToPerfJac(Geometry::TETRAHEDRON, Js, Jp);
               ar1 = Jp.CalcSingularvalue(0)/Jp.CalcSingularvalue(2);
               for (int t = 0; t < 3; t++)
               {
                  Js(t,0) = Em(t,2)-Em(t,1);
                  Js(t,1) = Em(t,4)-Em(t,1);
                  Js(t,2) = Em(t,5)-Em(t,1);
               }
               Geometries.JacToPerfJac(Geometry::TETRAHEDRON, Js, Jp);
               ar2 = Jp.CalcSingularvalue(0)/Jp.CalcSingularvalue(2);
               kappa = std::max(ar1, ar2);
               if (kappa < kappa_min) { kappa_min = kappa; rt = 1; }

               // rt = 2; Em: {2,0,1,3}, {2,1,5,3}
               for (int t = 0; t < 3; t++)
               {
                  Js(t,0) = Em(t,0)-Em(t,2);
                  Js(t,1) = Em(t,1)-Em(t,2);
                  Js(t,2) = Em(t,3)-Em(t,2);
               }
               Geometries.JacToPerfJac(Geometry::TETRAHEDRON, Js, Jp);
               ar1 = Jp.CalcSingularvalue(0)/Jp.CalcSingularvalue(2);
               for (int t = 0; t < 3; t++)
               {
                  Js(t,0) = Em(t,1)-Em(t,2);
                  Js(t,1) = Em(t,5)-Em(t,2);
                  Js(t,2) = Em(t,3)-Em(t,2);
               }
               Geometries.JacToPerfJac(Geometry::TETRAHEDRON, Js, Jp);
               ar2 = Jp.CalcSingularvalue(0)/Jp.CalcSingularvalue(2);
               kappa = std::max(ar1, ar2);
               if (kappa < kappa_min) { rt = 2; }
            }

            static const int mv_all[3][4][4] =
            {
               { {0,5,1,2}, {0,5,2,4}, {0,5,4,3}, {0,5,3,1} }, // rt = 0
               { {1,0,4,2}, {1,2,4,5}, {1,5,4,3}, {1,3,4,0} }, // rt = 1
               { {2,0,1,3}, {2,1,5,3}, {2,5,4,3}, {2,4,0,3} }  // rt = 2
            };
            const int (&mv)[4][4] = mv_all[rt];

#ifndef MFEM_USE_MEMALLOC
            new_elements[j+0] =
               new Tetrahedron(v[0], oedge+e[0], oedge+e[1], oedge+e[2], attr);
            new_elements[j+1] =
               new Tetrahedron(oedge+e[0], v[1], oedge+e[3], oedge+e[4], attr);
            new_elements[j+2] =
               new Tetrahedron(oedge+e[1], oedge+e[3], v[2], oedge+e[5], attr);
            new_elements[j+3] =
               new Tetrahedron(oedge+e[2], oedge+e[4], oedge+e[5], v[3], attr);

            for (int k = 0; k < 4; k++)
            {
               new_elements[j+4+k] =
                  new Tetrahedron(oedge+e[mv[k][0]], oedge+e[mv[k][1]],
                                  oedge+e[mv[k][2]], oedge+e[mv[k][3]], attr);
            }
#else
            Tetrahedron *tet;
            new_elements[j+0] = tet = TetMemory.Alloc();
            tet->Init(v[0], oedge+e[0], oedge+e[1], oedge+e[2], attr);

            new_elements[j+1] = tet = TetMemory.Alloc();
            tet->Init(oedge+e[0], v[1], oedge+e[3], oedge+e[4], attr);

            new_elements[j+2] = tet = TetMemory.Alloc();
            tet->Init(oedge+e[1], oedge+e[3], v[2], oedge+e[5], attr);

            new_elements[j+3] = tet = TetMemory.Alloc();
            tet->Init(oedge+e[2], oedge+e[4], oedge+e[5], v[3], attr);

            for (int k = 0; k < 4; k++)
            {
               new_elements[j+4+k] = tet = TetMemory.Alloc();
               tet->Init(oedge+e[mv[k][0]], oedge+e[mv[k][1]],
                         oedge+e[mv[k][2]], oedge+e[mv[k][3]], attr);
            }
#endif
            for (int k = 0; k < 4; k++)
            {
               CoarseFineTr.embeddings[j+k].parent = i;
               CoarseFineTr.embeddings[j+k].matrix = k;
            }
            for (int k = 0; k < 4; k++)
            {
               CoarseFineTr.embeddings[j+4+k].parent = i;
               CoarseFineTr.embeddings[j+4+k].matrix = 4*(rt+1)+k;
            }

            j += 8;
         }
         break;

         case Element::WEDGE:
         {
            const int *f = el_to_face->GetRow(i);

            for (int fi = 2; fi < 5; fi++)
            {
               for (int k = 0; k < 4; k++)
               {
                  vv[k] = v[pri_t::FaceVert[fi][k]];
               }
               AverageVertices(vv, 4, oface + f2qf[f[fi]]);
            }

            for (int ei = 0; ei < 9; ei++)
            {
               for (int k = 0; k < 2; k++)
               {
                  vv[k] = v[pri_t::Edges[ei][k]];
               }
               AverageVertices(vv, 2, oedge+e[ei]);
            }

            const int qf2 = f2qf[f[2]];
            const int qf3 = f2qf[f[3]];
            const int qf4 = f2qf[f[4]];

            new_elements[j++] =
               new Wedge(v[0], oedge+e[0], oedge+e[2],
                         oedge+e[6], oface+qf2, oface+qf4, attr);

            new_elements[j++] =
               new Wedge(oedge+e[1], oedge+e[2], oedge+e[0],
                         oface+qf3, oface+qf4, oface+qf2, attr);

            new_elements[j++] =
               new Wedge(oedge+e[0], v[1], oedge+e[1],
                         oface+qf2, oedge+e[7], oface+qf3, attr);

            new_elements[j++] =
               new Wedge(oedge+e[2], oedge+e[1], v[2],
                         oface+qf4, oface+qf3, oedge+e[8], attr);

            new_elements[j++] =
               new Wedge(oedge+e[6], oface+qf2, oface+qf4,
                         v[3], oedge+e[3], oedge+e[5], attr);

            new_elements[j++] =
               new Wedge(oface+qf3, oface+qf4, oface+qf2,
                         oedge+e[4], oedge+e[5], oedge+e[3], attr);

            new_elements[j++] =
               new Wedge(oface+qf2, oedge+e[7], oface+qf3,
                         oedge+e[3], v[4], oedge+e[4], attr);

            new_elements[j++] =
               new Wedge(oface+qf4, oface+qf3, oedge+e[8],
                         oedge+e[5], oedge+e[4], v[5], attr);
         }
         break;

         case Element::HEXAHEDRON:
         {
            const int *f = el_to_face->GetRow(i);
            const int he = hex_counter;
            hex_counter++;

            const int *qf;
            int qf_data[6];
            if (f2qf.Size() == 0)
            {
               qf = f;
            }
            else
            {
               for (int k = 0; k < 6; k++) { qf_data[k] = f2qf[f[k]]; }
               qf = qf_data;
            }

            AverageVertices(v, 8, oelem+he);

            for (int fi = 0; fi < 6; fi++)
            {
               for (int k = 0; k < 4; k++)
               {
                  vv[k] = v[hex_t::FaceVert[fi][k]];
               }
               AverageVertices(vv, 4, oface + qf[fi]);
            }

            for (int ei = 0; ei < 12; ei++)
            {
               for (int k = 0; k < 2; k++)
               {
                  vv[k] = v[hex_t::Edges[ei][k]];
               }
               AverageVertices(vv, 2, oedge+e[ei]);
            }

            new_elements[j++] =
               new Hexahedron(v[0], oedge+e[0], oface+qf[0],
                              oedge+e[3], oedge+e[8], oface+qf[1],
                              oelem+he, oface+qf[4], attr);
            new_elements[j++] =
               new Hexahedron(oedge+e[0], v[1], oedge+e[1],
                              oface+qf[0], oface+qf[1], oedge+e[9],
                              oface+qf[2], oelem+he, attr);
            new_elements[j++] =
               new Hexahedron(oface+qf[0], oedge+e[1], v[2],
                              oedge+e[2], oelem+he, oface+qf[2],
                              oedge+e[10], oface+qf[3], attr);
            new_elements[j++] =
               new Hexahedron(oedge+e[3], oface+qf[0], oedge+e[2],
                              v[3], oface+qf[4], oelem+he,
                              oface+qf[3], oedge+e[11], attr);
            new_elements[j++] =
               new Hexahedron(oedge+e[8], oface+qf[1], oelem+he,
                              oface+qf[4], v[4], oedge+e[4],
                              oface+qf[5], oedge+e[7], attr);
            new_elements[j++] =
               new Hexahedron(oface+qf[1], oedge+e[9], oface+qf[2],
                              oelem+he, oedge+e[4], v[5],
                              oedge+e[5], oface+qf[5], attr);
            new_elements[j++] =
               new Hexahedron(oelem+he, oface+qf[2], oedge+e[10],
                              oface+qf[3], oface+qf[5], oedge+e[5],
                              v[6], oedge+e[6], attr);
            new_elements[j++] =
               new Hexahedron(oface+qf[4], oelem+he, oface+qf[3],
                              oedge+e[11], oedge+e[7], oface+qf[5],
                              oedge+e[6], v[7], attr);
         }
         break;

         default:
            MFEM_ABORT("Unknown 3D element type \"" << el_type << "\"");
            break;
      }
      FreeElement(elements[i]);
   }
   mfem::Swap(elements, new_elements);

   // refine boundary elements
   new_boundary.SetSize(4 * NumOfBdrElements);
   for (int i = 0, j = 0; i < NumOfBdrElements; i++)
   {
      const Element::Type bdr_el_type = boundary[i]->GetType();
      const int attr = boundary[i]->GetAttribute();
      int *v = boundary[i]->GetVertices();
      const int *e = bel_to_edge->GetRow(i);
      int ev[4];

      if (e2v.Size())
      {
         const int ne = bel_to_edge->RowSize(i);
         for (int k = 0; k < ne; k++) { ev[k] = e2v[e[k]]; }
         e = ev;
      }

      if (bdr_el_type == Element::TRIANGLE)
      {
         new_boundary[j++] =
            new Triangle(v[0], oedge+e[0], oedge+e[2], attr);
         new_boundary[j++] =
            new Triangle(oedge+e[1], oedge+e[2], oedge+e[0], attr);
         new_boundary[j++] =
            new Triangle(oedge+e[0], v[1], oedge+e[1], attr);
         new_boundary[j++] =
            new Triangle(oedge+e[2], oedge+e[1], v[2], attr);
      }
      else if (bdr_el_type == Element::QUADRILATERAL)
      {
         const int qf =
            (f2qf.Size() == 0) ? be_to_face[i] : f2qf[be_to_face[i]];

         new_boundary[j++] =
            new Quadrilateral(v[0], oedge+e[0], oface+qf, oedge+e[3], attr);
         new_boundary[j++] =
            new Quadrilateral(oedge+e[0], v[1], oedge+e[1], oface+qf, attr);
         new_boundary[j++] =
            new Quadrilateral(oface+qf, oedge+e[1], v[2], oedge+e[2], attr);
         new_boundary[j++] =
            new Quadrilateral(oedge+e[3], oface+qf, oedge+e[2], v[3], attr);
      }
      else
      {
         MFEM_ABORT("boundary Element is not a triangle or a quad!");
      }
      FreeElement(boundary[i]);
   }
   mfem::Swap(boundary, new_boundary);

   static const double A = 0.0, B = 0.5, C = 1.0;
   static double tet_children[3*4*16] =
   {
      A,A,A, B,A,A, A,B,A, A,A,B,
      B,A,A, C,A,A, B,B,A, B,A,B,
      A,B,A, B,B,A, A,C,A, A,B,B,
      A,A,B, B,A,B, A,B,B, A,A,C,
      // edge coordinates:
      //    0 -> B,A,A  1 -> A,B,A  2 -> A,A,B
      //    3 -> B,B,A  4 -> B,A,B  5 -> A,B,B
      // rt = 0: {0,5,1,2}, {0,5,2,4}, {0,5,4,3}, {0,5,3,1}
      B,A,A, A,B,B, A,B,A, A,A,B,
      B,A,A, A,B,B, A,A,B, B,A,B,
      B,A,A, A,B,B, B,A,B, B,B,A,
      B,A,A, A,B,B, B,B,A, A,B,A,
      // rt = 1: {1,0,4,2}, {1,2,4,5}, {1,5,4,3}, {1,3,4,0}
      A,B,A, B,A,A, B,A,B, A,A,B,
      A,B,A, A,A,B, B,A,B, A,B,B,
      A,B,A, A,B,B, B,A,B, B,B,A,
      A,B,A, B,B,A, B,A,B, B,A,A,
      // rt = 2: {2,0,1,3}, {2,1,5,3}, {2,5,4,3}, {2,4,0,3}
      A,A,B, B,A,A, A,B,A, B,B,A,
      A,A,B, A,B,A, A,B,B, B,B,A,
      A,A,B, A,B,B, B,A,B, B,B,A,
      A,A,B, B,A,B, B,A,A, B,B,A
   };
   static double pri_children[3*6*8] =
   {
      A,A,A, B,A,A, A,B,A, A,A,B, B,A,B, A,B,B,
      B,B,A, A,B,A, B,A,A, B,B,B, A,B,B, B,A,B,
      B,A,A, C,A,A, B,B,A, B,A,B, C,A,B, B,B,B,
      A,B,A, B,B,A, A,C,A, A,B,B, B,B,B, A,C,B,
      A,A,B, B,A,B, A,B,B, A,A,C, B,A,C, A,B,C,
      B,B,B, A,B,B, B,A,B, B,B,C, A,B,C, B,A,C,
      B,A,B, C,A,B, B,B,B, B,A,C, C,A,C, B,B,C,
      A,B,B, B,B,B, A,C,B, A,B,C, B,B,C, A,C,C
   };
   static double hex_children[3*8*8] =
   {
      A,A,A, B,A,A, B,B,A, A,B,A, A,A,B, B,A,B, B,B,B, A,B,B,
      B,A,A, C,A,A, C,B,A, B,B,A, B,A,B, C,A,B, C,B,B, B,B,B,
      B,B,A, C,B,A, C,C,A, B,C,A, B,B,B, C,B,B, C,C,B, B,C,B,
      A,B,A, B,B,A, B,C,A, A,C,A, A,B,B, B,B,B, B,C,B, A,C,B,
      A,A,B, B,A,B, B,B,B, A,B,B, A,A,C, B,A,C, B,B,C, A,B,C,
      B,A,B, C,A,B, C,B,B, B,B,B, B,A,C, C,A,C, C,B,C, B,B,C,
      B,B,B, C,B,B, C,C,B, B,C,B, B,B,C, C,B,C, C,C,C, B,C,C,
      A,B,B, B,B,B, B,C,B, A,C,B, A,B,C, B,B,C, B,C,C, A,C,C
   };

   CoarseFineTr.point_matrices[Geometry::TETRAHEDRON]
   .UseExternalData(tet_children, 3, 4, 16);
   CoarseFineTr.point_matrices[Geometry::PRISM]
   .UseExternalData(pri_children, 3, 6, 8);
   CoarseFineTr.point_matrices[Geometry::CUBE]
   .UseExternalData(hex_children, 3, 8, 8);

   for (int i = 0; i < elements.Size(); i++)
   {
      // tetrahedron elements are handled above:
      if (elements[i]->GetType() == Element::TETRAHEDRON) { continue; }

      Embedding &emb = CoarseFineTr.embeddings[i];
      emb.parent = i / 8;
      emb.matrix = i % 8;
   }

   NumOfVertices    = vertices.Size();
   NumOfElements    = 8 * NumOfElements;
   NumOfBdrElements = 4 * NumOfBdrElements;

   GetElementToFaceTable();
   GenerateFaces();

#ifdef MFEM_DEBUG
   CheckBdrElementOrientation(false);
#endif

   NumOfEdges = GetElementToEdgeTable(*el_to_edge, be_to_edge);

   last_operation = Mesh::REFINE;
   sequence++;

   if (update_nodes) { UpdateNodes(); }
}

void Mesh::LocalRefinement(const Array<int> &marked_el, int type)
{
   int i, j, ind, nedges;
   Array<int> v;

   DeleteLazyTables();

   if (ncmesh)
   {
      MFEM_ABORT("Local and nonconforming refinements cannot be mixed.");
   }

   InitRefinementTransforms();

   if (Dim == 1) // --------------------------------------------------------
   {
      int cne = NumOfElements, cnv = NumOfVertices;
      NumOfVertices += marked_el.Size();
      NumOfElements += marked_el.Size();
      vertices.SetSize(NumOfVertices);
      elements.SetSize(NumOfElements);
      CoarseFineTr.embeddings.SetSize(NumOfElements);

      for (j = 0; j < marked_el.Size(); j++)
      {
         i = marked_el[j];
         Segment *c_seg = (Segment *)elements[i];
         int *vert = c_seg->GetVertices(), attr = c_seg->GetAttribute();
         int new_v = cnv + j, new_e = cne + j;
         AverageVertices(vert, 2, new_v);
         elements[new_e] = new Segment(new_v, vert[1], attr);
         vert[1] = new_v;

         CoarseFineTr.embeddings[i] = Embedding(i, 1);
         CoarseFineTr.embeddings[new_e] = Embedding(i, 2);
      }

      static double seg_children[3*2] = { 0.0,1.0, 0.0,0.5, 0.5,1.0 };
      CoarseFineTr.point_matrices[Geometry::SEGMENT].
      UseExternalData(seg_children, 1, 2, 3);

      GenerateFaces();

   } // end of 'if (Dim == 1)'
   else if (Dim == 2) // ---------------------------------------------------
   {
      // 1. Get table of vertex to vertex connections.
      DSTable v_to_v(NumOfVertices);
      GetVertexToVertexTable(v_to_v);

      // 2. Get edge to element connections in arrays edge1 and edge2
      nedges = v_to_v.NumberOfEntries();
      int *edge1  = new int[nedges];
      int *edge2  = new int[nedges];
      int *middle = new int[nedges];

      for (i = 0; i < nedges; i++)
      {
         edge1[i] = edge2[i] = middle[i] = -1;
      }

      for (i = 0; i < NumOfElements; i++)
      {
         elements[i]->GetVertices(v);
         for (j = 1; j < v.Size(); j++)
         {
            ind = v_to_v(v[j-1], v[j]);
            (edge1[ind] == -1) ? (edge1[ind] = i) : (edge2[ind] = i);
         }
         ind = v_to_v(v[0], v[v.Size()-1]);
         (edge1[ind] == -1) ? (edge1[ind] = i) : (edge2[ind] = i);
      }

      // 3. Do the red refinement.
      for (i = 0; i < marked_el.Size(); i++)
      {
         RedRefinement(marked_el[i], v_to_v, edge1, edge2, middle);
      }

      // 4. Do the green refinement (to get conforming mesh).
      int need_refinement;
      do
      {
         need_refinement = 0;
         for (i = 0; i < nedges; i++)
         {
            if (middle[i] != -1 && edge1[i] != -1)
            {
               need_refinement = 1;
               GreenRefinement(edge1[i], v_to_v, edge1, edge2, middle);
            }
         }
      }
      while (need_refinement == 1);

      // 5. Update the boundary elements.
      int v1[2], v2[2], bisect, temp;
      temp = NumOfBdrElements;
      for (i = 0; i < temp; i++)
      {
         boundary[i]->GetVertices(v);
         bisect = v_to_v(v[0], v[1]);
         if (middle[bisect] != -1) // the element was refined (needs updating)
         {
            if (boundary[i]->GetType() == Element::SEGMENT)
            {
               v1[0] =           v[0]; v1[1] = middle[bisect];
               v2[0] = middle[bisect]; v2[1] =           v[1];

               boundary[i]->SetVertices(v1);
               boundary.Append(new Segment(v2, boundary[i]->GetAttribute()));
            }
            else
               mfem_error("Only bisection of segment is implemented"
                          " for bdr elem.");
         }
      }
      NumOfBdrElements = boundary.Size();

      // 6. Free the allocated memory.
      delete [] edge1;
      delete [] edge2;
      delete [] middle;

      if (el_to_edge != NULL)
      {
         NumOfEdges = GetElementToEdgeTable(*el_to_edge, be_to_edge);
         GenerateFaces();
      }

   }
   else if (Dim == 3) // ---------------------------------------------------
   {
      // 1. Hash table of vertex to vertex connections corresponding to refined
      //    edges.
      HashTable<Hashed2> v_to_v;

      MFEM_VERIFY(GetNE() == 0 ||
                  ((Tetrahedron*)elements[0])->GetRefinementFlag() != 0,
                  "tetrahedral mesh is not marked for refinement:"
                  " call Finalize(true)");

      // 2. Do the red refinement.
      int ii;
      switch (type)
      {
         case 1:
            for (i = 0; i < marked_el.Size(); i++)
            {
               Bisection(marked_el[i], v_to_v);
            }
            break;
         case 2:
            for (i = 0; i < marked_el.Size(); i++)
            {
               Bisection(marked_el[i], v_to_v);

               Bisection(NumOfElements - 1, v_to_v);
               Bisection(marked_el[i], v_to_v);
            }
            break;
         case 3:
            for (i = 0; i < marked_el.Size(); i++)
            {
               Bisection(marked_el[i], v_to_v);

               ii = NumOfElements - 1;
               Bisection(ii, v_to_v);
               Bisection(NumOfElements - 1, v_to_v);
               Bisection(ii, v_to_v);

               Bisection(marked_el[i], v_to_v);
               Bisection(NumOfElements-1, v_to_v);
               Bisection(marked_el[i], v_to_v);
            }
            break;
      }

      // 3. Do the green refinement (to get conforming mesh).
      int need_refinement;
      // int need_refinement, onoe, max_gen = 0;
      do
      {
         // int redges[2], type, flag;
         need_refinement = 0;
         // onoe = NumOfElements;
         // for (i = 0; i < onoe; i++)
         for (i = 0; i < NumOfElements; i++)
         {
            // ((Tetrahedron *)elements[i])->
            // ParseRefinementFlag(redges, type, flag);
            // if (flag > max_gen)  max_gen = flag;
            if (elements[i]->NeedRefinement(v_to_v))
            {
               need_refinement = 1;
               Bisection(i, v_to_v);
            }
         }
      }
      while (need_refinement == 1);

      // mfem::out << "Maximum generation: " << max_gen << endl;

      // 4. Update the boundary elements.
      do
      {
         need_refinement = 0;
         for (i = 0; i < NumOfBdrElements; i++)
            if (boundary[i]->NeedRefinement(v_to_v))
            {
               need_refinement = 1;
               BdrBisection(i, v_to_v);
            }
      }
      while (need_refinement == 1);

      NumOfVertices = vertices.Size();
      NumOfBdrElements = boundary.Size();

      // 5. Update element-to-edge and element-to-face relations.
      if (el_to_edge != NULL)
      {
         NumOfEdges = GetElementToEdgeTable(*el_to_edge, be_to_edge);
      }
      if (el_to_face != NULL)
      {
         GetElementToFaceTable();
         GenerateFaces();
      }

   } //  end 'if (Dim == 3)'

   last_operation = Mesh::REFINE;
   sequence++;

   UpdateNodes();

#ifdef MFEM_DEBUG
   CheckElementOrientation(false);
#endif
}

void Mesh::NonconformingRefinement(const Array<Refinement> &refinements,
                                   int nc_limit)
{
   MFEM_VERIFY(!NURBSext, "Nonconforming refinement of NURBS meshes is "
               "not supported. Project the NURBS to Nodes first.");

   DeleteLazyTables();

   if (!ncmesh)
   {
      // start tracking refinement hierarchy
      ncmesh = new NCMesh(this);
   }

   if (!refinements.Size())
   {
      last_operation = Mesh::NONE;
      return;
   }

   // do the refinements
   ncmesh->MarkCoarseLevel();
   ncmesh->Refine(refinements);

   if (nc_limit > 0)
   {
      ncmesh->LimitNCLevel(nc_limit);
   }

   // create a second mesh containing the finest elements from 'ncmesh'
   Mesh* mesh2 = new Mesh(*ncmesh);
   ncmesh->OnMeshUpdated(mesh2);

   // now swap the meshes, the second mesh will become the old coarse mesh
   // and this mesh will be the new fine mesh
   Swap(*mesh2, false);
   delete mesh2;

   GenerateNCFaceInfo();

   last_operation = Mesh::REFINE;
   sequence++;

   if (Nodes) // update/interpolate curved mesh
   {
      Nodes->FESpace()->Update();
      Nodes->Update();
   }
}

double Mesh::AggregateError(const Array<double> &elem_error,
                            const int *fine, int nfine, int op)
{
   double error = 0.0;
   for (int i = 0; i < nfine; i++)
   {
      MFEM_VERIFY(fine[i] < elem_error.Size(), "");

      double err_fine = elem_error[fine[i]];
      switch (op)
      {
         case 0: error = std::min(error, err_fine); break;
         case 1: error += err_fine; break;
         case 2: error = std::max(error, err_fine); break;
      }
   }
   return error;
}

bool Mesh::NonconformingDerefinement(Array<double> &elem_error,
                                     double threshold, int nc_limit, int op)
{
   MFEM_VERIFY(ncmesh, "Only supported for non-conforming meshes.");
   MFEM_VERIFY(!NURBSext, "Derefinement of NURBS meshes is not supported. "
               "Project the NURBS to Nodes first.");

   DeleteLazyTables();

   const Table &dt = ncmesh->GetDerefinementTable();

   Array<int> level_ok;
   if (nc_limit > 0)
   {
      ncmesh->CheckDerefinementNCLevel(dt, level_ok, nc_limit);
   }

   Array<int> derefs;
   for (int i = 0; i < dt.Size(); i++)
   {
      if (nc_limit > 0 && !level_ok[i]) { continue; }

      double error =
         AggregateError(elem_error, dt.GetRow(i), dt.RowSize(i), op);

      if (error < threshold) { derefs.Append(i); }
   }

   if (!derefs.Size()) { return false; }

   ncmesh->Derefine(derefs);

   Mesh* mesh2 = new Mesh(*ncmesh);
   ncmesh->OnMeshUpdated(mesh2);

   Swap(*mesh2, false);
   delete mesh2;

   GenerateNCFaceInfo();

   last_operation = Mesh::DEREFINE;
   sequence++;

   UpdateNodes();

   return true;
}

bool Mesh::DerefineByError(Array<double> &elem_error, double threshold,
                           int nc_limit, int op)
{
   // NOTE: the error array is not const because it will be expanded in parallel
   //       by ghost element errors
   if (Nonconforming())
   {
      return NonconformingDerefinement(elem_error, threshold, nc_limit, op);
   }
   else
   {
      MFEM_ABORT("Derefinement is currently supported for non-conforming "
                 "meshes only.");
      return false;
   }
}

bool Mesh::DerefineByError(const Vector &elem_error, double threshold,
                           int nc_limit, int op)
{
   Array<double> tmp(elem_error.Size());
   for (int i = 0; i < tmp.Size(); i++)
   {
      tmp[i] = elem_error(i);
   }
   return DerefineByError(tmp, threshold, nc_limit, op);
}


void Mesh::InitFromNCMesh(const NCMesh &ncmesh)
{
   Dim = ncmesh.Dimension();
   spaceDim = ncmesh.SpaceDimension();

   DeleteTables();

   ncmesh.GetMeshComponents(*this);

   NumOfVertices = vertices.Size();
   NumOfElements = elements.Size();
   NumOfBdrElements = boundary.Size();

   SetMeshGen(); // set the mesh type: 'meshgen', ...

   NumOfEdges = NumOfFaces = 0;

   if (Dim > 1)
   {
      el_to_edge = new Table;
      NumOfEdges = GetElementToEdgeTable(*el_to_edge, be_to_edge);
   }
   if (Dim > 2)
   {
      GetElementToFaceTable();
   }
   GenerateFaces();
#ifdef MFEM_DEBUG
   CheckBdrElementOrientation(false);
#endif

   // NOTE: ncmesh->OnMeshUpdated() and GenerateNCFaceInfo() should be called
   // outside after this method.
}

Mesh::Mesh(const NCMesh &ncmesh)
{
   Init();
   InitTables();
   InitFromNCMesh(ncmesh);
   SetAttributes();
}

void Mesh::Swap(Mesh& other, bool non_geometry)
{
   mfem::Swap(Dim, other.Dim);
   mfem::Swap(spaceDim, other.spaceDim);

   mfem::Swap(NumOfVertices, other.NumOfVertices);
   mfem::Swap(NumOfElements, other.NumOfElements);
   mfem::Swap(NumOfBdrElements, other.NumOfBdrElements);
   mfem::Swap(NumOfEdges, other.NumOfEdges);
   mfem::Swap(NumOfFaces, other.NumOfFaces);

   mfem::Swap(meshgen, other.meshgen);
   mfem::Swap(mesh_geoms, other.mesh_geoms);

   mfem::Swap(elements, other.elements);
   mfem::Swap(vertices, other.vertices);
   mfem::Swap(boundary, other.boundary);
   mfem::Swap(faces, other.faces);
   mfem::Swap(faces_info, other.faces_info);
   mfem::Swap(nc_faces_info, other.nc_faces_info);

   mfem::Swap(el_to_edge, other.el_to_edge);
   mfem::Swap(el_to_face, other.el_to_face);
   mfem::Swap(el_to_el, other.el_to_el);
   mfem::Swap(be_to_edge, other.be_to_edge);
   mfem::Swap(bel_to_edge, other.bel_to_edge);
   mfem::Swap(be_to_face, other.be_to_face);
   mfem::Swap(face_edge, other.face_edge);
   mfem::Swap(edge_vertex, other.edge_vertex);

   mfem::Swap(attributes, other.attributes);
   mfem::Swap(bdr_attributes, other.bdr_attributes);

   mfem::Swap(geom_factors, other.geom_factors);

#ifdef MFEM_USE_MEMALLOC
   TetMemory.Swap(other.TetMemory);
#endif

   if (non_geometry)
   {
      mfem::Swap(NURBSext, other.NURBSext);
      mfem::Swap(ncmesh, other.ncmesh);

      mfem::Swap(Nodes, other.Nodes);
      mfem::Swap(own_nodes, other.own_nodes);
   }
}

void Mesh::GetElementData(const Array<Element*> &elem_array, int geom,
                          Array<int> &elem_vtx, Array<int> &attr) const
{
   // protected method
   const int nv = Geometry::NumVerts[geom];
   int num_elems = 0;
   for (int i = 0; i < elem_array.Size(); i++)
   {
      if (elem_array[i]->GetGeometryType() == geom)
      {
         num_elems++;
      }
   }
   elem_vtx.SetSize(nv*num_elems);
   attr.SetSize(num_elems);
   elem_vtx.SetSize(0);
   attr.SetSize(0);
   for (int i = 0; i < elem_array.Size(); i++)
   {
      Element *el = elem_array[i];
      if (el->GetGeometryType() != geom) { continue; }

      Array<int> loc_vtx(el->GetVertices(), nv);
      elem_vtx.Append(loc_vtx);
      attr.Append(el->GetAttribute());
   }
}

static Array<int>& AllElements(Array<int> &list, int nelem)
{
   list.SetSize(nelem);
   for (int i = 0; i < nelem; i++) { list[i] = i; }
   return list;
}

void Mesh::UniformRefinement(int ref_algo)
{
   Array<int> list;

   if (NURBSext)
   {
      NURBSUniformRefinement();
   }
   else if (ncmesh)
   {
      GeneralRefinement(AllElements(list, GetNE()));
   }
   else if (ref_algo == 1 && meshgen == 1 && Dim == 3)
   {
      // algorithm "B" for an all-tet mesh
      LocalRefinement(AllElements(list, GetNE()));
   }
   else
   {
      switch (Dim)
      {
         case 1: LocalRefinement(AllElements(list, GetNE())); break;
         case 2: UniformRefinement2D(); break;
         case 3: UniformRefinement3D(); break;
         default: MFEM_ABORT("internal error");
      }
   }
}

void Mesh::GeneralRefinement(const Array<Refinement> &refinements,
                             int nonconforming, int nc_limit)
{
   if (ncmesh)
   {
      nonconforming = 1;
   }
   else if (Dim == 1 || (Dim == 3 && (meshgen & 1)))
   {
      nonconforming = 0;
   }
   else if (nonconforming < 0)
   {
      // determine if nonconforming refinement is suitable
      if ((meshgen & 2) || (meshgen & 4))
      {
         nonconforming = 1; // tensor product elements and wedges
      }
      else
      {
         nonconforming = 0; // simplices
      }
   }

   if (nonconforming)
   {
      // non-conforming refinement (hanging nodes)
      NonconformingRefinement(refinements, nc_limit);
   }
   else
   {
      Array<int> el_to_refine(refinements.Size());
      for (int i = 0; i < refinements.Size(); i++)
      {
         el_to_refine[i] = refinements[i].index;
      }

      // infer 'type' of local refinement from first element's 'ref_type'
      int type, rt = (refinements.Size() ? refinements[0].ref_type : 7);
      if (rt == 1 || rt == 2 || rt == 4)
      {
         type = 1; // bisection
      }
      else if (rt == 3 || rt == 5 || rt == 6)
      {
         type = 2; // quadrisection
      }
      else
      {
         type = 3; // octasection
      }

      // red-green refinement and bisection, no hanging nodes
      LocalRefinement(el_to_refine, type);
   }
}

void Mesh::GeneralRefinement(const Array<int> &el_to_refine, int nonconforming,
                             int nc_limit)
{
   Array<Refinement> refinements(el_to_refine.Size());
   for (int i = 0; i < el_to_refine.Size(); i++)
   {
      refinements[i] = Refinement(el_to_refine[i]);
   }
   GeneralRefinement(refinements, nonconforming, nc_limit);
}

void Mesh::EnsureNCMesh(bool simplices_nonconforming)
{
   MFEM_VERIFY(!NURBSext, "Cannot convert a NURBS mesh to an NC mesh. "
               "Project the NURBS to Nodes first.");

   if (!ncmesh)
   {
      if ((meshgen & 0x2) /* quads/hexes */ ||
          (meshgen & 0x4) /* wedges */ ||
          (simplices_nonconforming && (meshgen & 0x1)) /* simplices */)
      {
         ncmesh = new NCMesh(this);
         ncmesh->OnMeshUpdated(this);
         GenerateNCFaceInfo();
      }
   }
}

void Mesh::RandomRefinement(double prob, bool aniso, int nonconforming,
                            int nc_limit)
{
   Array<Refinement> refs;
   for (int i = 0; i < GetNE(); i++)
   {
      if ((double) rand() / RAND_MAX < prob)
      {
         int type = 7;
         if (aniso)
         {
            type = (Dim == 3) ? (rand() % 7 + 1) : (rand() % 3 + 1);
         }
         refs.Append(Refinement(i, type));
      }
   }
   GeneralRefinement(refs, nonconforming, nc_limit);
}

void Mesh::RefineAtVertex(const Vertex& vert, double eps, int nonconforming)
{
   Array<int> v;
   Array<Refinement> refs;
   for (int i = 0; i < GetNE(); i++)
   {
      GetElementVertices(i, v);
      bool refine = false;
      for (int j = 0; j < v.Size(); j++)
      {
         double dist = 0.0;
         for (int l = 0; l < spaceDim; l++)
         {
            double d = vert(l) - vertices[v[j]](l);
            dist += d*d;
         }
         if (dist <= eps*eps) { refine = true; break; }
      }
      if (refine)
      {
         refs.Append(Refinement(i));
      }
   }
   GeneralRefinement(refs, nonconforming);
}

bool Mesh::RefineByError(const Array<double> &elem_error, double threshold,
                         int nonconforming, int nc_limit)
{
   MFEM_VERIFY(elem_error.Size() == GetNE(), "");
   Array<Refinement> refs;
   for (int i = 0; i < GetNE(); i++)
   {
      if (elem_error[i] > threshold)
      {
         refs.Append(Refinement(i));
      }
   }
   if (ReduceInt(refs.Size()))
   {
      GeneralRefinement(refs, nonconforming, nc_limit);
      return true;
   }
   return false;
}

bool Mesh::RefineByError(const Vector &elem_error, double threshold,
                         int nonconforming, int nc_limit)
{
   Array<double> tmp(const_cast<double*>(elem_error.GetData()),
                     elem_error.Size());
   return RefineByError(tmp, threshold, nonconforming, nc_limit);
}


void Mesh::Bisection(int i, const DSTable &v_to_v,
                     int *edge1, int *edge2, int *middle)
{
   int *vert;
   int v[2][4], v_new, bisect, t;
   Element *el = elements[i];
   Vertex V;

   t = el->GetType();
   if (t == Element::TRIANGLE)
   {
      Triangle *tri = (Triangle *) el;

      vert = tri->GetVertices();

      // 1. Get the index for the new vertex in v_new.
      bisect = v_to_v(vert[0], vert[1]);
      MFEM_ASSERT(bisect >= 0, "");

      if (middle[bisect] == -1)
      {
         v_new = NumOfVertices++;
         for (int d = 0; d < spaceDim; d++)
         {
            V(d) = 0.5 * (vertices[vert[0]](d) + vertices[vert[1]](d));
         }
         vertices.Append(V);

         // Put the element that may need refinement (because of this
         // bisection) in edge1, or -1 if no more refinement is needed.
         if (edge1[bisect] == i)
         {
            edge1[bisect] = edge2[bisect];
         }

         middle[bisect] = v_new;
      }
      else
      {
         v_new = middle[bisect];

         // This edge will require no more refinement.
         edge1[bisect] = -1;
      }

      // 2. Set the node indices for the new elements in v[0] and v[1] so that
      //    the  edge marked for refinement is between the first two nodes.
      v[0][0] = vert[2]; v[0][1] = vert[0]; v[0][2] = v_new;
      v[1][0] = vert[1]; v[1][1] = vert[2]; v[1][2] = v_new;

      tri->SetVertices(v[0]);   // changes vert[0..2] !!!

      Triangle* tri_new = new Triangle(v[1], tri->GetAttribute());
      elements.Append(tri_new);

      int tr = tri->GetTransform();
      tri_new->ResetTransform(tr);

      // record the sequence of refinements
      tri->PushTransform(4);
      tri_new->PushTransform(5);

      int coarse = FindCoarseElement(i);
      CoarseFineTr.embeddings[i].parent = coarse;
      CoarseFineTr.embeddings.Append(Embedding(coarse));

      // 3. edge1 and edge2 may have to be changed for the second triangle.
      if (v[1][0] < v_to_v.NumberOfRows() && v[1][1] < v_to_v.NumberOfRows())
      {
         bisect = v_to_v(v[1][0], v[1][1]);
         MFEM_ASSERT(bisect >= 0, "");

         if (edge1[bisect] == i)
         {
            edge1[bisect] = NumOfElements;
         }
         else if (edge2[bisect] == i)
         {
            edge2[bisect] = NumOfElements;
         }
      }
      NumOfElements++;
   }
   else
   {
      MFEM_ABORT("Bisection for now works only for triangles.");
   }
}

void Mesh::Bisection(int i, HashTable<Hashed2> &v_to_v)
{
   int *vert;
   int v[2][4], v_new, bisect, t;
   Element *el = elements[i];
   Vertex V;

   t = el->GetType();
   if (t == Element::TETRAHEDRON)
   {
      int j, type, new_type, old_redges[2], new_redges[2][2], flag;
      Tetrahedron *tet = (Tetrahedron *) el;

      MFEM_VERIFY(tet->GetRefinementFlag() != 0,
                  "TETRAHEDRON element is not marked for refinement.");

      vert = tet->GetVertices();

      // 1. Get the index for the new vertex in v_new.
      bisect = v_to_v.FindId(vert[0], vert[1]);
      if (bisect == -1)
      {
         v_new = NumOfVertices + v_to_v.GetId(vert[0],vert[1]);
         for (j = 0; j < 3; j++)
         {
            V(j) = 0.5 * (vertices[vert[0]](j) + vertices[vert[1]](j));
         }
         vertices.Append(V);
      }
      else
      {
         v_new = NumOfVertices + bisect;
      }

      // 2. Set the node indices for the new elements in v[2][4] so that
      //    the edge marked for refinement is between the first two nodes.
      tet->ParseRefinementFlag(old_redges, type, flag);

      v[0][3] = v_new;
      v[1][3] = v_new;
      new_redges[0][0] = 2;
      new_redges[0][1] = 1;
      new_redges[1][0] = 2;
      new_redges[1][1] = 1;
      int tr1 = -1, tr2 = -1;
      switch (old_redges[0])
      {
         case 2:
            v[0][0] = vert[0]; v[0][1] = vert[2]; v[0][2] = vert[3];
            if (type == Tetrahedron::TYPE_PF) { new_redges[0][1] = 4; }
            tr1 = 0;
            break;
         case 3:
            v[0][0] = vert[3]; v[0][1] = vert[0]; v[0][2] = vert[2];
            tr1 = 2;
            break;
         case 5:
            v[0][0] = vert[2]; v[0][1] = vert[3]; v[0][2] = vert[0];
            tr1 = 4;
      }
      switch (old_redges[1])
      {
         case 1:
            v[1][0] = vert[2]; v[1][1] = vert[1]; v[1][2] = vert[3];
            if (type == Tetrahedron::TYPE_PF) { new_redges[1][0] = 3; }
            tr2 = 1;
            break;
         case 4:
            v[1][0] = vert[1]; v[1][1] = vert[3]; v[1][2] = vert[2];
            tr2 = 3;
            break;
         case 5:
            v[1][0] = vert[3]; v[1][1] = vert[2]; v[1][2] = vert[1];
            tr2 = 5;
      }

      int attr = tet->GetAttribute();
      tet->SetVertices(v[0]);

#ifdef MFEM_USE_MEMALLOC
      Tetrahedron *tet2 = TetMemory.Alloc();
      tet2->SetVertices(v[1]);
      tet2->SetAttribute(attr);
#else
      Tetrahedron *tet2 = new Tetrahedron(v[1], attr);
#endif
      tet2->ResetTransform(tet->GetTransform());
      elements.Append(tet2);

      // record the sequence of refinements
      tet->PushTransform(tr1);
      tet2->PushTransform(tr2);

      int coarse = FindCoarseElement(i);
      CoarseFineTr.embeddings[i].parent = coarse;
      CoarseFineTr.embeddings.Append(Embedding(coarse));

      // 3. Set the bisection flag
      switch (type)
      {
         case Tetrahedron::TYPE_PU:
            new_type = Tetrahedron::TYPE_PF; break;
         case Tetrahedron::TYPE_PF:
            new_type = Tetrahedron::TYPE_A;  break;
         default:
            new_type = Tetrahedron::TYPE_PU;
      }

      tet->CreateRefinementFlag(new_redges[0], new_type, flag+1);
      tet2->CreateRefinementFlag(new_redges[1], new_type, flag+1);

      NumOfElements++;
   }
   else
   {
      MFEM_ABORT("Bisection with HashTable for now works only for tetrahedra.");
   }
}

void Mesh::BdrBisection(int i, const HashTable<Hashed2> &v_to_v)
{
   int *vert;
   int v[2][3], v_new, bisect, t;
   Element *bdr_el = boundary[i];

   t = bdr_el->GetType();
   if (t == Element::TRIANGLE)
   {
      Triangle *tri = (Triangle *) bdr_el;

      vert = tri->GetVertices();

      // 1. Get the index for the new vertex in v_new.
      bisect = v_to_v.FindId(vert[0], vert[1]);
      MFEM_ASSERT(bisect >= 0, "");
      v_new = NumOfVertices + bisect;
      MFEM_ASSERT(v_new != -1, "");

      // 2. Set the node indices for the new elements in v[0] and v[1] so that
      //    the  edge marked for refinement is between the first two nodes.
      v[0][0] = vert[2]; v[0][1] = vert[0]; v[0][2] = v_new;
      v[1][0] = vert[1]; v[1][1] = vert[2]; v[1][2] = v_new;

      tri->SetVertices(v[0]);

      boundary.Append(new Triangle(v[1], tri->GetAttribute()));

      NumOfBdrElements++;
   }
   else
   {
      MFEM_ABORT("Bisection of boundary elements with HashTable works only for"
                 " triangles!");
   }
}

void Mesh::UniformRefinement(int i, const DSTable &v_to_v,
                             int *edge1, int *edge2, int *middle)
{
   Array<int> v;
   int j, v1[3], v2[3], v3[3], v4[3], v_new[3], bisect[3];
   Vertex V;

   if (elements[i]->GetType() == Element::TRIANGLE)
   {
      Triangle *tri0 = (Triangle*) elements[i];
      tri0->GetVertices(v);

      // 1. Get the indeces for the new vertices in array v_new
      bisect[0] = v_to_v(v[0],v[1]);
      bisect[1] = v_to_v(v[1],v[2]);
      bisect[2] = v_to_v(v[0],v[2]);
      MFEM_ASSERT(bisect[0] >= 0 && bisect[1] >= 0 && bisect[2] >= 0, "");

      for (j = 0; j < 3; j++)                // for the 3 edges fix v_new
      {
         if (middle[bisect[j]] == -1)
         {
            v_new[j] = NumOfVertices++;
            for (int d = 0; d < spaceDim; d++)
            {
               V(d) = (vertices[v[j]](d) + vertices[v[(j+1)%3]](d))/2.;
            }
            vertices.Append(V);

            // Put the element that may need refinement (because of this
            // bisection) in edge1, or -1 if no more refinement is needed.
            if (edge1[bisect[j]] == i)
            {
               edge1[bisect[j]] = edge2[bisect[j]];
            }

            middle[bisect[j]] = v_new[j];
         }
         else
         {
            v_new[j] = middle[bisect[j]];

            // This edge will require no more refinement.
            edge1[bisect[j]] = -1;
         }
      }

      // 2. Set the node indeces for the new elements in v1, v2, v3 & v4 so that
      //    the edges marked for refinement be between the first two nodes.
      v1[0] =     v[0]; v1[1] = v_new[0]; v1[2] = v_new[2];
      v2[0] = v_new[0]; v2[1] =     v[1]; v2[2] = v_new[1];
      v3[0] = v_new[2]; v3[1] = v_new[1]; v3[2] =     v[2];
      v4[0] = v_new[1]; v4[1] = v_new[2]; v4[2] = v_new[0];

      Triangle* tri1 = new Triangle(v1, tri0->GetAttribute());
      Triangle* tri2 = new Triangle(v2, tri0->GetAttribute());
      Triangle* tri3 = new Triangle(v3, tri0->GetAttribute());

      elements.Append(tri1);
      elements.Append(tri2);
      elements.Append(tri3);

      tri0->SetVertices(v4);

      // record the sequence of refinements
      unsigned code = tri0->GetTransform();
      tri1->ResetTransform(code);
      tri2->ResetTransform(code);
      tri3->ResetTransform(code);

      tri0->PushTransform(3);
      tri1->PushTransform(0);
      tri2->PushTransform(1);
      tri3->PushTransform(2);

      // set parent indices
      int coarse = FindCoarseElement(i);
      CoarseFineTr.embeddings[i] = Embedding(coarse);
      CoarseFineTr.embeddings.Append(Embedding(coarse));
      CoarseFineTr.embeddings.Append(Embedding(coarse));
      CoarseFineTr.embeddings.Append(Embedding(coarse));

      NumOfElements += 3;
   }
   else
   {
      MFEM_ABORT("Uniform refinement for now works only for triangles.");
   }
}

void Mesh::InitRefinementTransforms()
{
   // initialize CoarseFineTr
   CoarseFineTr.Clear();
   CoarseFineTr.embeddings.SetSize(NumOfElements);
   for (int i = 0; i < NumOfElements; i++)
   {
      elements[i]->ResetTransform(0);
      CoarseFineTr.embeddings[i] = Embedding(i);
   }
}

int Mesh::FindCoarseElement(int i)
{
   int coarse;
   while ((coarse = CoarseFineTr.embeddings[i].parent) != i)
   {
      i = coarse;
   }
   return coarse;
}

const CoarseFineTransformations& Mesh::GetRefinementTransforms()
{
   MFEM_VERIFY(GetLastOperation() == Mesh::REFINE, "");

   if (ncmesh)
   {
      return ncmesh->GetRefinementTransforms();
   }

   Mesh::GeometryList elem_geoms(*this);
   for (int i = 0; i < elem_geoms.Size(); i++)
   {
      const Geometry::Type geom = elem_geoms[i];
      if (CoarseFineTr.point_matrices[geom].SizeK()) { continue; }

      if (geom == Geometry::TRIANGLE ||
          geom == Geometry::TETRAHEDRON)
      {
         std::map<unsigned, int> mat_no;
         mat_no[0] = 1; // identity

         // assign matrix indices to element transformations
         for (int i = 0; i < elements.Size(); i++)
         {
            int index = 0;
            unsigned code = elements[i]->GetTransform();
            if (code)
            {
               int &matrix = mat_no[code];
               if (!matrix) { matrix = mat_no.size(); }
               index = matrix-1;
            }
            CoarseFineTr.embeddings[i].matrix = index;
         }

         DenseTensor &pmats = CoarseFineTr.point_matrices[geom];
         pmats.SetSize(Dim, Dim+1, mat_no.size());

         // calculate the point matrices used
         std::map<unsigned, int>::iterator it;
         for (it = mat_no.begin(); it != mat_no.end(); ++it)
         {
            if (geom == Geometry::TRIANGLE)
            {
               Triangle::GetPointMatrix(it->first, pmats(it->second-1));
            }
            else
            {
               Tetrahedron::GetPointMatrix(it->first, pmats(it->second-1));
            }
         }
      }
      else
      {
         MFEM_ABORT("Don't know how to construct CoarseFineTransformations for"
                    " geom = " << geom);
      }
   }

   // NOTE: quads and hexes already have trivial transformations ready
   return CoarseFineTr;
}

void Mesh::PrintXG(std::ostream &out) const
{
   MFEM_ASSERT(Dim==spaceDim, "2D Manifold meshes not supported");
   int i, j;
   Array<int> v;

   if (Dim == 2)
   {
      // Print the type of the mesh.
      if (Nodes == NULL)
      {
         out << "areamesh2\n\n";
      }
      else
      {
         out << "curved_areamesh2\n\n";
      }

      // Print the boundary elements.
      out << NumOfBdrElements << '\n';
      for (i = 0; i < NumOfBdrElements; i++)
      {
         boundary[i]->GetVertices(v);

         out << boundary[i]->GetAttribute();
         for (j = 0; j < v.Size(); j++)
         {
            out << ' ' << v[j] + 1;
         }
         out << '\n';
      }

      // Print the elements.
      out << NumOfElements << '\n';
      for (i = 0; i < NumOfElements; i++)
      {
         elements[i]->GetVertices(v);

         out << elements[i]->GetAttribute() << ' ' << v.Size();
         for (j = 0; j < v.Size(); j++)
         {
            out << ' ' << v[j] + 1;
         }
         out << '\n';
      }

      if (Nodes == NULL)
      {
         // Print the vertices.
         out << NumOfVertices << '\n';
         for (i = 0; i < NumOfVertices; i++)
         {
            out << vertices[i](0);
            for (j = 1; j < Dim; j++)
            {
               out << ' ' << vertices[i](j);
            }
            out << '\n';
         }
      }
      else
      {
         out << NumOfVertices << '\n';
         Nodes->Save(out);
      }
   }
   else  // ===== Dim != 2 =====
   {
      if (Nodes)
      {
         mfem_error("Mesh::PrintXG(...) : Curved mesh in 3D");
      }

      if (meshgen == 1)
      {
         int nv;
         const int *ind;

         out << "NETGEN_Neutral_Format\n";
         // print the vertices
         out << NumOfVertices << '\n';
         for (i = 0; i < NumOfVertices; i++)
         {
            for (j = 0; j < Dim; j++)
            {
               out << ' ' << vertices[i](j);
            }
            out << '\n';
         }

         // print the elements
         out << NumOfElements << '\n';
         for (i = 0; i < NumOfElements; i++)
         {
            nv = elements[i]->GetNVertices();
            ind = elements[i]->GetVertices();
            out << elements[i]->GetAttribute();
            for (j = 0; j < nv; j++)
            {
               out << ' ' << ind[j]+1;
            }
            out << '\n';
         }

         // print the boundary information.
         out << NumOfBdrElements << '\n';
         for (i = 0; i < NumOfBdrElements; i++)
         {
            nv = boundary[i]->GetNVertices();
            ind = boundary[i]->GetVertices();
            out << boundary[i]->GetAttribute();
            for (j = 0; j < nv; j++)
            {
               out << ' ' << ind[j]+1;
            }
            out << '\n';
         }
      }
      else if (meshgen == 2)  // TrueGrid
      {
         int nv;
         const int *ind;

         out << "TrueGrid\n"
             << "1 " << NumOfVertices << " " << NumOfElements
             << " 0 0 0 0 0 0 0\n"
             << "0 0 0 1 0 0 0 0 0 0 0\n"
             << "0 0 " << NumOfBdrElements << " 0 0 0 0 0 0 0 0 0 0 0 0 0\n"
             << "0.0 0.0 0.0 0 0 0.0 0.0 0 0.0\n"
             << "0 0 0 0 0 0 0 0 0 0 0 0 0 0 0 0\n";

         for (i = 0; i < NumOfVertices; i++)
            out << i+1 << " 0.0 " << vertices[i](0) << ' ' << vertices[i](1)
                << ' ' << vertices[i](2) << " 0.0\n";

         for (i = 0; i < NumOfElements; i++)
         {
            nv = elements[i]->GetNVertices();
            ind = elements[i]->GetVertices();
            out << i+1 << ' ' << elements[i]->GetAttribute();
            for (j = 0; j < nv; j++)
            {
               out << ' ' << ind[j]+1;
            }
            out << '\n';
         }

         for (i = 0; i < NumOfBdrElements; i++)
         {
            nv = boundary[i]->GetNVertices();
            ind = boundary[i]->GetVertices();
            out << boundary[i]->GetAttribute();
            for (j = 0; j < nv; j++)
            {
               out << ' ' << ind[j]+1;
            }
            out << " 1.0 1.0 1.0 1.0\n";
         }
      }
   }

   out << flush;
}

void Mesh::Printer(std::ostream &out, std::string section_delimiter) const
{
   int i, j;

   if (NURBSext)
   {
      // general format
      NURBSext->Print(out);
      out << '\n';
      Nodes->Save(out);

      // patch-wise format
      // NURBSext->ConvertToPatches(*Nodes);
      // NURBSext->Print(out);

      return;
   }

   out << (ncmesh ? "MFEM mesh v1.1\n" :
           section_delimiter.empty() ? "MFEM mesh v1.0\n" :
           "MFEM mesh v1.2\n");

   // optional
   out <<
       "\n#\n# MFEM Geometry Types (see mesh/geom.hpp):\n#\n"
       "# POINT       = 0\n"
       "# SEGMENT     = 1\n"
       "# TRIANGLE    = 2\n"
       "# SQUARE      = 3\n"
       "# TETRAHEDRON = 4\n"
       "# CUBE        = 5\n"
       "# PRISM       = 6\n"
       "#\n";

   out << "\ndimension\n" << Dim
       << "\n\nelements\n" << NumOfElements << '\n';
   for (i = 0; i < NumOfElements; i++)
   {
      PrintElement(elements[i], out);
   }

   out << "\nboundary\n" << NumOfBdrElements << '\n';
   for (i = 0; i < NumOfBdrElements; i++)
   {
      PrintElement(boundary[i], out);
   }

   if (ncmesh)
   {
      out << "\nvertex_parents\n";
      ncmesh->PrintVertexParents(out);

      out << "\ncoarse_elements\n";
      ncmesh->PrintCoarseElements(out);
   }

   out << "\nvertices\n" << NumOfVertices << '\n';
   if (Nodes == NULL)
   {
      out << spaceDim << '\n';
      for (i = 0; i < NumOfVertices; i++)
      {
         out << vertices[i](0);
         for (j = 1; j < spaceDim; j++)
         {
            out << ' ' << vertices[i](j);
         }
         out << '\n';
      }
      out.flush();
   }
   else
   {
      out << "\nnodes\n";
      Nodes->Save(out);
   }

   if (!ncmesh && !section_delimiter.empty())
   {
      out << section_delimiter << endl; // only with format v1.2
   }
}

void Mesh::PrintTopo(std::ostream &out,const Array<int> &e_to_k) const
{
   int i;
   Array<int> vert;

   out << "MFEM NURBS mesh v1.0\n";

   // optional
   out <<
       "\n#\n# MFEM Geometry Types (see mesh/geom.hpp):\n#\n"
       "# SEGMENT     = 1\n"
       "# SQUARE      = 3\n"
       "# CUBE        = 5\n"
       "#\n";

   out << "\ndimension\n" << Dim
       << "\n\nelements\n" << NumOfElements << '\n';
   for (i = 0; i < NumOfElements; i++)
   {
      PrintElement(elements[i], out);
   }

   out << "\nboundary\n" << NumOfBdrElements << '\n';
   for (i = 0; i < NumOfBdrElements; i++)
   {
      PrintElement(boundary[i], out);
   }

   out << "\nedges\n" << NumOfEdges << '\n';
   for (i = 0; i < NumOfEdges; i++)
   {
      edge_vertex->GetRow(i, vert);
      int ki = e_to_k[i];
      if (ki < 0)
      {
         ki = -1 - ki;
      }
      out << ki << ' ' << vert[0] << ' ' << vert[1] << '\n';
   }
   out << "\nvertices\n" << NumOfVertices << '\n';
}

void Mesh::PrintVTK(std::ostream &out)
{
   out <<
       "# vtk DataFile Version 3.0\n"
       "Generated by MFEM\n"
       "ASCII\n"
       "DATASET UNSTRUCTURED_GRID\n";

   if (Nodes == NULL)
   {
      out << "POINTS " << NumOfVertices << " double\n";
      for (int i = 0; i < NumOfVertices; i++)
      {
         out << vertices[i](0);
         int j;
         for (j = 1; j < spaceDim; j++)
         {
            out << ' ' << vertices[i](j);
         }
         for ( ; j < 3; j++)
         {
            out << ' ' << 0.0;
         }
         out << '\n';
      }
   }
   else
   {
      Array<int> vdofs(3);
      out << "POINTS " << Nodes->FESpace()->GetNDofs() << " double\n";
      for (int i = 0; i < Nodes->FESpace()->GetNDofs(); i++)
      {
         vdofs.SetSize(1);
         vdofs[0] = i;
         Nodes->FESpace()->DofsToVDofs(vdofs);
         out << (*Nodes)(vdofs[0]);
         int j;
         for (j = 1; j < spaceDim; j++)
         {
            out << ' ' << (*Nodes)(vdofs[j]);
         }
         for ( ; j < 3; j++)
         {
            out << ' ' << 0.0;
         }
         out << '\n';
      }
   }

   int order = -1;
   if (Nodes == NULL)
   {
      int size = 0;
      for (int i = 0; i < NumOfElements; i++)
      {
         size += elements[i]->GetNVertices() + 1;
      }
      out << "CELLS " << NumOfElements << ' ' << size << '\n';
      for (int i = 0; i < NumOfElements; i++)
      {
         const int *v = elements[i]->GetVertices();
         const int nv = elements[i]->GetNVertices();
         out << nv;
         for (int j = 0; j < nv; j++)
         {
            out << ' ' << v[j];
         }
         out << '\n';
      }
      order = 1;
   }
   else
   {
      Array<int> dofs;
      int size = 0;
      for (int i = 0; i < NumOfElements; i++)
      {
         Nodes->FESpace()->GetElementDofs(i, dofs);
         MFEM_ASSERT(Dim != 0 || dofs.Size() == 1,
                     "Point meshes should have a single dof per element");
         size += dofs.Size() + 1;
      }
      out << "CELLS " << NumOfElements << ' ' << size << '\n';
      const char *fec_name = Nodes->FESpace()->FEColl()->Name();

      if (!strcmp(fec_name, "Linear") ||
          !strcmp(fec_name, "H1_0D_P1") ||
          !strcmp(fec_name, "H1_1D_P1") ||
          !strcmp(fec_name, "H1_2D_P1") ||
          !strcmp(fec_name, "H1_3D_P1"))
      {
         order = 1;
      }
      else if (!strcmp(fec_name, "Quadratic") ||
               !strcmp(fec_name, "H1_1D_P2") ||
               !strcmp(fec_name, "H1_2D_P2") ||
               !strcmp(fec_name, "H1_3D_P2"))
      {
         order = 2;
      }
      if (order == -1)
      {
         mfem::err << "Mesh::PrintVTK : can not save '"
                   << fec_name << "' elements!" << endl;
         mfem_error();
      }
      for (int i = 0; i < NumOfElements; i++)
      {
         Nodes->FESpace()->GetElementDofs(i, dofs);
         out << dofs.Size();
         if (order == 1)
         {
            for (int j = 0; j < dofs.Size(); j++)
            {
               out << ' ' << dofs[j];
            }
         }
         else if (order == 2)
         {
            const int *vtk_mfem;
            switch (elements[i]->GetGeometryType())
            {
               case Geometry::SEGMENT:
               case Geometry::TRIANGLE:
               case Geometry::SQUARE:
                  vtk_mfem = vtk_quadratic_hex; break; // identity map
               case Geometry::TETRAHEDRON:
                  vtk_mfem = vtk_quadratic_tet; break;
               case Geometry::PRISM:
                  vtk_mfem = vtk_quadratic_wedge; break;
               case Geometry::CUBE:
               default:
                  vtk_mfem = vtk_quadratic_hex; break;
            }
            for (int j = 0; j < dofs.Size(); j++)
            {
               out << ' ' << dofs[vtk_mfem[j]];
            }
         }
         out << '\n';
      }
   }

   out << "CELL_TYPES " << NumOfElements << '\n';
   for (int i = 0; i < NumOfElements; i++)
   {
      int vtk_cell_type = 5;
      Geometry::Type geom_type = GetElement(i)->GetGeometryType();
      if (order == 1)
      {
         switch (geom_type)
         {
            case Geometry::POINT:        vtk_cell_type = 1;   break;
            case Geometry::SEGMENT:      vtk_cell_type = 3;   break;
            case Geometry::TRIANGLE:     vtk_cell_type = 5;   break;
            case Geometry::SQUARE:       vtk_cell_type = 9;   break;
            case Geometry::TETRAHEDRON:  vtk_cell_type = 10;  break;
            case Geometry::CUBE:         vtk_cell_type = 12;  break;
            case Geometry::PRISM:        vtk_cell_type = 13;  break;
            default: break;
         }
      }
      else if (order == 2)
      {
         switch (geom_type)
         {
            case Geometry::SEGMENT:      vtk_cell_type = 21;  break;
            case Geometry::TRIANGLE:     vtk_cell_type = 22;  break;
            case Geometry::SQUARE:       vtk_cell_type = 28;  break;
            case Geometry::TETRAHEDRON:  vtk_cell_type = 24;  break;
            case Geometry::CUBE:         vtk_cell_type = 29;  break;
            case Geometry::PRISM:        vtk_cell_type = 32;  break;
            default: break;
         }
      }

      out << vtk_cell_type << '\n';
   }

   // write attributes
   out << "CELL_DATA " << NumOfElements << '\n'
       << "SCALARS material int\n"
       << "LOOKUP_TABLE default\n";
   for (int i = 0; i < NumOfElements; i++)
   {
      out << elements[i]->GetAttribute() << '\n';
   }
   out.flush();
}

void Mesh::PrintVTU(std::string fname,
                    VTKFormat format,
                    bool high_order_output,
                    int compression_level)
{
   int ref = (high_order_output && Nodes) ? Nodes->FESpace()->GetOrder(0) : 1;
   fname = fname + ".vtu";
   std::fstream out(fname.c_str(),std::ios::out);
   out << "<VTKFile type=\"UnstructuredGrid\" version=\"0.1\"";
   if (compression_level != 0)
   {
      out << " compressor=\"vtkZLibDataCompressor\"";
   }
   out << " byte_order=\"" << VTKByteOrder() << "\">\n";
   out << "<UnstructuredGrid>\n";
   PrintVTU(out, ref, format, high_order_output, compression_level);
   out << "</Piece>\n"; // need to close the piece open in the PrintVTU method
   out << "</UnstructuredGrid>\n";
   out << "</VTKFile>" << std::endl;

   out.close();
}

template <typename T>
void WriteBinaryOrASCII(std::ostream &out, std::vector<char> &buf, const T &val,
<<<<<<< HEAD
                        const char *suffix, VTUFormat format)
{
   if (format == VTUFormat::ASCII) { out << val << suffix; }
=======
                        const char *suffix, VTKFormat format)
{
   if (format == VTKFormat::ASCII) { out << val << suffix; }
>>>>>>> c93dbb7c
   else { bin_io::AppendBytes(buf, val); }
}

// Ensure ASCII output of uint8_t to stream is integer rather than character
template <>
void WriteBinaryOrASCII<uint8_t>(std::ostream &out, std::vector<char> &buf,
                                 const uint8_t &val, const char *suffix,
<<<<<<< HEAD
                                 VTUFormat format)
{
   if (format == VTUFormat::ASCII) { out << static_cast<int>(val) << suffix; }
=======
                                 VTKFormat format)
{
   if (format == VTKFormat::ASCII) { out << static_cast<int>(val) << suffix; }
>>>>>>> c93dbb7c
   else { bin_io::AppendBytes(buf, val); }
}

template <>
void WriteBinaryOrASCII<double>(std::ostream &out, std::vector<char> &buf,
                                const double &val, const char *suffix,
<<<<<<< HEAD
                                VTUFormat format)
{
   if (format == VTUFormat::BINARY32) { bin_io::AppendBytes<float>(buf, val); }
   else if (format == VTUFormat::BINARY) { bin_io::AppendBytes(buf, val); }
   else { out << static_cast<int>(val) << suffix; }
=======
                                VTKFormat format)
{
   if (format == VTKFormat::BINARY32)
   {
      bin_io::AppendBytes<float>(buf, float(val));
   }
   else if (format == VTKFormat::BINARY)
   {
      bin_io::AppendBytes(buf, val);
   }
   else
   {
      out << val << suffix;
   }
>>>>>>> c93dbb7c
}

template <>
void WriteBinaryOrASCII<float>(std::ostream &out, std::vector<char> &buf,
                               const float &val, const char *suffix,
<<<<<<< HEAD
                               VTUFormat format)
{
   if (format == VTUFormat::BINARY) { bin_io::AppendBytes<double>(buf, val); }
   else if (format == VTUFormat::BINARY32) { bin_io::AppendBytes(buf, val); }
   else { out << static_cast<int>(val) << suffix; }
}

void WriteBase64WithSizeAndClear(std::ostream &out, std::vector<char> &buf)
{
   // First write size of buffer (as uint32_t), encoded with base 64
   uint32_t sz = buf.size();
   bin_io::WriteBase64(out, &sz, sizeof(sz));
   // Then write all the bytes in the buffer, encoded with base 64
   bin_io::WriteBase64(out, buf.data(), buf.size());
=======
                               VTKFormat format)
{
   if (format == VTKFormat::BINARY) { bin_io::AppendBytes<double>(buf, val); }
   else if (format == VTKFormat::BINARY32) { bin_io::AppendBytes(buf, val); }
   else { out << val << suffix; }
}

void WriteBase64WithSizeAndClear(std::ostream &out, std::vector<char> &buf,
                                 int compression_level)
{
   WriteVTKEncodedCompressed(out, buf.data(), buf.size(), compression_level);
>>>>>>> c93dbb7c
   out << '\n';
   buf.clear();
}

<<<<<<< HEAD
int ConvertToVTKOrdering(int idx_in, int ref, Geometry::Type geom)
{
   int n = ref + 1;
   switch (geom)
   {
      case Geometry::POINT:
         return idx_in;
      case Geometry::SEGMENT:
         if (idx_in == 0 || idx_in == ref)
         {
            return idx_in ? 1 : 0;
         }
         return idx_in + 1;
      case Geometry::SQUARE:
      {
         // Cf: https://git.io/JvZLT
         int i = idx_in % n;
         int j = idx_in / n;
         // Do we lie on any of the edges
         bool ibdr = (i == 0 || i == ref);
         bool jbdr = (j == 0 || j == ref);
         if (ibdr && jbdr) // Vertex DOF
         {
            return (i ? (j ? 2 : 1) : (j ? 3 : 0));
         }
         int offset = 4;
         if (jbdr) // Edge DOF on j==0 or j==ref
         {
            return (i - 1) + (j ? ref - 1 + ref - 1 : 0) + offset;
         }
         else if (ibdr) // Edge DOF on i==0 or i==ref
         {
            return (j - 1) + (i ? ref - 1 : 2 * (ref - 1) + ref - 1) + offset;
         }
         else // Interior DOF
         {
            offset += 2 * (ref - 1 + ref - 1);
            return offset + (i - 1) + (ref - 1) * ((j - 1));
         }
      }
      case Geometry::CUBE:
      {
         // Cf: https://git.io/JvZLe
         int i = idx_in % n;
         int j = (idx_in / n) % n;
         int k = idx_in / (n*n);
         bool ibdr = (i == 0 || i == ref);
         bool jbdr = (j == 0 || j == ref);
         bool kbdr = (k == 0 || k == ref);
         // How many boundaries do we lie on at once?
         int nbdr = (ibdr ? 1 : 0) + (jbdr ? 1 : 0) + (kbdr ? 1 : 0);
         if (nbdr == 3) // Vertex DOF
         {
            // ijk is a corner node. Return the proper index (in [0,7])
            return (i ? (j ? 2 : 1) : (j ? 3 : 0)) + (k ? 4 : 0);
         }

         int offset = 8;
         if (nbdr == 2) // Edge DOF
         {
            if (!ibdr)
            {
               // On i axis
               return (i - 1) +
                      (j ? ref - 1 + ref - 1 : 0) +
                      (k ? 2*(ref - 1 + ref - 1) : 0) +
                      offset;
            }
            if (!jbdr)
            {
               // On j axis
               return (j - 1) +
                      (i ? ref - 1 : 2*(ref - 1) + ref - 1) +
                      (k ? 2*(ref - 1 + ref - 1) : 0) +
                      offset;
            }
            // !kbdr, On k axis
            offset += 4*(ref - 1) + 4*(ref - 1);
            return (k - 1) + (ref - 1)*(i ? (j ? 3 : 1) : (j ? 2 : 0))
                   + offset;
         }

         offset += 4*(ref - 1 + ref - 1 + ref - 1);
         if (nbdr == 1) // Face DOF
         {
            if (ibdr) // On i-normal face
            {
               return (j - 1) + ((ref - 1)*(k - 1))
                      + (i ? (ref - 1)*(ref - 1) : 0) + offset;
            }
            offset += 2*(ref - 1)*(ref - 1);
            if (jbdr) // On j-normal face
            {
               return (i - 1)
                      + ((ref - 1)*(k - 1))
                      + (j ? (ref - 1)*(ref - 1) : 0) + offset;
            }
            offset += 2*(ref - 1)*(ref - 1);
            // kbdr, On k-normal face
            return (i - 1) + ((ref - 1)*(j - 1))
                   + (k ? (ref - 1)*(ref - 1) : 0) + offset;
         }

         // nbdr == 0: Interior DOF
         offset += 2*((ref - 1)*(ref - 1) +
                      (ref - 1)*(ref - 1) +
                      (ref - 1)*(ref - 1));
         return offset + (i - 1) + (ref - 1)*((j - 1) + (ref - 1)*(k - 1));
      }
      default:
         MFEM_ABORT("High-order VTK triangles, tetrahedra and prisms are not "
                    "currently supported");
         return -1;
   }
}

void Mesh::PrintVTU(std::ostream &out, int ref, VTUFormat format,
                    bool high_order_output)
=======
void Mesh::PrintVTU(std::ostream &out, int ref, VTKFormat format,
                    bool high_order_output, int compression_level)
>>>>>>> c93dbb7c
{
   RefinedGeometry *RefG;
   DenseMatrix pmat;

<<<<<<< HEAD
   const char *fmt_str = (format == VTUFormat::ASCII) ? "ascii" : "binary";
   const char *type_str = (format != VTUFormat::BINARY32) ? "Float64" : "Float32";
=======
   const char *fmt_str = (format == VTKFormat::ASCII) ? "ascii" : "binary";
   const char *type_str = (format != VTKFormat::BINARY32) ? "Float64" : "Float32";
>>>>>>> c93dbb7c
   std::vector<char> buf;

   // count the points, cells, size
   int np = 0, nc_ref = 0, size = 0;
   for (int i = 0; i < GetNE(); i++)
   {
      Geometry::Type geom = GetElementBaseGeometry(i);
      int nv = Geometries.GetVertices(geom)->GetNPoints();
      RefG = GlobGeometryRefiner.Refine(geom, ref, 1);
      np += RefG->RefPts.GetNPoints();
      nc_ref += RefG->RefGeoms.Size() / nv;
      size += (RefG->RefGeoms.Size() / nv) * (nv + 1);
   }

   out << "<Piece NumberOfPoints=\"" << np << "\" NumberOfCells=\""
       << (high_order_output ? GetNE() : nc_ref) << "\">\n";

   // print out the points
   out << "<Points>\n";
   out << "<DataArray type=\"" << type_str
       << "\" NumberOfComponents=\"3\" format=\"" << fmt_str << "\">\n";
   for (int i = 0; i < GetNE(); i++)
   {
      RefG = GlobGeometryRefiner.Refine(
                GetElementBaseGeometry(i), ref, 1);

      GetElementTransformation(i)->Transform(RefG->RefPts, pmat);

      for (int j = 0; j < pmat.Width(); j++)
      {
         WriteBinaryOrASCII(out, buf, pmat(0,j), " ", format);
         if (pmat.Height() > 1)
         {
            WriteBinaryOrASCII(out, buf, pmat(1,j), " ", format);
         }
         else
         {
            WriteBinaryOrASCII(out, buf, 0.0, " ", format);
         }
         if (pmat.Height() > 2)
         {
            WriteBinaryOrASCII(out, buf, pmat(2,j), "", format);
         }
         else
         {
            WriteBinaryOrASCII(out, buf, 0.0, "", format);
         }
<<<<<<< HEAD
         if (format == VTUFormat::ASCII) { out << '\n'; }
      }
   }
   if (format != VTUFormat::ASCII) { WriteBase64WithSizeAndClear(out, buf); }
=======
         if (format == VTKFormat::ASCII) { out << '\n'; }
      }
   }
   if (format != VTKFormat::ASCII)
   {
      WriteBase64WithSizeAndClear(out, buf, compression_level);
   }
>>>>>>> c93dbb7c
   out << "</DataArray>" << std::endl;
   out << "</Points>" << std::endl;

   out << "<Cells>" << std::endl;
   out << "<DataArray type=\"Int32\" Name=\"connectivity\" format=\""
       << fmt_str << "\">" << std::endl;
   // connectivity
   std::vector<int> offset;

   np = 0;
   if (high_order_output)
   {
      Array<int> local_connectivity;
      for (int iel = 0; iel < GetNE(); iel++)
      {
         Geometry::Type geom = GetElementBaseGeometry(iel);
<<<<<<< HEAD
         RefG = GlobGeometryRefiner.Refine(geom, ref, 1);
         int nnodes = RefG->RefPts.GetNPoints();
         local_connectivity.SetSize(nnodes);
         for (int i=0; i<nnodes; ++i)
         {
            int idx = ConvertToVTKOrdering(i, ref, geom);
            local_connectivity[idx] = np + i;
         }
         for (int i=0; i<nnodes; ++i)
         {
            WriteBinaryOrASCII(out, buf, local_connectivity[i], " ", format);
         }
         if (format == VTUFormat::ASCII) { out << '\n'; }
         np += nnodes;
         offset.push_back(np);
      }
   }
   else
   {
      int coff = 0;
      for (int i = 0; i < GetNE(); i++)
      {
         Geometry::Type geom = GetElementBaseGeometry(i);
         int nv = Geometries.GetVertices(geom)->GetNPoints();
         RefG = GlobGeometryRefiner.Refine(geom, ref, 1);
         Array<int> &RG = RefG->RefGeoms;
         for (int j = 0; j < RG.Size(); )
         {
            // out << nv;
            coff = coff+nv;
            offset.push_back(coff);

            for (int k = 0; k < nv; k++, j++)
            {
               WriteBinaryOrASCII(out, buf, np + RG[j], " ", format);
            }
            if (format == VTUFormat::ASCII) { out << '\n'; }
         }
         np += RefG->RefPts.GetNPoints();
      }
=======
         CreateVTKElementConnectivity(local_connectivity, geom, ref);
         int nnodes = local_connectivity.Size();
         for (int i=0; i<nnodes; ++i)
         {
            WriteBinaryOrASCII(out, buf, np+local_connectivity[i], " ", format);
         }
         if (format == VTKFormat::ASCII) { out << '\n'; }
         np += nnodes;
         offset.push_back(np);
      }
   }
   else
   {
      int coff = 0;
      for (int i = 0; i < GetNE(); i++)
      {
         Geometry::Type geom = GetElementBaseGeometry(i);
         int nv = Geometries.GetVertices(geom)->GetNPoints();
         RefG = GlobGeometryRefiner.Refine(geom, ref, 1);
         Array<int> &RG = RefG->RefGeoms;
         for (int j = 0; j < RG.Size(); )
         {
            // out << nv;
            coff = coff+nv;
            offset.push_back(coff);

            for (int k = 0; k < nv; k++, j++)
            {
               WriteBinaryOrASCII(out, buf, np + RG[j], " ", format);
            }
            if (format == VTKFormat::ASCII) { out << '\n'; }
         }
         np += RefG->RefPts.GetNPoints();
      }
   }
   if (format != VTKFormat::ASCII)
   {
      WriteBase64WithSizeAndClear(out, buf, compression_level);
>>>>>>> c93dbb7c
   }
   if (format != VTUFormat::ASCII) { WriteBase64WithSizeAndClear(out, buf); }
   out << "</DataArray>" << std::endl;

   out << "<DataArray type=\"Int32\" Name=\"offsets\" format=\""
       << fmt_str << "\">" << std::endl;
   // offsets
   for (size_t ii=0; ii<offset.size(); ii++)
   {
      WriteBinaryOrASCII(out, buf, offset[ii], "\n", format);
   }
<<<<<<< HEAD
   if (format != VTUFormat::ASCII) { WriteBase64WithSizeAndClear(out, buf); }
=======
   if (format != VTKFormat::ASCII)
   {
      WriteBase64WithSizeAndClear(out, buf, compression_level);
   }
>>>>>>> c93dbb7c
   out << "</DataArray>" << std::endl;
   out << "<DataArray type=\"UInt8\" Name=\"types\" format=\""
       << fmt_str << "\">" << std::endl;
   // cell types
   for (int i = 0; i < GetNE(); i++)
   {
      Geometry::Type geom = GetElementBaseGeometry(i);
<<<<<<< HEAD
      int nv = Geometries.GetVertices(geom)->GetNPoints();
      RefG = GlobGeometryRefiner.Refine(geom, ref, 1);
      Array<int> &RG = RefG->RefGeoms;
=======
>>>>>>> c93dbb7c
      uint8_t vtk_cell_type = 5;

      // VTK element types defined at: https://git.io/JvZLm
      switch (geom)
      {
         case Geometry::POINT:
            vtk_cell_type = 1;
            break;
         case Geometry::SEGMENT:
            vtk_cell_type = high_order_output ? 68 : 3;
            break;
         case Geometry::TRIANGLE:
            vtk_cell_type = high_order_output ? 69 : 5;
            break;
         case Geometry::SQUARE:
            vtk_cell_type = high_order_output ? 70 : 9;
            break;
         case Geometry::TETRAHEDRON:
            vtk_cell_type = high_order_output ? 71 : 10;
            break;
         case Geometry::CUBE:
            vtk_cell_type = high_order_output ? 72 : 12;
            break;
         case Geometry::PRISM:
            vtk_cell_type = high_order_output ? 73 : 13;
            break;
         default:
            MFEM_ABORT("Unrecognized VTK element type \"" << geom << "\"");
            break;
      }

      if (high_order_output)
      {
         WriteBinaryOrASCII(out, buf, vtk_cell_type, "\n", format);
      }
      else
      {
<<<<<<< HEAD
=======
         int nv = Geometries.GetVertices(geom)->GetNPoints();
         RefG = GlobGeometryRefiner.Refine(geom, ref, 1);
         Array<int> &RG = RefG->RefGeoms;
>>>>>>> c93dbb7c
         for (int j = 0; j < RG.Size(); j += nv)
         {
            WriteBinaryOrASCII(out, buf, vtk_cell_type, "\n", format);
         }
      }
   }
<<<<<<< HEAD
   if (format != VTUFormat::ASCII) { WriteBase64WithSizeAndClear(out, buf); }
=======
   if (format != VTKFormat::ASCII)
   {
      WriteBase64WithSizeAndClear(out, buf, compression_level);
   }
>>>>>>> c93dbb7c
   out << "</DataArray>" << std::endl;
   out << "</Cells>" << std::endl;

   out << "<CellData Scalars=\"material\">" << std::endl;
   out << "<DataArray type=\"Int32\" Name=\"material\" format=\""
       << fmt_str << "\">" << std::endl;
   for (int i = 0; i < GetNE(); i++)
   {
      int attr = GetAttribute(i);
      if (high_order_output)
      {
         WriteBinaryOrASCII(out, buf, attr, "\n", format);
      }
      else
      {
<<<<<<< HEAD
=======
         Geometry::Type geom = GetElementBaseGeometry(i);
         int nv = Geometries.GetVertices(geom)->GetNPoints();
         RefG = GlobGeometryRefiner.Refine(geom, ref, 1);
>>>>>>> c93dbb7c
         for (int j = 0; j < RefG->RefGeoms.Size(); j += nv)
         {
            WriteBinaryOrASCII(out, buf, attr, "\n", format);
         }
      }
   }
<<<<<<< HEAD
   if (format != VTUFormat::ASCII) { WriteBase64WithSizeAndClear(out, buf); }
=======
   if (format != VTKFormat::ASCII)
   {
      WriteBase64WithSizeAndClear(out, buf, compression_level);
   }
>>>>>>> c93dbb7c
   out << "</DataArray>" << std::endl;
   out << "</CellData>" << std::endl;
}


void Mesh::PrintVTK(std::ostream &out, int ref, int field_data)
{
   int np, nc, size;
   RefinedGeometry *RefG;
   DenseMatrix pmat;

   out <<
       "# vtk DataFile Version 3.0\n"
       "Generated by MFEM\n"
       "ASCII\n"
       "DATASET UNSTRUCTURED_GRID\n";

   // additional dataset information
   if (field_data)
   {
      out << "FIELD FieldData 1\n"
          << "MaterialIds " << 1 << " " << attributes.Size() << " int\n";
      for (int i = 0; i < attributes.Size(); i++)
      {
         out << ' ' << attributes[i];
      }
      out << '\n';
   }

   // count the points, cells, size
   np = nc = size = 0;
   for (int i = 0; i < GetNE(); i++)
   {
      Geometry::Type geom = GetElementBaseGeometry(i);
      int nv = Geometries.GetVertices(geom)->GetNPoints();
      RefG = GlobGeometryRefiner.Refine(geom, ref, 1);
      np += RefG->RefPts.GetNPoints();
      nc += RefG->RefGeoms.Size() / nv;
      size += (RefG->RefGeoms.Size() / nv) * (nv + 1);
   }
   out << "POINTS " << np << " double\n";
   // write the points
   for (int i = 0; i < GetNE(); i++)
   {
      RefG = GlobGeometryRefiner.Refine(
                GetElementBaseGeometry(i), ref, 1);

      GetElementTransformation(i)->Transform(RefG->RefPts, pmat);

      for (int j = 0; j < pmat.Width(); j++)
      {
         out << pmat(0, j) << ' ';
         if (pmat.Height() > 1)
         {
            out << pmat(1, j) << ' ';
            if (pmat.Height() > 2)
            {
               out << pmat(2, j);
            }
            else
            {
               out << 0.0;
            }
         }
         else
         {
            out << 0.0 << ' ' << 0.0;
         }
         out << '\n';
      }
   }

   // write the cells
   out << "CELLS " << nc << ' ' << size << '\n';
   np = 0;
   for (int i = 0; i < GetNE(); i++)
   {
      Geometry::Type geom = GetElementBaseGeometry(i);
      int nv = Geometries.GetVertices(geom)->GetNPoints();
      RefG = GlobGeometryRefiner.Refine(geom, ref, 1);
      Array<int> &RG = RefG->RefGeoms;

      for (int j = 0; j < RG.Size(); )
      {
         out << nv;
         for (int k = 0; k < nv; k++, j++)
         {
            out << ' ' << np + RG[j];
         }
         out << '\n';
      }
      np += RefG->RefPts.GetNPoints();
   }
   out << "CELL_TYPES " << nc << '\n';
   for (int i = 0; i < GetNE(); i++)
   {
      Geometry::Type geom = GetElementBaseGeometry(i);
      int nv = Geometries.GetVertices(geom)->GetNPoints();
      RefG = GlobGeometryRefiner.Refine(geom, ref, 1);
      Array<int> &RG = RefG->RefGeoms;
      int vtk_cell_type = 5;

      switch (geom)
      {
         case Geometry::POINT:        vtk_cell_type = 1;   break;
         case Geometry::SEGMENT:      vtk_cell_type = 3;   break;
         case Geometry::TRIANGLE:     vtk_cell_type = 5;   break;
         case Geometry::SQUARE:       vtk_cell_type = 9;   break;
         case Geometry::TETRAHEDRON:  vtk_cell_type = 10;  break;
         case Geometry::CUBE:         vtk_cell_type = 12;  break;
         case Geometry::PRISM:        vtk_cell_type = 13;  break;
         default:
            MFEM_ABORT("Unrecognized VTK element type \"" << geom << "\"");
            break;
      }

      for (int j = 0; j < RG.Size(); j += nv)
      {
         out << vtk_cell_type << '\n';
      }
   }
   // write attributes (materials)
   out << "CELL_DATA " << nc << '\n'
       << "SCALARS material int\n"
       << "LOOKUP_TABLE default\n";
   for (int i = 0; i < GetNE(); i++)
   {
      Geometry::Type geom = GetElementBaseGeometry(i);
      int nv = Geometries.GetVertices(geom)->GetNPoints();
      RefG = GlobGeometryRefiner.Refine(geom, ref, 1);
      int attr = GetAttribute(i);
      for (int j = 0; j < RefG->RefGeoms.Size(); j += nv)
      {
         out << attr << '\n';
      }
   }

   if (Dim > 1)
   {
      Array<int> coloring;
      srand((unsigned)time(0));
      double a = double(rand()) / (double(RAND_MAX) + 1.);
      int el0 = (int)floor(a * GetNE());
      GetElementColoring(coloring, el0);
      out << "SCALARS element_coloring int\n"
          << "LOOKUP_TABLE default\n";
      for (int i = 0; i < GetNE(); i++)
      {
         Geometry::Type geom = GetElementBaseGeometry(i);
         int nv = Geometries.GetVertices(geom)->GetNPoints();
         RefG = GlobGeometryRefiner.Refine(geom, ref, 1);
         for (int j = 0; j < RefG->RefGeoms.Size(); j += nv)
         {
            out << coloring[i] + 1 << '\n';
         }
      }
   }

   // prepare to write data
   out << "POINT_DATA " << np << '\n' << flush;
}

void Mesh::GetElementColoring(Array<int> &colors, int el0)
{
   int delete_el_to_el = (el_to_el) ? (0) : (1);
   const Table &el_el = ElementToElementTable();
   int num_el = GetNE(), stack_p, stack_top_p, max_num_col;
   Array<int> el_stack(num_el);

   const int *i_el_el = el_el.GetI();
   const int *j_el_el = el_el.GetJ();

   colors.SetSize(num_el);
   colors = -2;
   max_num_col = 1;
   stack_p = stack_top_p = 0;
   for (int el = el0; stack_top_p < num_el; el=(el+1)%num_el)
   {
      if (colors[el] != -2)
      {
         continue;
      }

      colors[el] = -1;
      el_stack[stack_top_p++] = el;

      for ( ; stack_p < stack_top_p; stack_p++)
      {
         int i = el_stack[stack_p];
         int num_nb = i_el_el[i+1] - i_el_el[i];
         if (max_num_col < num_nb + 1)
         {
            max_num_col = num_nb + 1;
         }
         for (int j = i_el_el[i]; j < i_el_el[i+1]; j++)
         {
            int k = j_el_el[j];
            if (colors[k] == -2)
            {
               colors[k] = -1;
               el_stack[stack_top_p++] = k;
            }
         }
      }
   }

   Array<int> col_marker(max_num_col);

   for (stack_p = 0; stack_p < stack_top_p; stack_p++)
   {
      int i = el_stack[stack_p], col;
      col_marker = 0;
      for (int j = i_el_el[i]; j < i_el_el[i+1]; j++)
      {
         col = colors[j_el_el[j]];
         if (col != -1)
         {
            col_marker[col] = 1;
         }
      }

      for (col = 0; col < max_num_col; col++)
         if (col_marker[col] == 0)
         {
            break;
         }

      colors[i] = col;
   }

   if (delete_el_to_el)
   {
      delete el_to_el;
      el_to_el = NULL;
   }
}

void Mesh::PrintWithPartitioning(int *partitioning, std::ostream &out,
                                 int elem_attr) const
{
   if (Dim != 3 && Dim != 2) { return; }

   int i, j, k, l, nv, nbe, *v;

   out << "MFEM mesh v1.0\n";

   // optional
   out <<
       "\n#\n# MFEM Geometry Types (see mesh/geom.hpp):\n#\n"
       "# POINT       = 0\n"
       "# SEGMENT     = 1\n"
       "# TRIANGLE    = 2\n"
       "# SQUARE      = 3\n"
       "# TETRAHEDRON = 4\n"
       "# CUBE        = 5\n"
       "# PRISM       = 6\n"
       "#\n";

   out << "\ndimension\n" << Dim
       << "\n\nelements\n" << NumOfElements << '\n';
   for (i = 0; i < NumOfElements; i++)
   {
      out << int((elem_attr) ? partitioning[i]+1 : elements[i]->GetAttribute())
          << ' ' << elements[i]->GetGeometryType();
      nv = elements[i]->GetNVertices();
      v  = elements[i]->GetVertices();
      for (j = 0; j < nv; j++)
      {
         out << ' ' << v[j];
      }
      out << '\n';
   }
   nbe = 0;
   for (i = 0; i < faces_info.Size(); i++)
   {
      if ((l = faces_info[i].Elem2No) >= 0)
      {
         k = partitioning[faces_info[i].Elem1No];
         l = partitioning[l];
         if (k != l)
         {
            nbe++;
            if (!Nonconforming() || !IsSlaveFace(faces_info[i]))
            {
               nbe++;
            }
         }
      }
      else
      {
         nbe++;
      }
   }
   out << "\nboundary\n" << nbe << '\n';
   for (i = 0; i < faces_info.Size(); i++)
   {
      if ((l = faces_info[i].Elem2No) >= 0)
      {
         k = partitioning[faces_info[i].Elem1No];
         l = partitioning[l];
         if (k != l)
         {
            nv = faces[i]->GetNVertices();
            v  = faces[i]->GetVertices();
            out << k+1 << ' ' << faces[i]->GetGeometryType();
            for (j = 0; j < nv; j++)
            {
               out << ' ' << v[j];
            }
            out << '\n';
            if (!Nonconforming() || !IsSlaveFace(faces_info[i]))
            {
               out << l+1 << ' ' << faces[i]->GetGeometryType();
               for (j = nv-1; j >= 0; j--)
               {
                  out << ' ' << v[j];
               }
               out << '\n';
            }
         }
      }
      else
      {
         k = partitioning[faces_info[i].Elem1No];
         nv = faces[i]->GetNVertices();
         v  = faces[i]->GetVertices();
         out << k+1 << ' ' << faces[i]->GetGeometryType();
         for (j = 0; j < nv; j++)
         {
            out << ' ' << v[j];
         }
         out << '\n';
      }
   }
   out << "\nvertices\n" << NumOfVertices << '\n';
   if (Nodes == NULL)
   {
      out << spaceDim << '\n';
      for (i = 0; i < NumOfVertices; i++)
      {
         out << vertices[i](0);
         for (j = 1; j < spaceDim; j++)
         {
            out << ' ' << vertices[i](j);
         }
         out << '\n';
      }
      out.flush();
   }
   else
   {
      out << "\nnodes\n";
      Nodes->Save(out);
   }
}

void Mesh::PrintElementsWithPartitioning(int *partitioning,
                                         std::ostream &out,
                                         int interior_faces)
{
   MFEM_ASSERT(Dim == spaceDim, "2D Manifolds not supported\n");
   if (Dim != 3 && Dim != 2) { return; }

   int i, j, k, l, s;

   int nv;
   const int *ind;

   int *vcount = new int[NumOfVertices];
   for (i = 0; i < NumOfVertices; i++)
   {
      vcount[i] = 0;
   }
   for (i = 0; i < NumOfElements; i++)
   {
      nv = elements[i]->GetNVertices();
      ind = elements[i]->GetVertices();
      for (j = 0; j < nv; j++)
      {
         vcount[ind[j]]++;
      }
   }

   int *voff = new int[NumOfVertices+1];
   voff[0] = 0;
   for (i = 1; i <= NumOfVertices; i++)
   {
      voff[i] = vcount[i-1] + voff[i-1];
   }

   int **vown = new int*[NumOfVertices];
   for (i = 0; i < NumOfVertices; i++)
   {
      vown[i] = new int[vcount[i]];
   }

   // 2D
   if (Dim == 2)
   {
      int nv, nbe;
      int *ind;

      Table edge_el;
      Transpose(ElementToEdgeTable(), edge_el);

      // Fake printing of the elements.
      for (i = 0; i < NumOfElements; i++)
      {
         nv  = elements[i]->GetNVertices();
         ind = elements[i]->GetVertices();
         for (j = 0; j < nv; j++)
         {
            vcount[ind[j]]--;
            vown[ind[j]][vcount[ind[j]]] = i;
         }
      }

      for (i = 0; i < NumOfVertices; i++)
      {
         vcount[i] = voff[i+1] - voff[i];
      }

      nbe = 0;
      for (i = 0; i < edge_el.Size(); i++)
      {
         const int *el = edge_el.GetRow(i);
         if (edge_el.RowSize(i) > 1)
         {
            k = partitioning[el[0]];
            l = partitioning[el[1]];
            if (interior_faces || k != l)
            {
               nbe += 2;
            }
         }
         else
         {
            nbe++;
         }
      }

      // Print the type of the mesh and the boundary elements.
      out << "areamesh2\n\n" << nbe << '\n';

      for (i = 0; i < edge_el.Size(); i++)
      {
         const int *el = edge_el.GetRow(i);
         if (edge_el.RowSize(i) > 1)
         {
            k = partitioning[el[0]];
            l = partitioning[el[1]];
            if (interior_faces || k != l)
            {
               Array<int> ev;
               GetEdgeVertices(i,ev);
               out << k+1; // attribute
               for (j = 0; j < 2; j++)
                  for (s = 0; s < vcount[ev[j]]; s++)
                     if (vown[ev[j]][s] == el[0])
                     {
                        out << ' ' << voff[ev[j]]+s+1;
                     }
               out << '\n';
               out << l+1; // attribute
               for (j = 1; j >= 0; j--)
                  for (s = 0; s < vcount[ev[j]]; s++)
                     if (vown[ev[j]][s] == el[1])
                     {
                        out << ' ' << voff[ev[j]]+s+1;
                     }
               out << '\n';
            }
         }
         else
         {
            k = partitioning[el[0]];
            Array<int> ev;
            GetEdgeVertices(i,ev);
            out << k+1; // attribute
            for (j = 0; j < 2; j++)
               for (s = 0; s < vcount[ev[j]]; s++)
                  if (vown[ev[j]][s] == el[0])
                  {
                     out << ' ' << voff[ev[j]]+s+1;
                  }
            out << '\n';
         }
      }

      // Print the elements.
      out << NumOfElements << '\n';
      for (i = 0; i < NumOfElements; i++)
      {
         nv  = elements[i]->GetNVertices();
         ind = elements[i]->GetVertices();
         out << partitioning[i]+1 << ' '; // use subdomain number as attribute
         out << nv << ' ';
         for (j = 0; j < nv; j++)
         {
            out << ' ' << voff[ind[j]]+vcount[ind[j]]--;
            vown[ind[j]][vcount[ind[j]]] = i;
         }
         out << '\n';
      }

      for (i = 0; i < NumOfVertices; i++)
      {
         vcount[i] = voff[i+1] - voff[i];
      }

      // Print the vertices.
      out << voff[NumOfVertices] << '\n';
      for (i = 0; i < NumOfVertices; i++)
         for (k = 0; k < vcount[i]; k++)
         {
            for (j = 0; j < Dim; j++)
            {
               out << vertices[i](j) << ' ';
            }
            out << '\n';
         }
   }
   //  Dim is 3
   else if (meshgen == 1)
   {
      out << "NETGEN_Neutral_Format\n";
      // print the vertices
      out << voff[NumOfVertices] << '\n';
      for (i = 0; i < NumOfVertices; i++)
         for (k = 0; k < vcount[i]; k++)
         {
            for (j = 0; j < Dim; j++)
            {
               out << ' ' << vertices[i](j);
            }
            out << '\n';
         }

      // print the elements
      out << NumOfElements << '\n';
      for (i = 0; i < NumOfElements; i++)
      {
         nv = elements[i]->GetNVertices();
         ind = elements[i]->GetVertices();
         out << partitioning[i]+1; // use subdomain number as attribute
         for (j = 0; j < nv; j++)
         {
            out << ' ' << voff[ind[j]]+vcount[ind[j]]--;
            vown[ind[j]][vcount[ind[j]]] = i;
         }
         out << '\n';
      }

      for (i = 0; i < NumOfVertices; i++)
      {
         vcount[i] = voff[i+1] - voff[i];
      }

      // print the boundary information.
      int k, l, nbe;
      nbe = 0;
      for (i = 0; i < NumOfFaces; i++)
         if ((l = faces_info[i].Elem2No) >= 0)
         {
            k = partitioning[faces_info[i].Elem1No];
            l = partitioning[l];
            if (interior_faces || k != l)
            {
               nbe += 2;
            }
         }
         else
         {
            nbe++;
         }

      out << nbe << '\n';
      for (i = 0; i < NumOfFaces; i++)
         if ((l = faces_info[i].Elem2No) >= 0)
         {
            k = partitioning[faces_info[i].Elem1No];
            l = partitioning[l];
            if (interior_faces || k != l)
            {
               nv = faces[i]->GetNVertices();
               ind = faces[i]->GetVertices();
               out << k+1; // attribute
               for (j = 0; j < nv; j++)
                  for (s = 0; s < vcount[ind[j]]; s++)
                     if (vown[ind[j]][s] == faces_info[i].Elem1No)
                     {
                        out << ' ' << voff[ind[j]]+s+1;
                     }
               out << '\n';
               out << l+1; // attribute
               for (j = nv-1; j >= 0; j--)
                  for (s = 0; s < vcount[ind[j]]; s++)
                     if (vown[ind[j]][s] == faces_info[i].Elem2No)
                     {
                        out << ' ' << voff[ind[j]]+s+1;
                     }
               out << '\n';
            }
         }
         else
         {
            k = partitioning[faces_info[i].Elem1No];
            nv = faces[i]->GetNVertices();
            ind = faces[i]->GetVertices();
            out << k+1; // attribute
            for (j = 0; j < nv; j++)
               for (s = 0; s < vcount[ind[j]]; s++)
                  if (vown[ind[j]][s] == faces_info[i].Elem1No)
                  {
                     out << ' ' << voff[ind[j]]+s+1;
                  }
            out << '\n';
         }
   }
   //  Dim is 3
   else if (meshgen == 2) // TrueGrid
   {
      // count the number of the boundary elements.
      int k, l, nbe;
      nbe = 0;
      for (i = 0; i < NumOfFaces; i++)
         if ((l = faces_info[i].Elem2No) >= 0)
         {
            k = partitioning[faces_info[i].Elem1No];
            l = partitioning[l];
            if (interior_faces || k != l)
            {
               nbe += 2;
            }
         }
         else
         {
            nbe++;
         }


      out << "TrueGrid\n"
          << "1 " << voff[NumOfVertices] << " " << NumOfElements
          << " 0 0 0 0 0 0 0\n"
          << "0 0 0 1 0 0 0 0 0 0 0\n"
          << "0 0 " << nbe << " 0 0 0 0 0 0 0 0 0 0 0 0 0\n"
          << "0.0 0.0 0.0 0 0 0.0 0.0 0 0.0\n"
          << "0 0 0 0 0 0 0 0 0 0 0 0 0 0 0 0\n";

      for (i = 0; i < NumOfVertices; i++)
         for (k = 0; k < vcount[i]; k++)
            out << voff[i]+k << " 0.0 " << vertices[i](0) << ' '
                << vertices[i](1) << ' ' << vertices[i](2) << " 0.0\n";

      for (i = 0; i < NumOfElements; i++)
      {
         nv = elements[i]->GetNVertices();
         ind = elements[i]->GetVertices();
         out << i+1 << ' ' << partitioning[i]+1; // partitioning as attribute
         for (j = 0; j < nv; j++)
         {
            out << ' ' << voff[ind[j]]+vcount[ind[j]]--;
            vown[ind[j]][vcount[ind[j]]] = i;
         }
         out << '\n';
      }

      for (i = 0; i < NumOfVertices; i++)
      {
         vcount[i] = voff[i+1] - voff[i];
      }

      // boundary elements
      for (i = 0; i < NumOfFaces; i++)
         if ((l = faces_info[i].Elem2No) >= 0)
         {
            k = partitioning[faces_info[i].Elem1No];
            l = partitioning[l];
            if (interior_faces || k != l)
            {
               nv = faces[i]->GetNVertices();
               ind = faces[i]->GetVertices();
               out << k+1; // attribute
               for (j = 0; j < nv; j++)
                  for (s = 0; s < vcount[ind[j]]; s++)
                     if (vown[ind[j]][s] == faces_info[i].Elem1No)
                     {
                        out << ' ' << voff[ind[j]]+s+1;
                     }
               out << " 1.0 1.0 1.0 1.0\n";
               out << l+1; // attribute
               for (j = nv-1; j >= 0; j--)
                  for (s = 0; s < vcount[ind[j]]; s++)
                     if (vown[ind[j]][s] == faces_info[i].Elem2No)
                     {
                        out << ' ' << voff[ind[j]]+s+1;
                     }
               out << " 1.0 1.0 1.0 1.0\n";
            }
         }
         else
         {
            k = partitioning[faces_info[i].Elem1No];
            nv = faces[i]->GetNVertices();
            ind = faces[i]->GetVertices();
            out << k+1; // attribute
            for (j = 0; j < nv; j++)
               for (s = 0; s < vcount[ind[j]]; s++)
                  if (vown[ind[j]][s] == faces_info[i].Elem1No)
                  {
                     out << ' ' << voff[ind[j]]+s+1;
                  }
            out << " 1.0 1.0 1.0 1.0\n";
         }
   }

   out << flush;

   for (i = 0; i < NumOfVertices; i++)
   {
      delete [] vown[i];
   }

   delete [] vcount;
   delete [] voff;
   delete [] vown;
}

void Mesh::PrintSurfaces(const Table & Aface_face, std::ostream &out) const
{
   int i, j;

   if (NURBSext)
   {
      mfem_error("Mesh::PrintSurfaces"
                 " NURBS mesh is not supported!");
      return;
   }

   out << "MFEM mesh v1.0\n";

   // optional
   out <<
       "\n#\n# MFEM Geometry Types (see mesh/geom.hpp):\n#\n"
       "# POINT       = 0\n"
       "# SEGMENT     = 1\n"
       "# TRIANGLE    = 2\n"
       "# SQUARE      = 3\n"
       "# TETRAHEDRON = 4\n"
       "# CUBE        = 5\n"
       "# PRISM       = 6\n"
       "#\n";

   out << "\ndimension\n" << Dim
       << "\n\nelements\n" << NumOfElements << '\n';
   for (i = 0; i < NumOfElements; i++)
   {
      PrintElement(elements[i], out);
   }

   out << "\nboundary\n" << Aface_face.Size_of_connections() << '\n';
   const int * const i_AF_f = Aface_face.GetI();
   const int * const j_AF_f = Aface_face.GetJ();

   for (int iAF=0; iAF < Aface_face.Size(); ++iAF)
      for (const int * iface = j_AF_f + i_AF_f[iAF];
           iface < j_AF_f + i_AF_f[iAF+1];
           ++iface)
      {
         out << iAF+1 << ' ';
         PrintElementWithoutAttr(faces[*iface],out);
      }

   out << "\nvertices\n" << NumOfVertices << '\n';
   if (Nodes == NULL)
   {
      out << spaceDim << '\n';
      for (i = 0; i < NumOfVertices; i++)
      {
         out << vertices[i](0);
         for (j = 1; j < spaceDim; j++)
         {
            out << ' ' << vertices[i](j);
         }
         out << '\n';
      }
      out.flush();
   }
   else
   {
      out << "\nnodes\n";
      Nodes->Save(out);
   }
}

void Mesh::ScaleSubdomains(double sf)
{
   int i,j,k;
   Array<int> vert;
   DenseMatrix pointmat;
   int na = attributes.Size();
   double *cg = new double[na*spaceDim];
   int *nbea = new int[na];

   int *vn = new int[NumOfVertices];
   for (i = 0; i < NumOfVertices; i++)
   {
      vn[i] = 0;
   }
   for (i = 0; i < na; i++)
   {
      for (j = 0; j < spaceDim; j++)
      {
         cg[i*spaceDim+j] = 0.0;
      }
      nbea[i] = 0;
   }

   for (i = 0; i < NumOfElements; i++)
   {
      GetElementVertices(i, vert);
      for (k = 0; k < vert.Size(); k++)
      {
         vn[vert[k]] = 1;
      }
   }

   for (i = 0; i < NumOfElements; i++)
   {
      int bea = GetAttribute(i)-1;
      GetPointMatrix(i, pointmat);
      GetElementVertices(i, vert);

      for (k = 0; k < vert.Size(); k++)
         if (vn[vert[k]] == 1)
         {
            nbea[bea]++;
            for (j = 0; j < spaceDim; j++)
            {
               cg[bea*spaceDim+j] += pointmat(j,k);
            }
            vn[vert[k]] = 2;
         }
   }

   for (i = 0; i < NumOfElements; i++)
   {
      int bea = GetAttribute(i)-1;
      GetElementVertices (i, vert);

      for (k = 0; k < vert.Size(); k++)
         if (vn[vert[k]])
         {
            for (j = 0; j < spaceDim; j++)
               vertices[vert[k]](j) = sf*vertices[vert[k]](j) +
                                      (1-sf)*cg[bea*spaceDim+j]/nbea[bea];
            vn[vert[k]] = 0;
         }
   }

   delete [] cg;
   delete [] nbea;
   delete [] vn;
}

void Mesh::ScaleElements(double sf)
{
   int i,j,k;
   Array<int> vert;
   DenseMatrix pointmat;
   int na = NumOfElements;
   double *cg = new double[na*spaceDim];
   int *nbea = new int[na];

   int *vn = new int[NumOfVertices];
   for (i = 0; i < NumOfVertices; i++)
   {
      vn[i] = 0;
   }
   for (i = 0; i < na; i++)
   {
      for (j = 0; j < spaceDim; j++)
      {
         cg[i*spaceDim+j] = 0.0;
      }
      nbea[i] = 0;
   }

   for (i = 0; i < NumOfElements; i++)
   {
      GetElementVertices(i, vert);
      for (k = 0; k < vert.Size(); k++)
      {
         vn[vert[k]] = 1;
      }
   }

   for (i = 0; i < NumOfElements; i++)
   {
      int bea = i;
      GetPointMatrix(i, pointmat);
      GetElementVertices(i, vert);

      for (k = 0; k < vert.Size(); k++)
         if (vn[vert[k]] == 1)
         {
            nbea[bea]++;
            for (j = 0; j < spaceDim; j++)
            {
               cg[bea*spaceDim+j] += pointmat(j,k);
            }
            vn[vert[k]] = 2;
         }
   }

   for (i = 0; i < NumOfElements; i++)
   {
      int bea = i;
      GetElementVertices(i, vert);

      for (k = 0; k < vert.Size(); k++)
         if (vn[vert[k]])
         {
            for (j = 0; j < spaceDim; j++)
               vertices[vert[k]](j) = sf*vertices[vert[k]](j) +
                                      (1-sf)*cg[bea*spaceDim+j]/nbea[bea];
            vn[vert[k]] = 0;
         }
   }

   delete [] cg;
   delete [] nbea;
   delete [] vn;
}

void Mesh::Transform(void (*f)(const Vector&, Vector&))
{
   // TODO: support for different new spaceDim.
   if (Nodes == NULL)
   {
      Vector vold(spaceDim), vnew(NULL, spaceDim);
      for (int i = 0; i < vertices.Size(); i++)
      {
         for (int j = 0; j < spaceDim; j++)
         {
            vold(j) = vertices[i](j);
         }
         vnew.SetData(vertices[i]());
         (*f)(vold, vnew);
      }
   }
   else
   {
      GridFunction xnew(Nodes->FESpace());
      VectorFunctionCoefficient f_pert(spaceDim, f);
      xnew.ProjectCoefficient(f_pert);
      *Nodes = xnew;
   }
}

void Mesh::Transform(VectorCoefficient &deformation)
{
   MFEM_VERIFY(spaceDim == deformation.GetVDim(),
               "incompatible vector dimensions");
   if (Nodes == NULL)
   {
      LinearFECollection fec;
      FiniteElementSpace fes(this, &fec, spaceDim, Ordering::byVDIM);
      GridFunction xnew(&fes);
      xnew.ProjectCoefficient(deformation);
      for (int i = 0; i < NumOfVertices; i++)
         for (int d = 0; d < spaceDim; d++)
         {
            vertices[i](d) = xnew(d + spaceDim*i);
         }
   }
   else
   {
      GridFunction xnew(Nodes->FESpace());
      xnew.ProjectCoefficient(deformation);
      *Nodes = xnew;
   }
}

void Mesh::RemoveUnusedVertices()
{
   if (NURBSext || ncmesh) { return; }

   Array<int> v2v(GetNV());
   v2v = -1;
   for (int i = 0; i < GetNE(); i++)
   {
      Element *el = GetElement(i);
      int nv = el->GetNVertices();
      int *v = el->GetVertices();
      for (int j = 0; j < nv; j++)
      {
         v2v[v[j]] = 0;
      }
   }
   for (int i = 0; i < GetNBE(); i++)
   {
      Element *el = GetBdrElement(i);
      int *v = el->GetVertices();
      int nv = el->GetNVertices();
      for (int j = 0; j < nv; j++)
      {
         v2v[v[j]] = 0;
      }
   }
   int num_vert = 0;
   for (int i = 0; i < v2v.Size(); i++)
   {
      if (v2v[i] == 0)
      {
         vertices[num_vert] = vertices[i];
         v2v[i] = num_vert++;
      }
   }

   if (num_vert == v2v.Size()) { return; }

   Vector nodes_by_element;
   Array<int> vdofs;
   if (Nodes)
   {
      int s = 0;
      for (int i = 0; i < GetNE(); i++)
      {
         Nodes->FESpace()->GetElementVDofs(i, vdofs);
         s += vdofs.Size();
      }
      nodes_by_element.SetSize(s);
      s = 0;
      for (int i = 0; i < GetNE(); i++)
      {
         Nodes->FESpace()->GetElementVDofs(i, vdofs);
         Nodes->GetSubVector(vdofs, &nodes_by_element(s));
         s += vdofs.Size();
      }
   }
   vertices.SetSize(num_vert);
   NumOfVertices = num_vert;
   for (int i = 0; i < GetNE(); i++)
   {
      Element *el = GetElement(i);
      int *v = el->GetVertices();
      int nv = el->GetNVertices();
      for (int j = 0; j < nv; j++)
      {
         v[j] = v2v[v[j]];
      }
   }
   for (int i = 0; i < GetNBE(); i++)
   {
      Element *el = GetBdrElement(i);
      int *v = el->GetVertices();
      int nv = el->GetNVertices();
      for (int j = 0; j < nv; j++)
      {
         v[j] = v2v[v[j]];
      }
   }
   DeleteTables();
   if (Dim > 1)
   {
      // generate el_to_edge, be_to_edge (2D), bel_to_edge (3D)
      el_to_edge = new Table;
      NumOfEdges = GetElementToEdgeTable(*el_to_edge, be_to_edge);
   }
   if (Dim > 2)
   {
      // generate el_to_face, be_to_face
      GetElementToFaceTable();
   }
   // Update faces and faces_info
   GenerateFaces();
   if (Nodes)
   {
      Nodes->FESpace()->Update();
      Nodes->Update();
      int s = 0;
      for (int i = 0; i < GetNE(); i++)
      {
         Nodes->FESpace()->GetElementVDofs(i, vdofs);
         Nodes->SetSubVector(vdofs, &nodes_by_element(s));
         s += vdofs.Size();
      }
   }
}

void Mesh::RemoveInternalBoundaries()
{
   if (NURBSext || ncmesh) { return; }

   int num_bdr_elem = 0;
   int new_bel_to_edge_nnz = 0;
   for (int i = 0; i < GetNBE(); i++)
   {
      if (FaceIsInterior(GetBdrElementEdgeIndex(i)))
      {
         FreeElement(boundary[i]);
      }
      else
      {
         num_bdr_elem++;
         if (Dim == 3)
         {
            new_bel_to_edge_nnz += bel_to_edge->RowSize(i);
         }
      }
   }

   if (num_bdr_elem == GetNBE()) { return; }

   Array<Element *> new_boundary(num_bdr_elem);
   Array<int> new_be_to_edge, new_be_to_face;
   Table *new_bel_to_edge = NULL;
   new_boundary.SetSize(0);
   if (Dim == 2)
   {
      new_be_to_edge.Reserve(num_bdr_elem);
   }
   else if (Dim == 3)
   {
      new_be_to_face.Reserve(num_bdr_elem);
      new_bel_to_edge = new Table;
      new_bel_to_edge->SetDims(num_bdr_elem, new_bel_to_edge_nnz);
   }
   for (int i = 0; i < GetNBE(); i++)
   {
      if (!FaceIsInterior(GetBdrElementEdgeIndex(i)))
      {
         new_boundary.Append(boundary[i]);
         if (Dim == 2)
         {
            new_be_to_edge.Append(be_to_edge[i]);
         }
         else if (Dim == 3)
         {
            int row = new_be_to_face.Size();
            new_be_to_face.Append(be_to_face[i]);
            int *e = bel_to_edge->GetRow(i);
            int ne = bel_to_edge->RowSize(i);
            int *new_e = new_bel_to_edge->GetRow(row);
            for (int j = 0; j < ne; j++)
            {
               new_e[j] = e[j];
            }
            new_bel_to_edge->GetI()[row+1] = new_bel_to_edge->GetI()[row] + ne;
         }
      }
   }

   NumOfBdrElements = new_boundary.Size();
   mfem::Swap(boundary, new_boundary);

   if (Dim == 2)
   {
      mfem::Swap(be_to_edge, new_be_to_edge);
   }
   else if (Dim == 3)
   {
      mfem::Swap(be_to_face, new_be_to_face);
      delete bel_to_edge;
      bel_to_edge = new_bel_to_edge;
   }

   Array<int> attribs(num_bdr_elem);
   for (int i = 0; i < attribs.Size(); i++)
   {
      attribs[i] = GetBdrAttribute(i);
   }
   attribs.Sort();
   attribs.Unique();
   bdr_attributes.DeleteAll();
   attribs.Copy(bdr_attributes);
}

void Mesh::FreeElement(Element *E)
{
#ifdef MFEM_USE_MEMALLOC
   if (E)
   {
      if (E->GetType() == Element::TETRAHEDRON)
      {
         TetMemory.Free((Tetrahedron*) E);
      }
      else
      {
         delete E;
      }
   }
#else
   delete E;
#endif
}

std::ostream &operator<<(std::ostream &out, const Mesh &mesh)
{
   mesh.Print(out);
   return out;
}

int Mesh::FindPoints(DenseMatrix &point_mat, Array<int>& elem_ids,
                     Array<IntegrationPoint>& ips, bool warn,
                     InverseElementTransformation *inv_trans)
{
   const int npts = point_mat.Width();
   if (!npts) { return 0; }
   MFEM_VERIFY(point_mat.Height() == spaceDim,"Invalid points matrix");
   elem_ids.SetSize(npts);
   ips.SetSize(npts);
   elem_ids = -1;
   if (!GetNE()) { return 0; }

   double *data = point_mat.GetData();
   InverseElementTransformation *inv_tr = inv_trans;
   inv_tr = inv_tr ? inv_tr : new InverseElementTransformation;

   // For each point in 'point_mat', find the element whose center is closest.
   Vector min_dist(npts);
   Array<int> e_idx(npts);
   min_dist = std::numeric_limits<double>::max();
   e_idx = -1;

   Vector pt(spaceDim);
   for (int i = 0; i < GetNE(); i++)
   {
      GetElementTransformation(i)->Transform(
         Geometries.GetCenter(GetElementBaseGeometry(i)), pt);
      for (int k = 0; k < npts; k++)
      {
         double dist = pt.DistanceTo(data+k*spaceDim);
         if (dist < min_dist(k))
         {
            min_dist(k) = dist;
            e_idx[k] = i;
         }
      }
   }

   // Checks if the points lie in the closest element
   int pts_found = 0;
   pt.NewDataAndSize(NULL, spaceDim);
   for (int k = 0; k < npts; k++)
   {
      pt.SetData(data+k*spaceDim);
      inv_tr->SetTransformation(*GetElementTransformation(e_idx[k]));
      int res = inv_tr->Transform(pt, ips[k]);
      if (res == InverseElementTransformation::Inside)
      {
         elem_ids[k] = e_idx[k];
         pts_found++;
      }
   }
   if (pts_found != npts)
   {
      Array<int> vertices;
      Table *vtoel = GetVertexToElementTable();
      for (int k = 0; k < npts; k++)
      {
         if (elem_ids[k] != -1) { continue; }
         // Try all vertex-neighbors of element e_idx[k]
         pt.SetData(data+k*spaceDim);
         GetElementVertices(e_idx[k], vertices);
         for (int v = 0; v < vertices.Size(); v++)
         {
            int vv = vertices[v];
            int ne = vtoel->RowSize(vv);
            const int* els = vtoel->GetRow(vv);
            for (int e = 0; e < ne; e++)
            {
               if (els[e] == e_idx[k]) { continue; }
               inv_tr->SetTransformation(*GetElementTransformation(els[e]));
               int res = inv_tr->Transform(pt, ips[k]);
               if (res == InverseElementTransformation::Inside)
               {
                  elem_ids[k] = els[e];
                  pts_found++;
                  goto next_point;
               }
            }
         }
         // Try neighbours for non-conforming meshes
         if (ncmesh)
         {
            Array<int> neigh;
            int le = ncmesh->leaf_elements[e_idx[k]];
            ncmesh->FindNeighbors(le,neigh);
            for (int e = 0; e < neigh.Size(); e++)
            {
               int nn = neigh[e];
               if (ncmesh->IsGhost(ncmesh->elements[nn])) { continue; }
               int el = ncmesh->elements[nn].index;
               inv_tr->SetTransformation(*GetElementTransformation(el));
               int res = inv_tr->Transform(pt, ips[k]);
               if (res == InverseElementTransformation::Inside)
               {
                  elem_ids[k] = el;
                  pts_found++;
                  goto next_point;
               }
            }
         }
      next_point: ;
      }
      delete vtoel;
   }
   if (inv_trans == NULL) { delete inv_tr; }

   if (warn && pts_found != npts)
   {
      MFEM_WARNING((npts-pts_found) << " points were not found");
   }
   return pts_found;
}


GeometricFactors::GeometricFactors(const Mesh *mesh, const IntegrationRule &ir,
                                   int flags)
{
   this->mesh = mesh;
   IntRule = &ir;
   computed_factors = flags;

   const GridFunction *nodes = mesh->GetNodes();
   const FiniteElementSpace *fespace = nodes->FESpace();
   const FiniteElement *fe = fespace->GetFE(0);
   const int vdim = fespace->GetVDim();
   const int NE   = fespace->GetNE();
   const int ND   = fe->GetDof();
   const int NQ   = ir.GetNPoints();

   Vector Enodes(vdim*ND*NE);
   // For now, we are not using tensor product evaluation
   const Operator *elem_restr = fespace->GetElementRestriction(
                                   ElementDofOrdering::NATIVE);
   elem_restr->Mult(*nodes, Enodes);

   unsigned eval_flags = 0;
   if (flags & GeometricFactors::COORDINATES)
   {
      X.SetSize(vdim*NQ*NE);
      eval_flags |= QuadratureInterpolator::VALUES;
   }
   if (flags & GeometricFactors::JACOBIANS)
   {
      J.SetSize(vdim*vdim*NQ*NE);
      eval_flags |= QuadratureInterpolator::DERIVATIVES;
   }
   if (flags & GeometricFactors::DETERMINANTS)
   {
      detJ.SetSize(NQ*NE);
      eval_flags |= QuadratureInterpolator::DETERMINANTS;
   }

   const QuadratureInterpolator *qi = fespace->GetQuadratureInterpolator(ir);
   // For now, we are not using tensor product evaluation (not implemented)
   qi->DisableTensorProducts();
   qi->Mult(Enodes, eval_flags, X, J, detJ);
}


NodeExtrudeCoefficient::NodeExtrudeCoefficient(const int dim, const int _n,
                                               const double _s)
   : VectorCoefficient(dim), n(_n), s(_s), tip(p, dim-1)
{
}

void NodeExtrudeCoefficient::Eval(Vector &V, ElementTransformation &T,
                                  const IntegrationPoint &ip)
{
   V.SetSize(vdim);
   T.Transform(ip, tip);
   V(0) = p[0];
   if (vdim == 2)
   {
      V(1) = s * ((ip.y + layer) / n);
   }
   else
   {
      V(1) = p[1];
      V(2) = s * ((ip.z + layer) / n);
   }
}


Mesh *Extrude1D(Mesh *mesh, const int ny, const double sy, const bool closed)
{
   if (mesh->Dimension() != 1)
   {
      mfem::err << "Extrude1D : Not a 1D mesh!" << endl;
      mfem_error();
   }

   int nvy = (closed) ? (ny) : (ny + 1);
   int nvt = mesh->GetNV() * nvy;

   Mesh *mesh2d;

   if (closed)
   {
      mesh2d = new Mesh(2, nvt, mesh->GetNE()*ny, mesh->GetNBE()*ny);
   }
   else
      mesh2d = new Mesh(2, nvt, mesh->GetNE()*ny,
                        mesh->GetNBE()*ny+2*mesh->GetNE());

   // vertices
   double vc[2];
   for (int i = 0; i < mesh->GetNV(); i++)
   {
      vc[0] = mesh->GetVertex(i)[0];
      for (int j = 0; j < nvy; j++)
      {
         vc[1] = sy * (double(j) / ny);
         mesh2d->AddVertex(vc);
      }
   }
   // elements
   Array<int> vert;
   for (int i = 0; i < mesh->GetNE(); i++)
   {
      const Element *elem = mesh->GetElement(i);
      elem->GetVertices(vert);
      const int attr = elem->GetAttribute();
      for (int j = 0; j < ny; j++)
      {
         int qv[4];
         qv[0] = vert[0] * nvy + j;
         qv[1] = vert[1] * nvy + j;
         qv[2] = vert[1] * nvy + (j + 1) % nvy;
         qv[3] = vert[0] * nvy + (j + 1) % nvy;

         mesh2d->AddQuad(qv, attr);
      }
   }
   // 2D boundary from the 1D boundary
   for (int i = 0; i < mesh->GetNBE(); i++)
   {
      const Element *elem = mesh->GetBdrElement(i);
      elem->GetVertices(vert);
      const int attr = elem->GetAttribute();
      for (int j = 0; j < ny; j++)
      {
         int sv[2];
         sv[0] = vert[0] * nvy + j;
         sv[1] = vert[0] * nvy + (j + 1) % nvy;

         if (attr%2)
         {
            Swap<int>(sv[0], sv[1]);
         }

         mesh2d->AddBdrSegment(sv, attr);
      }
   }

   if (!closed)
   {
      // 2D boundary from the 1D elements (bottom + top)
      int nba = (mesh->bdr_attributes.Size() > 0 ?
                 mesh->bdr_attributes.Max() : 0);
      for (int i = 0; i < mesh->GetNE(); i++)
      {
         const Element *elem = mesh->GetElement(i);
         elem->GetVertices(vert);
         const int attr = nba + elem->GetAttribute();
         int sv[2];
         sv[0] = vert[0] * nvy;
         sv[1] = vert[1] * nvy;

         mesh2d->AddBdrSegment(sv, attr);

         sv[0] = vert[1] * nvy + ny;
         sv[1] = vert[0] * nvy + ny;

         mesh2d->AddBdrSegment(sv, attr);
      }
   }

   mesh2d->FinalizeQuadMesh(1, 0, false);

   GridFunction *nodes = mesh->GetNodes();
   if (nodes)
   {
      // duplicate the fec of the 1D mesh so that it can be deleted safely
      // along with its nodes, fes and fec
      FiniteElementCollection *fec2d = NULL;
      FiniteElementSpace *fes2d;
      const char *name = nodes->FESpace()->FEColl()->Name();
      string cname = name;
      if (cname == "Linear")
      {
         fec2d = new LinearFECollection;
      }
      else if (cname == "Quadratic")
      {
         fec2d = new QuadraticFECollection;
      }
      else if (cname == "Cubic")
      {
         fec2d = new CubicFECollection;
      }
      else if (!strncmp(name, "H1_", 3))
      {
         fec2d = new H1_FECollection(atoi(name + 7), 2);
      }
      else if (!strncmp(name, "L2_T", 4))
      {
         fec2d = new L2_FECollection(atoi(name + 10), 2, atoi(name + 4));
      }
      else if (!strncmp(name, "L2_", 3))
      {
         fec2d = new L2_FECollection(atoi(name + 7), 2);
      }
      else
      {
         delete mesh2d;
         mfem::err << "Extrude1D : The mesh uses unknown FE collection : "
                   << cname << endl;
         mfem_error();
      }
      fes2d = new FiniteElementSpace(mesh2d, fec2d, 2);
      mesh2d->SetNodalFESpace(fes2d);
      GridFunction *nodes2d = mesh2d->GetNodes();
      nodes2d->MakeOwner(fec2d);

      NodeExtrudeCoefficient ecoeff(2, ny, sy);
      Vector lnodes;
      Array<int> vdofs2d;
      for (int i = 0; i < mesh->GetNE(); i++)
      {
         ElementTransformation &T = *mesh->GetElementTransformation(i);
         for (int j = ny-1; j >= 0; j--)
         {
            fes2d->GetElementVDofs(i*ny+j, vdofs2d);
            lnodes.SetSize(vdofs2d.Size());
            ecoeff.SetLayer(j);
            fes2d->GetFE(i*ny+j)->Project(ecoeff, T, lnodes);
            nodes2d->SetSubVector(vdofs2d, lnodes);
         }
      }
   }
   return mesh2d;
}

Mesh *Extrude2D(Mesh *mesh, const int nz, const double sz)
{
   if (mesh->Dimension() != 2)
   {
      mfem::err << "Extrude2D : Not a 2D mesh!" << endl;
      mfem_error();
   }

   int nvz = nz + 1;
   int nvt = mesh->GetNV() * nvz;

   Mesh *mesh3d = new Mesh(3, nvt, mesh->GetNE()*nz,
                           mesh->GetNBE()*nz+2*mesh->GetNE());

   bool wdgMesh = false;
   bool hexMesh = false;

   // vertices
   double vc[3];
   for (int i = 0; i < mesh->GetNV(); i++)
   {
      vc[0] = mesh->GetVertex(i)[0];
      vc[1] = mesh->GetVertex(i)[1];
      for (int j = 0; j < nvz; j++)
      {
         vc[2] = sz * (double(j) / nz);
         mesh3d->AddVertex(vc);
      }
   }
   // elements
   Array<int> vert;
   for (int i = 0; i < mesh->GetNE(); i++)
   {
      const Element *elem = mesh->GetElement(i);
      elem->GetVertices(vert);
      const int attr = elem->GetAttribute();
      Geometry::Type geom = elem->GetGeometryType();
      switch (geom)
      {
         case Geometry::TRIANGLE:
            wdgMesh = true;
            for (int j = 0; j < nz; j++)
            {
               int pv[6];
               pv[0] = vert[0] * nvz + j;
               pv[1] = vert[1] * nvz + j;
               pv[2] = vert[2] * nvz + j;
               pv[3] = vert[0] * nvz + (j + 1) % nvz;
               pv[4] = vert[1] * nvz + (j + 1) % nvz;
               pv[5] = vert[2] * nvz + (j + 1) % nvz;

               mesh3d->AddWedge(pv, attr);
            }
            break;
         case Geometry::SQUARE:
            hexMesh = true;
            for (int j = 0; j < nz; j++)
            {
               int hv[8];
               hv[0] = vert[0] * nvz + j;
               hv[1] = vert[1] * nvz + j;
               hv[2] = vert[2] * nvz + j;
               hv[3] = vert[3] * nvz + j;
               hv[4] = vert[0] * nvz + (j + 1) % nvz;
               hv[5] = vert[1] * nvz + (j + 1) % nvz;
               hv[6] = vert[2] * nvz + (j + 1) % nvz;
               hv[7] = vert[3] * nvz + (j + 1) % nvz;

               mesh3d->AddHex(hv, attr);
            }
            break;
         default:
            mfem::err << "Extrude2D : Invalid 2D element type \'"
                      << geom << "\'" << endl;
            mfem_error();
            break;
      }
   }
   // 3D boundary from the 2D boundary
   for (int i = 0; i < mesh->GetNBE(); i++)
   {
      const Element *elem = mesh->GetBdrElement(i);
      elem->GetVertices(vert);
      const int attr = elem->GetAttribute();
      for (int j = 0; j < nz; j++)
      {
         int qv[4];
         qv[0] = vert[0] * nvz + j;
         qv[1] = vert[1] * nvz + j;
         qv[2] = vert[1] * nvz + (j + 1) % nvz;
         qv[3] = vert[0] * nvz + (j + 1) % nvz;

         mesh3d->AddBdrQuad(qv, attr);
      }
   }

   // 3D boundary from the 2D elements (bottom + top)
   int nba = (mesh->bdr_attributes.Size() > 0 ?
              mesh->bdr_attributes.Max() : 0);
   for (int i = 0; i < mesh->GetNE(); i++)
   {
      const Element *elem = mesh->GetElement(i);
      elem->GetVertices(vert);
      const int attr = nba + elem->GetAttribute();
      Geometry::Type geom = elem->GetGeometryType();
      switch (geom)
      {
         case Geometry::TRIANGLE:
         {
            int tv[3];
            tv[0] = vert[0] * nvz;
            tv[1] = vert[2] * nvz;
            tv[2] = vert[1] * nvz;

            mesh3d->AddBdrTriangle(tv, attr);

            tv[0] = vert[0] * nvz + nz;
            tv[1] = vert[1] * nvz + nz;
            tv[2] = vert[2] * nvz + nz;

            mesh3d->AddBdrTriangle(tv, attr);
         }
         break;
         case Geometry::SQUARE:
         {
            int qv[4];
            qv[0] = vert[0] * nvz;
            qv[1] = vert[3] * nvz;
            qv[2] = vert[2] * nvz;
            qv[3] = vert[1] * nvz;

            mesh3d->AddBdrQuad(qv, attr);

            qv[0] = vert[0] * nvz + nz;
            qv[1] = vert[1] * nvz + nz;
            qv[2] = vert[2] * nvz + nz;
            qv[3] = vert[3] * nvz + nz;

            mesh3d->AddBdrQuad(qv, attr);
         }
         break;
         default:
            mfem::err << "Extrude2D : Invalid 2D element type \'"
                      << geom << "\'" << endl;
            mfem_error();
            break;
      }
   }

   if ( hexMesh && wdgMesh )
   {
      mesh3d->FinalizeMesh(0, false);
   }
   else if ( hexMesh )
   {
      mesh3d->FinalizeHexMesh(1, 0, false);
   }
   else if ( wdgMesh )
   {
      mesh3d->FinalizeWedgeMesh(1, 0, false);
   }

   GridFunction *nodes = mesh->GetNodes();
   if (nodes)
   {
      // duplicate the fec of the 2D mesh so that it can be deleted safely
      // along with its nodes, fes and fec
      FiniteElementCollection *fec3d = NULL;
      FiniteElementSpace *fes3d;
      const char *name = nodes->FESpace()->FEColl()->Name();
      string cname = name;
      if (cname == "Linear")
      {
         fec3d = new LinearFECollection;
      }
      else if (cname == "Quadratic")
      {
         fec3d = new QuadraticFECollection;
      }
      else if (cname == "Cubic")
      {
         fec3d = new CubicFECollection;
      }
      else if (!strncmp(name, "H1_", 3))
      {
         fec3d = new H1_FECollection(atoi(name + 7), 3);
      }
      else if (!strncmp(name, "L2_T", 4))
      {
         fec3d = new L2_FECollection(atoi(name + 10), 3, atoi(name + 4));
      }
      else if (!strncmp(name, "L2_", 3))
      {
         fec3d = new L2_FECollection(atoi(name + 7), 3);
      }
      else
      {
         delete mesh3d;
         mfem::err << "Extrude3D : The mesh uses unknown FE collection : "
                   << cname << endl;
         mfem_error();
      }
      fes3d = new FiniteElementSpace(mesh3d, fec3d, 3);
      mesh3d->SetNodalFESpace(fes3d);
      GridFunction *nodes3d = mesh3d->GetNodes();
      nodes3d->MakeOwner(fec3d);

      NodeExtrudeCoefficient ecoeff(3, nz, sz);
      Vector lnodes;
      Array<int> vdofs3d;
      for (int i = 0; i < mesh->GetNE(); i++)
      {
         ElementTransformation &T = *mesh->GetElementTransformation(i);
         for (int j = nz-1; j >= 0; j--)
         {
            fes3d->GetElementVDofs(i*nz+j, vdofs3d);
            lnodes.SetSize(vdofs3d.Size());
            ecoeff.SetLayer(j);
            fes3d->GetFE(i*nz+j)->Project(ecoeff, T, lnodes);
            nodes3d->SetSubVector(vdofs3d, lnodes);
         }
      }
   }
   return mesh3d;
}

#ifdef MFEM_DEBUG
void Mesh::DebugDump(std::ostream &out) const
{
   // dump vertices and edges (NCMesh "nodes")
   out << NumOfVertices + NumOfEdges << "\n";
   for (int i = 0; i < NumOfVertices; i++)
   {
      const double *v = GetVertex(i);
      out << i << " " << v[0] << " " << v[1] << " " << v[2]
          << " 0 0 " << i << " -1 0\n";
   }

   Array<int> ev;
   for (int i = 0; i < NumOfEdges; i++)
   {
      GetEdgeVertices(i, ev);
      double mid[3] = {0, 0, 0};
      for (int j = 0; j < 2; j++)
      {
         for (int k = 0; k < spaceDim; k++)
         {
            mid[k] += GetVertex(ev[j])[k];
         }
      }
      out << NumOfVertices+i << " "
          << mid[0]/2 << " " << mid[1]/2 << " " << mid[2]/2 << " "
          << ev[0] << " " << ev[1] << " -1 " << i << " 0\n";
   }

   // dump elements
   out << NumOfElements << "\n";
   for (int i = 0; i < NumOfElements; i++)
   {
      const Element* e = elements[i];
      out << e->GetNVertices() << " ";
      for (int j = 0; j < e->GetNVertices(); j++)
      {
         out << e->GetVertices()[j] << " ";
      }
      out << e->GetAttribute() << " 0 " << i << "\n";
   }

   // dump faces
   out << "0\n";
}
#endif

}<|MERGE_RESOLUTION|>--- conflicted
+++ resolved
@@ -8583,15 +8583,9 @@
 
 template <typename T>
 void WriteBinaryOrASCII(std::ostream &out, std::vector<char> &buf, const T &val,
-<<<<<<< HEAD
-                        const char *suffix, VTUFormat format)
-{
-   if (format == VTUFormat::ASCII) { out << val << suffix; }
-=======
                         const char *suffix, VTKFormat format)
 {
    if (format == VTKFormat::ASCII) { out << val << suffix; }
->>>>>>> c93dbb7c
    else { bin_io::AppendBytes(buf, val); }
 }
 
@@ -8599,28 +8593,15 @@
 template <>
 void WriteBinaryOrASCII<uint8_t>(std::ostream &out, std::vector<char> &buf,
                                  const uint8_t &val, const char *suffix,
-<<<<<<< HEAD
-                                 VTUFormat format)
-{
-   if (format == VTUFormat::ASCII) { out << static_cast<int>(val) << suffix; }
-=======
                                  VTKFormat format)
 {
    if (format == VTKFormat::ASCII) { out << static_cast<int>(val) << suffix; }
->>>>>>> c93dbb7c
    else { bin_io::AppendBytes(buf, val); }
 }
 
 template <>
 void WriteBinaryOrASCII<double>(std::ostream &out, std::vector<char> &buf,
                                 const double &val, const char *suffix,
-<<<<<<< HEAD
-                                VTUFormat format)
-{
-   if (format == VTUFormat::BINARY32) { bin_io::AppendBytes<float>(buf, val); }
-   else if (format == VTUFormat::BINARY) { bin_io::AppendBytes(buf, val); }
-   else { out << static_cast<int>(val) << suffix; }
-=======
                                 VTKFormat format)
 {
    if (format == VTKFormat::BINARY32)
@@ -8635,28 +8616,11 @@
    {
       out << val << suffix;
    }
->>>>>>> c93dbb7c
 }
 
 template <>
 void WriteBinaryOrASCII<float>(std::ostream &out, std::vector<char> &buf,
                                const float &val, const char *suffix,
-<<<<<<< HEAD
-                               VTUFormat format)
-{
-   if (format == VTUFormat::BINARY) { bin_io::AppendBytes<double>(buf, val); }
-   else if (format == VTUFormat::BINARY32) { bin_io::AppendBytes(buf, val); }
-   else { out << static_cast<int>(val) << suffix; }
-}
-
-void WriteBase64WithSizeAndClear(std::ostream &out, std::vector<char> &buf)
-{
-   // First write size of buffer (as uint32_t), encoded with base 64
-   uint32_t sz = buf.size();
-   bin_io::WriteBase64(out, &sz, sizeof(sz));
-   // Then write all the bytes in the buffer, encoded with base 64
-   bin_io::WriteBase64(out, buf.data(), buf.size());
-=======
                                VTKFormat format)
 {
    if (format == VTKFormat::BINARY) { bin_io::AppendBytes<double>(buf, val); }
@@ -8668,145 +8632,18 @@
                                  int compression_level)
 {
    WriteVTKEncodedCompressed(out, buf.data(), buf.size(), compression_level);
->>>>>>> c93dbb7c
    out << '\n';
    buf.clear();
 }
 
-<<<<<<< HEAD
-int ConvertToVTKOrdering(int idx_in, int ref, Geometry::Type geom)
-{
-   int n = ref + 1;
-   switch (geom)
-   {
-      case Geometry::POINT:
-         return idx_in;
-      case Geometry::SEGMENT:
-         if (idx_in == 0 || idx_in == ref)
-         {
-            return idx_in ? 1 : 0;
-         }
-         return idx_in + 1;
-      case Geometry::SQUARE:
-      {
-         // Cf: https://git.io/JvZLT
-         int i = idx_in % n;
-         int j = idx_in / n;
-         // Do we lie on any of the edges
-         bool ibdr = (i == 0 || i == ref);
-         bool jbdr = (j == 0 || j == ref);
-         if (ibdr && jbdr) // Vertex DOF
-         {
-            return (i ? (j ? 2 : 1) : (j ? 3 : 0));
-         }
-         int offset = 4;
-         if (jbdr) // Edge DOF on j==0 or j==ref
-         {
-            return (i - 1) + (j ? ref - 1 + ref - 1 : 0) + offset;
-         }
-         else if (ibdr) // Edge DOF on i==0 or i==ref
-         {
-            return (j - 1) + (i ? ref - 1 : 2 * (ref - 1) + ref - 1) + offset;
-         }
-         else // Interior DOF
-         {
-            offset += 2 * (ref - 1 + ref - 1);
-            return offset + (i - 1) + (ref - 1) * ((j - 1));
-         }
-      }
-      case Geometry::CUBE:
-      {
-         // Cf: https://git.io/JvZLe
-         int i = idx_in % n;
-         int j = (idx_in / n) % n;
-         int k = idx_in / (n*n);
-         bool ibdr = (i == 0 || i == ref);
-         bool jbdr = (j == 0 || j == ref);
-         bool kbdr = (k == 0 || k == ref);
-         // How many boundaries do we lie on at once?
-         int nbdr = (ibdr ? 1 : 0) + (jbdr ? 1 : 0) + (kbdr ? 1 : 0);
-         if (nbdr == 3) // Vertex DOF
-         {
-            // ijk is a corner node. Return the proper index (in [0,7])
-            return (i ? (j ? 2 : 1) : (j ? 3 : 0)) + (k ? 4 : 0);
-         }
-
-         int offset = 8;
-         if (nbdr == 2) // Edge DOF
-         {
-            if (!ibdr)
-            {
-               // On i axis
-               return (i - 1) +
-                      (j ? ref - 1 + ref - 1 : 0) +
-                      (k ? 2*(ref - 1 + ref - 1) : 0) +
-                      offset;
-            }
-            if (!jbdr)
-            {
-               // On j axis
-               return (j - 1) +
-                      (i ? ref - 1 : 2*(ref - 1) + ref - 1) +
-                      (k ? 2*(ref - 1 + ref - 1) : 0) +
-                      offset;
-            }
-            // !kbdr, On k axis
-            offset += 4*(ref - 1) + 4*(ref - 1);
-            return (k - 1) + (ref - 1)*(i ? (j ? 3 : 1) : (j ? 2 : 0))
-                   + offset;
-         }
-
-         offset += 4*(ref - 1 + ref - 1 + ref - 1);
-         if (nbdr == 1) // Face DOF
-         {
-            if (ibdr) // On i-normal face
-            {
-               return (j - 1) + ((ref - 1)*(k - 1))
-                      + (i ? (ref - 1)*(ref - 1) : 0) + offset;
-            }
-            offset += 2*(ref - 1)*(ref - 1);
-            if (jbdr) // On j-normal face
-            {
-               return (i - 1)
-                      + ((ref - 1)*(k - 1))
-                      + (j ? (ref - 1)*(ref - 1) : 0) + offset;
-            }
-            offset += 2*(ref - 1)*(ref - 1);
-            // kbdr, On k-normal face
-            return (i - 1) + ((ref - 1)*(j - 1))
-                   + (k ? (ref - 1)*(ref - 1) : 0) + offset;
-         }
-
-         // nbdr == 0: Interior DOF
-         offset += 2*((ref - 1)*(ref - 1) +
-                      (ref - 1)*(ref - 1) +
-                      (ref - 1)*(ref - 1));
-         return offset + (i - 1) + (ref - 1)*((j - 1) + (ref - 1)*(k - 1));
-      }
-      default:
-         MFEM_ABORT("High-order VTK triangles, tetrahedra and prisms are not "
-                    "currently supported");
-         return -1;
-   }
-}
-
-void Mesh::PrintVTU(std::ostream &out, int ref, VTUFormat format,
-                    bool high_order_output)
-=======
 void Mesh::PrintVTU(std::ostream &out, int ref, VTKFormat format,
                     bool high_order_output, int compression_level)
->>>>>>> c93dbb7c
 {
    RefinedGeometry *RefG;
    DenseMatrix pmat;
 
-<<<<<<< HEAD
-   const char *fmt_str = (format == VTUFormat::ASCII) ? "ascii" : "binary";
-   const char *type_str = (format != VTUFormat::BINARY32) ? "Float64" : "Float32";
-=======
    const char *fmt_str = (format == VTKFormat::ASCII) ? "ascii" : "binary";
    const char *type_str = (format != VTKFormat::BINARY32) ? "Float64" : "Float32";
->>>>>>> c93dbb7c
    std::vector<char> buf;
 
    // count the points, cells, size
@@ -8854,12 +8691,6 @@
          {
             WriteBinaryOrASCII(out, buf, 0.0, "", format);
          }
-<<<<<<< HEAD
-         if (format == VTUFormat::ASCII) { out << '\n'; }
-      }
-   }
-   if (format != VTUFormat::ASCII) { WriteBase64WithSizeAndClear(out, buf); }
-=======
          if (format == VTKFormat::ASCII) { out << '\n'; }
       }
    }
@@ -8867,7 +8698,6 @@
    {
       WriteBase64WithSizeAndClear(out, buf, compression_level);
    }
->>>>>>> c93dbb7c
    out << "</DataArray>" << std::endl;
    out << "</Points>" << std::endl;
 
@@ -8884,20 +8714,13 @@
       for (int iel = 0; iel < GetNE(); iel++)
       {
          Geometry::Type geom = GetElementBaseGeometry(iel);
-<<<<<<< HEAD
-         RefG = GlobGeometryRefiner.Refine(geom, ref, 1);
-         int nnodes = RefG->RefPts.GetNPoints();
-         local_connectivity.SetSize(nnodes);
+         CreateVTKElementConnectivity(local_connectivity, geom, ref);
+         int nnodes = local_connectivity.Size();
          for (int i=0; i<nnodes; ++i)
          {
-            int idx = ConvertToVTKOrdering(i, ref, geom);
-            local_connectivity[idx] = np + i;
-         }
-         for (int i=0; i<nnodes; ++i)
-         {
-            WriteBinaryOrASCII(out, buf, local_connectivity[i], " ", format);
-         }
-         if (format == VTUFormat::ASCII) { out << '\n'; }
+            WriteBinaryOrASCII(out, buf, np+local_connectivity[i], " ", format);
+         }
+         if (format == VTKFormat::ASCII) { out << '\n'; }
          np += nnodes;
          offset.push_back(np);
       }
@@ -8921,52 +8744,15 @@
             {
                WriteBinaryOrASCII(out, buf, np + RG[j], " ", format);
             }
-            if (format == VTUFormat::ASCII) { out << '\n'; }
+            if (format == VTKFormat::ASCII) { out << '\n'; }
          }
          np += RefG->RefPts.GetNPoints();
       }
-=======
-         CreateVTKElementConnectivity(local_connectivity, geom, ref);
-         int nnodes = local_connectivity.Size();
-         for (int i=0; i<nnodes; ++i)
-         {
-            WriteBinaryOrASCII(out, buf, np+local_connectivity[i], " ", format);
-         }
-         if (format == VTKFormat::ASCII) { out << '\n'; }
-         np += nnodes;
-         offset.push_back(np);
-      }
-   }
-   else
-   {
-      int coff = 0;
-      for (int i = 0; i < GetNE(); i++)
-      {
-         Geometry::Type geom = GetElementBaseGeometry(i);
-         int nv = Geometries.GetVertices(geom)->GetNPoints();
-         RefG = GlobGeometryRefiner.Refine(geom, ref, 1);
-         Array<int> &RG = RefG->RefGeoms;
-         for (int j = 0; j < RG.Size(); )
-         {
-            // out << nv;
-            coff = coff+nv;
-            offset.push_back(coff);
-
-            for (int k = 0; k < nv; k++, j++)
-            {
-               WriteBinaryOrASCII(out, buf, np + RG[j], " ", format);
-            }
-            if (format == VTKFormat::ASCII) { out << '\n'; }
-         }
-         np += RefG->RefPts.GetNPoints();
-      }
    }
    if (format != VTKFormat::ASCII)
    {
       WriteBase64WithSizeAndClear(out, buf, compression_level);
->>>>>>> c93dbb7c
-   }
-   if (format != VTUFormat::ASCII) { WriteBase64WithSizeAndClear(out, buf); }
+   }
    out << "</DataArray>" << std::endl;
 
    out << "<DataArray type=\"Int32\" Name=\"offsets\" format=\""
@@ -8976,14 +8762,10 @@
    {
       WriteBinaryOrASCII(out, buf, offset[ii], "\n", format);
    }
-<<<<<<< HEAD
-   if (format != VTUFormat::ASCII) { WriteBase64WithSizeAndClear(out, buf); }
-=======
    if (format != VTKFormat::ASCII)
    {
       WriteBase64WithSizeAndClear(out, buf, compression_level);
    }
->>>>>>> c93dbb7c
    out << "</DataArray>" << std::endl;
    out << "<DataArray type=\"UInt8\" Name=\"types\" format=\""
        << fmt_str << "\">" << std::endl;
@@ -8991,12 +8773,6 @@
    for (int i = 0; i < GetNE(); i++)
    {
       Geometry::Type geom = GetElementBaseGeometry(i);
-<<<<<<< HEAD
-      int nv = Geometries.GetVertices(geom)->GetNPoints();
-      RefG = GlobGeometryRefiner.Refine(geom, ref, 1);
-      Array<int> &RG = RefG->RefGeoms;
-=======
->>>>>>> c93dbb7c
       uint8_t vtk_cell_type = 5;
 
       // VTK element types defined at: https://git.io/JvZLm
@@ -9034,26 +8810,19 @@
       }
       else
       {
-<<<<<<< HEAD
-=======
          int nv = Geometries.GetVertices(geom)->GetNPoints();
          RefG = GlobGeometryRefiner.Refine(geom, ref, 1);
          Array<int> &RG = RefG->RefGeoms;
->>>>>>> c93dbb7c
          for (int j = 0; j < RG.Size(); j += nv)
          {
             WriteBinaryOrASCII(out, buf, vtk_cell_type, "\n", format);
          }
       }
    }
-<<<<<<< HEAD
-   if (format != VTUFormat::ASCII) { WriteBase64WithSizeAndClear(out, buf); }
-=======
    if (format != VTKFormat::ASCII)
    {
       WriteBase64WithSizeAndClear(out, buf, compression_level);
    }
->>>>>>> c93dbb7c
    out << "</DataArray>" << std::endl;
    out << "</Cells>" << std::endl;
 
@@ -9069,26 +8838,19 @@
       }
       else
       {
-<<<<<<< HEAD
-=======
          Geometry::Type geom = GetElementBaseGeometry(i);
          int nv = Geometries.GetVertices(geom)->GetNPoints();
          RefG = GlobGeometryRefiner.Refine(geom, ref, 1);
->>>>>>> c93dbb7c
          for (int j = 0; j < RefG->RefGeoms.Size(); j += nv)
          {
             WriteBinaryOrASCII(out, buf, attr, "\n", format);
          }
       }
    }
-<<<<<<< HEAD
-   if (format != VTUFormat::ASCII) { WriteBase64WithSizeAndClear(out, buf); }
-=======
    if (format != VTKFormat::ASCII)
    {
       WriteBase64WithSizeAndClear(out, buf, compression_level);
    }
->>>>>>> c93dbb7c
    out << "</DataArray>" << std::endl;
    out << "</CellData>" << std::endl;
 }
