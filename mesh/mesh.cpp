// Copyright (c) 2010-2025, Lawrence Livermore National Security, LLC. Produced
// at the Lawrence Livermore National Laboratory. All Rights reserved. See files
// LICENSE and NOTICE for details. LLNL-CODE-806117.
//
// This file is part of the MFEM library. For more information and source code
// availability visit https://mfem.org.
//
// MFEM is free software; you can redistribute it and/or modify it under the
// terms of the BSD-3 license. We welcome feedback and contributions, see file
// CONTRIBUTING.md for details.

// Implementation of data type mesh

#include "mesh_headers.hpp"
#include "vtkhdf.hpp"
#include "../fem/fem.hpp"
#include "../general/sort_pairs.hpp"
#include "../general/binaryio.hpp"
#include "../general/text.hpp"
#include "../general/device.hpp"
#include "../general/tic_toc.hpp"
#include "../general/gecko.hpp"
<<<<<<< HEAD
=======
#include "../general/kdtree.hpp"
>>>>>>> 43aa4fcc
#include "../general/sets.hpp"
#include "../fem/quadinterpolator.hpp"

// headers already included by mesh.hpp: <iostream>, <array>, <map>, <memory>
#include <sstream>
#include <fstream>
#include <limits>
#include <cmath>
#include <cstring>
#include <ctime>
#include <functional>
<<<<<<< HEAD
#include <map>
#include <set>
=======
#include <unordered_map>
>>>>>>> 43aa4fcc
#include <unordered_set>

// Include the METIS header, if using version 5. If using METIS 4, the needed
// declarations are inlined below, i.e. no header is needed.
#if defined(MFEM_USE_METIS) && defined(MFEM_USE_METIS_5)
#include "metis.h"
#endif

// METIS 4 prototypes
#if defined(MFEM_USE_METIS) && !defined(MFEM_USE_METIS_5)
typedef int idx_t;
typedef int idxtype;
extern "C" {
   void METIS_PartGraphRecursive(int*, idxtype*, idxtype*, idxtype*, idxtype*,
                                 int*, int*, int*, int*, int*, idxtype*);
   void METIS_PartGraphKway(int*, idxtype*, idxtype*, idxtype*, idxtype*,
                            int*, int*, int*, int*, int*, idxtype*);
   void METIS_PartGraphVKway(int*, idxtype*, idxtype*, idxtype*, idxtype*,
                             int*, int*, int*, int*, int*, idxtype*);
}
#endif

using namespace std;

namespace mfem
{

void Mesh::GetElementJacobian(int i, DenseMatrix &J, const IntegrationPoint *ip)
{
   Geometry::Type geom = GetElementBaseGeometry(i);
   ElementTransformation *eltransf = GetElementTransformation(i);
   if (ip == NULL)
   {
      eltransf->SetIntPoint(&Geometries.GetCenter(geom));
   }
   else
   {
      eltransf->SetIntPoint(ip);
   }
   Geometries.JacToPerfJac(geom, eltransf->Jacobian(), J);
}

void Mesh::GetElementCenter(int i, Vector &center)
{
   center.SetSize(spaceDim);
   int geom = GetElementBaseGeometry(i);
   ElementTransformation *eltransf = GetElementTransformation(i);
   eltransf->Transform(Geometries.GetCenter(geom), center);
}

real_t Mesh::GetElementSize(ElementTransformation *T, int type) const
{
   DenseMatrix J(spaceDim, Dim);

   Geometry::Type geom = T->GetGeometryType();
   T->SetIntPoint(&Geometries.GetCenter(geom));
   Geometries.JacToPerfJac(geom, T->Jacobian(), J);

   if (type == 0)
   {
      return pow(fabs(J.Weight()), 1./Dim);
   }
   else if (type == 1)
   {
      return J.CalcSingularvalue(Dim-1);   // h_min
   }
   else
   {
      return J.CalcSingularvalue(0);   // h_max
   }
}

real_t Mesh::GetElementSize(int i, int type)
{
   return GetElementSize(GetElementTransformation(i), type);
}

real_t Mesh::GetElementSize(int i, const Vector &dir)
{
   DenseMatrix J(spaceDim, Dim);
   Vector d_hat(Dim);
   GetElementJacobian(i, J);
   J.MultTranspose(dir, d_hat);
   return sqrt((d_hat * d_hat) / (dir * dir));
}

real_t Mesh::GetElementVolume(int i)
{
   ElementTransformation *et = GetElementTransformation(i);
   const IntegrationRule &ir = IntRules.Get(GetElementBaseGeometry(i),
                                            et->OrderJ());
   real_t volume = 0.0;
   for (int j = 0; j < ir.GetNPoints(); j++)
   {
      const IntegrationPoint &ip = ir.IntPoint(j);
      et->SetIntPoint(&ip);
      volume += ip.weight * et->Weight();
   }

   return volume;
}

// Similar to VisualizationSceneSolution3d::FindNewBox in GLVis
void Mesh::GetBoundingBox(Vector &min, Vector &max, int ref)
{
   min.SetSize(spaceDim);
   max.SetSize(spaceDim);

   for (int d = 0; d < spaceDim; d++)
   {
      min(d) = infinity();
      max(d) = -infinity();
   }

   if (Nodes == NULL)
   {
      real_t *coord;
      for (int i = 0; i < NumOfVertices; i++)
      {
         coord = GetVertex(i);
         for (int d = 0; d < spaceDim; d++)
         {
            if (coord[d] < min(d)) { min(d) = coord[d]; }
            if (coord[d] > max(d)) { max(d) = coord[d]; }
         }
      }
   }
   else
   {
      const bool use_boundary = false; // make this a parameter?
      int ne = use_boundary ? GetNBE() : GetNE();
      int fn, fo;
      DenseMatrix pointmat;
      RefinedGeometry *RefG;
      IntegrationRule eir;
      FaceElementTransformations *Tr;
      ElementTransformation *T;

      for (int i = 0; i < ne; i++)
      {
         if (use_boundary)
         {
            GetBdrElementFace(i, &fn, &fo);
            RefG = GlobGeometryRefiner.Refine(GetFaceGeometry(fn), ref);
            Tr = GetFaceElementTransformations(fn, 5);
            eir.SetSize(RefG->RefPts.GetNPoints());
            Tr->Loc1.Transform(RefG->RefPts, eir);
            Tr->Elem1->Transform(eir, pointmat);
         }
         else
         {
            T = GetElementTransformation(i);
            RefG = GlobGeometryRefiner.Refine(GetElementBaseGeometry(i), ref);
            T->Transform(RefG->RefPts, pointmat);
         }
         for (int j = 0; j < pointmat.Width(); j++)
         {
            for (int d = 0; d < pointmat.Height(); d++)
            {
               if (pointmat(d,j) < min(d)) { min(d) = pointmat(d,j); }
               if (pointmat(d,j) > max(d)) { max(d) = pointmat(d,j); }
            }
         }
      }
   }
}

void Mesh::GetCharacteristics(real_t &h_min, real_t &h_max,
                              real_t &kappa_min, real_t &kappa_max,
                              Vector *Vh, Vector *Vk)
{
   int i, dim, sdim;
   DenseMatrix J;
   real_t h, kappa;

   dim = Dimension();
   sdim = SpaceDimension();

   if (Vh) { Vh->SetSize(NumOfElements); }
   if (Vk) { Vk->SetSize(NumOfElements); }

   h_min = kappa_min = infinity();
   h_max = kappa_max = -h_min;
   if (dim == 0) { if (Vh) { *Vh = 1.0; } if (Vk) {*Vk = 1.0; } return; }
   J.SetSize(sdim, dim);
   for (i = 0; i < NumOfElements; i++)
   {
      GetElementJacobian(i, J);
      h = pow(fabs(J.Weight()), 1.0/real_t(dim));
      kappa = (dim == sdim) ?
              J.CalcSingularvalue(0) / J.CalcSingularvalue(dim-1) : -1.0;
      if (Vh) { (*Vh)(i) = h; }
      if (Vk) { (*Vk)(i) = kappa; }

      if (h < h_min) { h_min = h; }
      if (h > h_max) { h_max = h; }
      if (kappa < kappa_min) { kappa_min = kappa; }
      if (kappa > kappa_max) { kappa_max = kappa; }
   }
}

// static method
void Mesh::PrintElementsByGeometry(int dim,
                                   const Array<int> &num_elems_by_geom,
                                   std::ostream &os)
{
   for (int g = Geometry::DimStart[dim], first = 1;
        g < Geometry::DimStart[dim+1]; g++)
   {
      if (!num_elems_by_geom[g]) { continue; }
      if (!first) { os << " + "; }
      else { first = 0; }
      os << num_elems_by_geom[g] << ' ' << Geometry::Name[g] << "(s)";
   }
}

void Mesh::PrintCharacteristics(Vector *Vh, Vector *Vk, std::ostream &os)
{
   real_t h_min, h_max, kappa_min, kappa_max;

   os << "Mesh Characteristics:";

   this->GetCharacteristics(h_min, h_max, kappa_min, kappa_max, Vh, Vk);

   Array<int> num_elems_by_geom(Geometry::NumGeom);
   num_elems_by_geom = 0;
   for (int i = 0; i < GetNE(); i++)
   {
      num_elems_by_geom[GetElementBaseGeometry(i)]++;
   }

   os << '\n'
      << "Dimension          : " << Dimension() << '\n'
      << "Space dimension    : " << SpaceDimension();
   if (Dim == 0)
   {
      os << '\n'
         << "Number of vertices : " << GetNV() << '\n'
         << "Number of elements : " << GetNE() << '\n'
         << "Number of bdr elem : " << GetNBE() << '\n';
   }
   else if (Dim == 1)
   {
      os << '\n'
         << "Number of vertices : " << GetNV() << '\n'
         << "Number of elements : " << GetNE() << '\n'
         << "Number of bdr elem : " << GetNBE() << '\n'
         << "h_min              : " << h_min << '\n'
         << "h_max              : " << h_max << '\n';
   }
   else if (Dim == 2)
   {
      os << '\n'
         << "Number of vertices : " << GetNV() << '\n'
         << "Number of edges    : " << GetNEdges() << '\n'
         << "Number of elements : " << GetNE() << "  --  ";
      PrintElementsByGeometry(2, num_elems_by_geom, os);
      os << '\n'
         << "Number of bdr elem : " << GetNBE() << '\n'
         << "Euler Number       : " << EulerNumber2D() << '\n'
         << "h_min              : " << h_min << '\n'
         << "h_max              : " << h_max << '\n'
         << "kappa_min          : " << kappa_min << '\n'
         << "kappa_max          : " << kappa_max << '\n';
   }
   else
   {
      Array<int> num_bdr_elems_by_geom(Geometry::NumGeom);
      num_bdr_elems_by_geom = 0;
      for (int i = 0; i < GetNBE(); i++)
      {
         num_bdr_elems_by_geom[GetBdrElementGeometry(i)]++;
      }
      Array<int> num_faces_by_geom(Geometry::NumGeom);
      num_faces_by_geom = 0;
      for (int i = 0; i < GetNFaces(); i++)
      {
         num_faces_by_geom[GetFaceGeometry(i)]++;
      }

      os << '\n'
         << "Number of vertices : " << GetNV() << '\n'
         << "Number of edges    : " << GetNEdges() << '\n'
         << "Number of faces    : " << GetNFaces() << "  --  ";
      PrintElementsByGeometry(Dim-1, num_faces_by_geom, os);
      os << '\n'
         << "Number of elements : " << GetNE() << "  --  ";
      PrintElementsByGeometry(Dim, num_elems_by_geom, os);
      os << '\n'
         << "Number of bdr elem : " << GetNBE() << "  --  ";
      PrintElementsByGeometry(Dim-1, num_bdr_elems_by_geom, os);
      os << '\n'
         << "Euler Number       : " << EulerNumber() << '\n'
         << "h_min              : " << h_min << '\n'
         << "h_max              : " << h_max << '\n'
         << "kappa_min          : " << kappa_min << '\n'
         << "kappa_max          : " << kappa_max << '\n';
   }
   os << '\n' << std::flush;
}

FiniteElement *Mesh::GetTransformationFEforElementType(Element::Type ElemType)
{
   switch (ElemType)
   {
      case Element::POINT :          return &PointFE;
      case Element::SEGMENT :        return &SegmentFE;
      case Element::TRIANGLE :       return &TriangleFE;
      case Element::QUADRILATERAL :  return &QuadrilateralFE;
      case Element::TETRAHEDRON :    return &TetrahedronFE;
      case Element::HEXAHEDRON :     return &HexahedronFE;
      case Element::WEDGE :          return &WedgeFE;
      case Element::PYRAMID :        return &PyramidFE;
      default:
         MFEM_ABORT("Unknown element type \"" << ElemType << "\"");
         break;
   }
   MFEM_ABORT("Unknown element type");
   return NULL;
}


void Mesh::GetElementTransformation(int i,
                                    IsoparametricTransformation *ElTr) const
{
   ElTr->Attribute = GetAttribute(i);
   ElTr->ElementNo = i;
   ElTr->ElementType = ElementTransformation::ELEMENT;
   ElTr->mesh = this;
   ElTr->Reset();
   if (Nodes == NULL)
   {
      GetPointMatrix(i, ElTr->GetPointMat());
      ElTr->SetFE(GetTransformationFEforElementType(GetElementType(i)));
   }
   else
   {
      DenseMatrix &pm = ElTr->GetPointMat();
      Array<int> vdofs;
      Nodes->FESpace()->GetElementVDofs(i, vdofs);
      Nodes->HostRead();
      const GridFunction &nodes = *Nodes;
      int n = vdofs.Size()/spaceDim;
      pm.SetSize(spaceDim, n);
      for (int k = 0; k < spaceDim; k++)
      {
         for (int j = 0; j < n; j++)
         {
            pm(k,j) = nodes(vdofs[n*k+j]);
         }
      }
      ElTr->SetFE(Nodes->FESpace()->GetFE(i));
   }
}

ElementTransformation *Mesh::GetTypicalElementTransformation()
{
   if (GetNE() > 0) { return GetElementTransformation(0); }

   Transformation.Attribute = -1;
   Transformation.ElementNo = -1;
   Transformation.ElementType = ElementTransformation::ELEMENT;
   Transformation.mesh = this;
   Transformation.Reset();
   const Geometry::Type geom = GetTypicalElementGeometry();
   if (Nodes == NULL)
   {
      Element::Type el_type = Element::TypeFromGeometry(geom);
      Transformation.SetFE(GetTransformationFEforElementType(el_type));
   }
   else
   {
      Transformation.SetFE(GetNodalFESpace()->GetTypicalFE());
   }
   Transformation.SetIdentityTransformation(geom);
   return &Transformation;
}

ElementTransformation *Mesh::GetElementTransformation(int i)
{
   GetElementTransformation(i, &Transformation);
   return &Transformation;
}

void Mesh::GetElementTransformation(int i, const Vector &nodes,
                                    IsoparametricTransformation *ElTr) const
{
   ElTr->Attribute = GetAttribute(i);
   ElTr->ElementNo = i;
   ElTr->ElementType = ElementTransformation::ELEMENT;
   ElTr->mesh = this;
   DenseMatrix &pm = ElTr->GetPointMat();
   ElTr->Reset();
   nodes.HostRead();
   if (Nodes == NULL)
   {
      MFEM_ASSERT(nodes.Size() == spaceDim*GetNV(), "");
      int       nv = elements[i]->GetNVertices();
      const int *v = elements[i]->GetVertices();
      int n = vertices.Size();
      pm.SetSize(spaceDim, nv);
      for (int k = 0; k < spaceDim; k++)
      {
         for (int j = 0; j < nv; j++)
         {
            pm(k, j) = nodes(k*n+v[j]);
         }
      }
      ElTr->SetFE(GetTransformationFEforElementType(GetElementType(i)));
   }
   else
   {
      MFEM_ASSERT(nodes.Size() == Nodes->Size(), "");
      Array<int> vdofs;
      Nodes->FESpace()->GetElementVDofs(i, vdofs);
      int n = vdofs.Size()/spaceDim;
      pm.SetSize(spaceDim, n);
      for (int k = 0; k < spaceDim; k++)
      {
         for (int j = 0; j < n; j++)
         {
            pm(k,j) = nodes(vdofs[n*k+j]);
         }
      }
      ElTr->SetFE(Nodes->FESpace()->GetFE(i));
   }
}

void Mesh::GetBdrElementTransformation(int i,
                                       IsoparametricTransformation* ElTr) const
{
   ElTr->Attribute = GetBdrAttribute(i);
   ElTr->ElementNo = i; // boundary element number
   ElTr->ElementType = ElementTransformation::BDR_ELEMENT;
   ElTr->mesh = this;
   DenseMatrix &pm = ElTr->GetPointMat();
   ElTr->Reset();
   if (Nodes == NULL)
   {
      GetBdrPointMatrix(i, pm);
      ElTr->SetFE(GetTransformationFEforElementType(GetBdrElementType(i)));
   }
   else
   {
      const FiniteElement *bdr_el = Nodes->FESpace()->GetBE(i);
      Nodes->HostRead();
      const GridFunction &nodes = *Nodes;
      if (bdr_el)
      {
         Array<int> vdofs;
         Nodes->FESpace()->GetBdrElementVDofs(i, vdofs);
         int n = vdofs.Size()/spaceDim;
         pm.SetSize(spaceDim, n);
         for (int k = 0; k < spaceDim; k++)
         {
            for (int j = 0; j < n; j++)
            {
               int idx = vdofs[n*k+j];
               pm(k,j) = nodes((idx<0)? -1-idx:idx);
            }
         }
         ElTr->SetFE(bdr_el);
      }
      else // L2 Nodes (e.g., periodic mesh)
      {
         int elem_id, face_info;
         GetBdrElementAdjacentElement(i, elem_id, face_info);
         Geometry::Type face_geom = GetBdrElementGeometry(i);
         face_info = EncodeFaceInfo(
                        DecodeFaceInfoLocalIndex(face_info),
                        Geometry::GetInverseOrientation(
                           face_geom, DecodeFaceInfoOrientation(face_info))
                     );

         IntegrationPointTransformation Loc1;
         GetLocalFaceTransformation(GetBdrElementType(i),
                                    GetElementType(elem_id),
                                    Loc1.Transf, face_info);
         const FiniteElement *face_el =
            Nodes->FESpace()->GetTraceElement(elem_id, face_geom);
         MFEM_VERIFY(dynamic_cast<const NodalFiniteElement*>(face_el),
                     "Mesh requires nodal Finite Element.");

         IntegrationRule eir(face_el->GetDof());
         Loc1.Transf.ElementNo = elem_id;
         Loc1.Transf.mesh = this;
         Loc1.Transf.ElementType = ElementTransformation::ELEMENT;
         Loc1.Transform(face_el->GetNodes(), eir);
         Nodes->GetVectorValues(Loc1.Transf, eir, pm);

         ElTr->SetFE(face_el);
      }
   }
}

ElementTransformation *Mesh::GetBdrElementTransformation(int i)
{
   GetBdrElementTransformation(i, &BdrTransformation);
   return &BdrTransformation;
}

void Mesh::GetFaceTransformation(int FaceNo,
                                 IsoparametricTransformation *FTr) const
{
   FTr->Attribute = (Dim == 1) ? 1 : faces[FaceNo]->GetAttribute();
   FTr->ElementNo = FaceNo;
   FTr->ElementType = ElementTransformation::FACE;
   FTr->mesh = this;
   DenseMatrix &pm = FTr->GetPointMat();
   FTr->Reset();
   if (Nodes == NULL)
   {
      const int *v = (Dim == 1) ? &FaceNo : faces[FaceNo]->GetVertices();
      const int nv = (Dim == 1) ? 1 : faces[FaceNo]->GetNVertices();
      pm.SetSize(spaceDim, nv);
      for (int i = 0; i < spaceDim; i++)
      {
         for (int j = 0; j < nv; j++)
         {
            pm(i, j) = vertices[v[j]](i);
         }
      }
      FTr->SetFE(GetTransformationFEforElementType(GetFaceElementType(FaceNo)));
   }
   else // curved mesh
   {
      const FiniteElement *face_el = Nodes->FESpace()->GetFaceElement(FaceNo);
      Nodes->HostRead();
      const GridFunction &nodes = *Nodes;
      if (face_el)
      {
         Array<int> vdofs;
         Nodes->FESpace()->GetFaceVDofs(FaceNo, vdofs);
         int n = vdofs.Size()/spaceDim;
         pm.SetSize(spaceDim, n);
         for (int i = 0; i < spaceDim; i++)
         {
            for (int j = 0; j < n; j++)
            {
               pm(i, j) = nodes(vdofs[n*i+j]);
            }
         }
         FTr->SetFE(face_el);
      }
      else // L2 Nodes (e.g., periodic mesh), go through the volume of Elem1
      {
         const FaceInfo &face_info = faces_info[FaceNo];
         Geometry::Type face_geom = GetFaceGeometry(FaceNo);
         Element::Type  face_type = GetFaceElementType(FaceNo);

         IntegrationPointTransformation Loc1;
         GetLocalFaceTransformation(face_type,
                                    GetElementType(face_info.Elem1No),
                                    Loc1.Transf, face_info.Elem1Inf);

         face_el = Nodes->FESpace()->GetTraceElement(face_info.Elem1No,
                                                     face_geom);
         MFEM_VERIFY(dynamic_cast<const NodalFiniteElement*>(face_el),
                     "Mesh requires nodal Finite Element.");

         IntegrationRule eir(face_el->GetDof());
         Loc1.Transf.ElementNo = face_info.Elem1No;
         Loc1.Transf.ElementType = ElementTransformation::ELEMENT;
         Loc1.Transf.mesh = this;
         Loc1.Transform(face_el->GetNodes(), eir);
         Nodes->GetVectorValues(Loc1.Transf, eir, pm);

         FTr->SetFE(face_el);
      }
   }
}

ElementTransformation *Mesh::GetFaceTransformation(int FaceNo)
{
   GetFaceTransformation(FaceNo, &FaceTransformation);
   return &FaceTransformation;
}

void Mesh::GetEdgeTransformation(int EdgeNo,
                                 IsoparametricTransformation *EdTr) const
{
   if (Dim == 2)
   {
      GetFaceTransformation(EdgeNo, EdTr);
      return;
   }
   if (Dim == 1)
   {
      mfem_error("Mesh::GetEdgeTransformation not defined in 1D \n");
   }

   EdTr->Attribute = 1;
   EdTr->ElementNo = EdgeNo;
   EdTr->ElementType = ElementTransformation::EDGE;
   EdTr->mesh = this;
   DenseMatrix &pm = EdTr->GetPointMat();
   EdTr->Reset();
   if (Nodes == NULL)
   {
      Array<int> v;
      GetEdgeVertices(EdgeNo, v);
      const int nv = 2;
      pm.SetSize(spaceDim, nv);
      for (int i = 0; i < spaceDim; i++)
      {
         for (int j = 0; j < nv; j++)
         {
            pm(i, j) = vertices[v[j]](i);
         }
      }
      EdTr->SetFE(GetTransformationFEforElementType(Element::SEGMENT));
   }
   else
   {
      const FiniteElement *edge_el = Nodes->FESpace()->GetEdgeElement(EdgeNo);
      Nodes->HostRead();
      const GridFunction &nodes = *Nodes;
      if (edge_el)
      {
         Array<int> vdofs;
         Nodes->FESpace()->GetEdgeVDofs(EdgeNo, vdofs);
         int n = vdofs.Size()/spaceDim;
         pm.SetSize(spaceDim, n);
         for (int i = 0; i < spaceDim; i++)
         {
            for (int j = 0; j < n; j++)
            {
               pm(i, j) = nodes(vdofs[n*i+j]);
            }
         }
         EdTr->SetFE(edge_el);
      }
      else
      {
         MFEM_ABORT("Not implemented.");
      }
   }
}

ElementTransformation *Mesh::GetEdgeTransformation(int EdgeNo)
{
   GetEdgeTransformation(EdgeNo, &EdgeTransformation);
   return &EdgeTransformation;
}


void Mesh::GetLocalPtToSegTransformation(
   IsoparametricTransformation &Transf, int i) const
{
   const IntegrationRule *SegVert;
   DenseMatrix &locpm = Transf.GetPointMat();
   Transf.Reset();

   Transf.SetFE(&PointFE);
   SegVert = Geometries.GetVertices(Geometry::SEGMENT);
   locpm.SetSize(1, 1);
   locpm(0, 0) = SegVert->IntPoint(i/64).x;
   //  (i/64) is the local face no. in the segment
   //  (i%64) is the orientation of the point (not used)
}

void Mesh::GetLocalSegToTriTransformation(
   IsoparametricTransformation &Transf, int i) const
{
   const int *tv, *so;
   const IntegrationRule *TriVert;
   DenseMatrix &locpm = Transf.GetPointMat();
   Transf.Reset();

   Transf.SetFE(&SegmentFE);
   tv = tri_t::Edges[i/64];  //  (i/64) is the local face no. in the triangle
   so = seg_t::Orient[i%64]; //  (i%64) is the orientation of the segment
   TriVert = Geometries.GetVertices(Geometry::TRIANGLE);
   locpm.SetSize(2, 2);
   for (int j = 0; j < 2; j++)
   {
      locpm(0, so[j]) = TriVert->IntPoint(tv[j]).x;
      locpm(1, so[j]) = TriVert->IntPoint(tv[j]).y;
   }
}

void Mesh::GetLocalSegToQuadTransformation(
   IsoparametricTransformation &Transf, int i) const
{
   const int *qv, *so;
   const IntegrationRule *QuadVert;
   DenseMatrix &locpm = Transf.GetPointMat();
   Transf.Reset();

   Transf.SetFE(&SegmentFE);
   qv = quad_t::Edges[i/64]; //  (i/64) is the local face no. in the quad
   so = seg_t::Orient[i%64]; //  (i%64) is the orientation of the segment
   QuadVert = Geometries.GetVertices(Geometry::SQUARE);
   locpm.SetSize(2, 2);
   for (int j = 0; j < 2; j++)
   {
      locpm(0, so[j]) = QuadVert->IntPoint(qv[j]).x;
      locpm(1, so[j]) = QuadVert->IntPoint(qv[j]).y;
   }
}

void Mesh::GetLocalTriToTetTransformation(
   IsoparametricTransformation &Transf, int i) const
{
   DenseMatrix &locpm = Transf.GetPointMat();
   Transf.Reset();

   Transf.SetFE(&TriangleFE);
   //  (i/64) is the local face no. in the tet
   const int *tv = tet_t::FaceVert[i/64];
   //  (i%64) is the orientation of the tetrahedron face
   //         w.r.t. the face element
   const int *to = tri_t::Orient[i%64];
   const IntegrationRule *TetVert =
      Geometries.GetVertices(Geometry::TETRAHEDRON);
   locpm.SetSize(3, 3);
   for (int j = 0; j < 3; j++)
   {
      const IntegrationPoint &vert = TetVert->IntPoint(tv[to[j]]);
      locpm(0, j) = vert.x;
      locpm(1, j) = vert.y;
      locpm(2, j) = vert.z;
   }
}

void Mesh::GetLocalTriToWdgTransformation(
   IsoparametricTransformation &Transf, int i) const
{
   DenseMatrix &locpm = Transf.GetPointMat();
   Transf.Reset();

   Transf.SetFE(&TriangleFE);
   //  (i/64) is the local face no. in the pri
   MFEM_VERIFY(i < 128, "Local face index " << i/64
               << " is not a triangular face of a wedge.");
   const int *pv = pri_t::FaceVert[i/64];
   //  (i%64) is the orientation of the wedge face
   //         w.r.t. the face element
   const int *to = tri_t::Orient[i%64];
   const IntegrationRule *PriVert =
      Geometries.GetVertices(Geometry::PRISM);
   locpm.SetSize(3, 3);
   for (int j = 0; j < 3; j++)
   {
      const IntegrationPoint &vert = PriVert->IntPoint(pv[to[j]]);
      locpm(0, j) = vert.x;
      locpm(1, j) = vert.y;
      locpm(2, j) = vert.z;
   }
}

void Mesh::GetLocalTriToPyrTransformation(
   IsoparametricTransformation &Transf, int i) const
{
   DenseMatrix &locpm = Transf.GetPointMat();

   Transf.SetFE(&TriangleFE);
   //  (i/64) is the local face no. in the pyr
   MFEM_VERIFY(i >= 64, "Local face index " << i/64
               << " is not a triangular face of a pyramid.");
   const int *pv = pyr_t::FaceVert[i/64];
   //  (i%64) is the orientation of the pyramid face
   //         w.r.t. the face element
   const int *to = tri_t::Orient[i%64];
   const IntegrationRule *PyrVert =
      Geometries.GetVertices(Geometry::PYRAMID);
   locpm.SetSize(3, 3);
   for (int j = 0; j < 3; j++)
   {
      const IntegrationPoint &vert = PyrVert->IntPoint(pv[to[j]]);
      locpm(0, j) = vert.x;
      locpm(1, j) = vert.y;
      locpm(2, j) = vert.z;
   }
}

void Mesh::GetLocalQuadToHexTransformation(
   IsoparametricTransformation &Transf, int i) const
{
   DenseMatrix &locpm = Transf.GetPointMat();
   Transf.Reset();

   Transf.SetFE(&QuadrilateralFE);
   //  (i/64) is the local face no. in the hex
   const int *hv = hex_t::FaceVert[i/64];
   //  (i%64) is the orientation of the quad
   const int *qo = quad_t::Orient[i%64];
   const IntegrationRule *HexVert = Geometries.GetVertices(Geometry::CUBE);
   locpm.SetSize(3, 4);
   for (int j = 0; j < 4; j++)
   {
      const IntegrationPoint &vert = HexVert->IntPoint(hv[qo[j]]);
      locpm(0, j) = vert.x;
      locpm(1, j) = vert.y;
      locpm(2, j) = vert.z;
   }
}

void Mesh::GetLocalQuadToWdgTransformation(
   IsoparametricTransformation &Transf, int i) const
{
   DenseMatrix &locpm = Transf.GetPointMat();
   Transf.Reset();

   Transf.SetFE(&QuadrilateralFE);
   //  (i/64) is the local face no. in the pri
   MFEM_VERIFY(i >= 128, "Local face index " << i/64
               << " is not a quadrilateral face of a wedge.");
   const int *pv = pri_t::FaceVert[i/64];
   //  (i%64) is the orientation of the quad
   const int *qo = quad_t::Orient[i%64];
   const IntegrationRule *PriVert = Geometries.GetVertices(Geometry::PRISM);
   locpm.SetSize(3, 4);
   for (int j = 0; j < 4; j++)
   {
      const IntegrationPoint &vert = PriVert->IntPoint(pv[qo[j]]);
      locpm(0, j) = vert.x;
      locpm(1, j) = vert.y;
      locpm(2, j) = vert.z;
   }
}

void Mesh::GetLocalQuadToPyrTransformation(
   IsoparametricTransformation &Transf, int i) const
{
   DenseMatrix &locpm = Transf.GetPointMat();

   Transf.SetFE(&QuadrilateralFE);
   //  (i/64) is the local face no. in the pyr
   MFEM_VERIFY(i < 64, "Local face index " << i/64
               << " is not a quadrilateral face of a pyramid.");
   const int *pv = pyr_t::FaceVert[i/64];
   //  (i%64) is the orientation of the quad
   const int *qo = quad_t::Orient[i%64];
   const IntegrationRule *PyrVert = Geometries.GetVertices(Geometry::PYRAMID);
   locpm.SetSize(3, 4);
   for (int j = 0; j < 4; j++)
   {
      const IntegrationPoint &vert = PyrVert->IntPoint(pv[qo[j]]);
      locpm(0, j) = vert.x;
      locpm(1, j) = vert.y;
      locpm(2, j) = vert.z;
   }
}

const GeometricFactors* Mesh::GetGeometricFactors(const IntegrationRule& ir,
                                                  const int flags,
                                                  MemoryType d_mt)
{
   for (int i = 0; i < geom_factors.Size(); i++)
   {
      GeometricFactors *gf = geom_factors[i];
      if (gf->IntRule == &ir && (gf->computed_factors & flags) == flags)
      {
         return gf;
      }
   }

   this->EnsureNodes();

   GeometricFactors *gf = new GeometricFactors(this, ir, flags, d_mt);
   geom_factors.Append(gf);
   return gf;
}

const FaceGeometricFactors* Mesh::GetFaceGeometricFactors(
   const IntegrationRule& ir,
   const int flags, FaceType type, MemoryType d_mt)
{
   for (int i = 0; i < face_geom_factors.Size(); i++)
   {
      FaceGeometricFactors *gf = face_geom_factors[i];
      if (gf->IntRule == &ir && (gf->computed_factors & flags) == flags &&
          gf->type==type)
      {
         return gf;
      }
   }

   this->EnsureNodes();

   FaceGeometricFactors *gf = new FaceGeometricFactors(this, ir, flags, type,
                                                       d_mt);
   face_geom_factors.Append(gf);
   return gf;
}

void Mesh::DeleteGeometricFactors()
{
   for (int i = 0; i < geom_factors.Size(); i++)
   {
      delete geom_factors[i];
   }
   geom_factors.SetSize(0);
   for (int i = 0; i < face_geom_factors.Size(); i++)
   {
      delete face_geom_factors[i];
   }
   face_geom_factors.SetSize(0);

   ++nodes_sequence;
}

void Mesh::GetLocalFaceTransformation(int face_type, int elem_type,
                                      IsoparametricTransformation &Transf,
                                      int info) const
{
   switch (face_type)
   {
      case Element::POINT:
         GetLocalPtToSegTransformation(Transf, info);
         break;

      case Element::SEGMENT:
         if (elem_type == Element::TRIANGLE)
         {
            GetLocalSegToTriTransformation(Transf, info);
         }
         else
         {
            MFEM_ASSERT(elem_type == Element::QUADRILATERAL, "");
            GetLocalSegToQuadTransformation(Transf, info);
         }
         break;

      case Element::TRIANGLE:
         if (elem_type == Element::TETRAHEDRON)
         {
            GetLocalTriToTetTransformation(Transf, info);
         }
         else if (elem_type == Element::WEDGE)
         {
            GetLocalTriToWdgTransformation(Transf, info);
         }
         else if (elem_type == Element::PYRAMID)
         {
            GetLocalTriToPyrTransformation(Transf, info);
         }
         else
         {
            MFEM_ABORT("Mesh::GetLocalFaceTransformation not defined for "
                       "face type " << face_type
                       << " and element type " << elem_type << "\n");
         }
         break;

      case Element::QUADRILATERAL:
         if (elem_type == Element::HEXAHEDRON)
         {
            GetLocalQuadToHexTransformation(Transf, info);
         }
         else if (elem_type == Element::WEDGE)
         {
            GetLocalQuadToWdgTransformation(Transf, info);
         }
         else if (elem_type == Element::PYRAMID)
         {
            GetLocalQuadToPyrTransformation(Transf, info);
         }
         else
         {
            MFEM_ABORT("Mesh::GetLocalFaceTransformation not defined for "
                       "face type " << face_type
                       << " and element type " << elem_type << "\n");
         }
         break;
   }
}

FaceElementTransformations *Mesh::GetFaceElementTransformations(int FaceNo,
                                                                int mask)
{
   GetFaceElementTransformations(FaceNo, FaceElemTr, Transformation,
                                 Transformation2, mask);
   return &FaceElemTr;
}

void Mesh::GetFaceElementTransformations(int FaceNo,
                                         FaceElementTransformations &FElTr,
                                         IsoparametricTransformation &ElTr1,
                                         IsoparametricTransformation &ElTr2,
                                         int mask) const
{
   const FaceInfo &face_info = faces_info[FaceNo];

   int cmask = 0;
   FElTr.SetConfigurationMask(cmask);
   FElTr.Elem1 = NULL;
   FElTr.Elem2 = NULL;

   // setup the transformation for the first element
   FElTr.Elem1No = face_info.Elem1No;
   if (mask & FaceElementTransformations::HAVE_ELEM1)
   {
      GetElementTransformation(FElTr.Elem1No, &ElTr1);
      FElTr.Elem1 = &ElTr1;
      cmask |= 1;
   }

   //  setup the transformation for the second element
   //     return NULL in the Elem2 field if there's no second element, i.e.
   //     the face is on the "boundary"
   FElTr.Elem2No = face_info.Elem2No;
   if ((mask & FaceElementTransformations::HAVE_ELEM2) &&
       FElTr.Elem2No >= 0)
   {
#ifdef MFEM_DEBUG
      if (NURBSext && (mask & FaceElementTransformations::HAVE_ELEM1))
      { MFEM_ABORT("NURBS mesh not supported!"); }
#endif
      GetElementTransformation(FElTr.Elem2No, &ElTr2);
      FElTr.Elem2 = &ElTr2;
      cmask |= 2;
   }

   // setup the face transformation
   if (mask & FaceElementTransformations::HAVE_FACE)
   {
      GetFaceTransformation(FaceNo, &FElTr);
      cmask |= 16;
   }
   else
   {
      FElTr.SetGeometryType(GetFaceGeometry(FaceNo));
   }

   // setup Loc1 & Loc2
   int face_type = GetFaceElementType(FaceNo);
   if (mask & FaceElementTransformations::HAVE_LOC1)
   {
      int elem_type = GetElementType(face_info.Elem1No);
      GetLocalFaceTransformation(face_type, elem_type,
                                 FElTr.Loc1.Transf, face_info.Elem1Inf);
      cmask |= 4;
   }
   if ((mask & FaceElementTransformations::HAVE_LOC2) &&
       FElTr.Elem2No >= 0)
   {
      int elem_type = GetElementType(face_info.Elem2No);
      GetLocalFaceTransformation(face_type, elem_type,
                                 FElTr.Loc2.Transf, face_info.Elem2Inf);

      // NC meshes: prepend slave edge/face transformation to Loc2
      if (Nonconforming() && IsSlaveFace(face_info))
      {
         ApplyLocalSlaveTransformation(FElTr, face_info, false);
      }
      cmask |= 8;
   }

   FElTr.SetConfigurationMask(cmask);

   // This check can be useful for internal debugging, however it will fail on
   // periodic boundary faces, so we keep it disabled in general.
#if 0
#ifdef MFEM_DEBUG
   real_t dist = FElTr.CheckConsistency();
   if (dist >= 1e-12)
   {
      mfem::out << "\nInternal error: face id = " << FaceNo
                << ", dist = " << dist << '\n';
      FElTr.CheckConsistency(1); // print coordinates
      MFEM_ABORT("internal error");
   }
#endif
#endif
}

FaceElementTransformations *Mesh::GetInteriorFaceTransformations(int FaceNo)
{
   GetInteriorFaceTransformations(FaceNo, FaceElemTr, Transformation,
                                  Transformation2);
   return (FaceElemTr.geom == Geometry::INVALID) ? nullptr : &FaceElemTr;
}

void Mesh::GetInteriorFaceTransformations(int FaceNo,
                                          FaceElementTransformations &FElTr,
                                          IsoparametricTransformation &ElTr1,
                                          IsoparametricTransformation &ElTr2) const
{
   if (faces_info[FaceNo].Elem2No < 0)
   {
      FElTr.SetGeometryType(Geometry::INVALID);
      return;
   }
   GetFaceElementTransformations(FaceNo, FElTr, ElTr1, ElTr2);
}

FaceElementTransformations *Mesh::GetBdrFaceTransformations(int BdrElemNo)
{
   GetBdrFaceTransformations(BdrElemNo, FaceElemTr, Transformation,
                             Transformation2);
   return (FaceElemTr.geom == Geometry::INVALID) ? nullptr : &FaceElemTr;
}

void Mesh::GetBdrFaceTransformations(int BdrElemNo,
                                     FaceElementTransformations &FElTr,
                                     IsoparametricTransformation &ElTr1,
                                     IsoparametricTransformation &ElTr2) const
{
   // Check if the face is interior, shared, or nonconforming.
   int fn = GetBdrElementFaceIndex(BdrElemNo);
   if (FaceIsTrueInterior(fn) || faces_info[fn].NCFace >= 0)
   {
      FElTr.SetGeometryType(Geometry::INVALID);
      return;
   }
   GetFaceElementTransformations(fn, FElTr, ElTr1, ElTr2, 21);
   FElTr.Attribute = boundary[BdrElemNo]->GetAttribute();
   FElTr.ElementNo = BdrElemNo;
   FElTr.ElementType = ElementTransformation::BDR_FACE;
   FElTr.mesh = this;
}

bool Mesh::IsSlaveFace(const FaceInfo &fi) const
{
   return fi.NCFace >= 0 && nc_faces_info[fi.NCFace].Slave;
}

void Mesh::ApplyLocalSlaveTransformation(FaceElementTransformations &FT,
                                         const FaceInfo &fi, bool is_ghost) const
{
#ifdef MFEM_THREAD_SAFE
   DenseMatrix composition;
#else
   static DenseMatrix composition;
#endif
   MFEM_ASSERT(fi.NCFace >= 0, "");
   MFEM_ASSERT(nc_faces_info[fi.NCFace].Slave, "internal error");
   if (!is_ghost)
   {
      // side 1 -> child side, side 2 -> parent side
      IsoparametricTransformation &LT = FT.Loc2.Transf;
      LT.Transform(*nc_faces_info[fi.NCFace].PointMatrix, composition);
      // In 2D, we need to flip the point matrix since it is aligned with the
      // parent side.
      if (Dim == 2)
      {
         // swap points (columns) 0 and 1
         std::swap(composition(0,0), composition(0,1));
         std::swap(composition(1,0), composition(1,1));
      }
      LT.SetPointMat(composition);
   }
   else // is_ghost == true
   {
      // side 1 -> parent side, side 2 -> child side
      IsoparametricTransformation &LT = FT.Loc1.Transf;
      LT.Transform(*nc_faces_info[fi.NCFace].PointMatrix, composition);
      // In 2D, there is no need to flip the point matrix since it is already
      // aligned with the parent side, see also ParNCMesh::GetFaceNeighbors.
      // In 3D the point matrix was flipped during construction in
      // ParNCMesh::GetFaceNeighbors and due to that it is already aligned with
      // the parent side.
      LT.SetPointMat(composition);
   }
}

Mesh::FaceInformation Mesh::GetFaceInformation(int f) const
{
   FaceInformation face;
   int e1, e2;
   int inf1, inf2;
   int ncface;
   GetFaceElements(f, &e1, &e2);
   GetFaceInfos(f, &inf1, &inf2, &ncface);
   face.element[0].index = e1;
   face.element[0].location = ElementLocation::Local;
   face.element[0].orientation = inf1%64;
   face.element[0].local_face_id = inf1/64;
   face.element[1].local_face_id = inf2/64;
   face.ncface = ncface;
   face.point_matrix = nullptr;
   // The following figures out face.location, face.conformity,
   // face.element[1].index, and face.element[1].orientation.
   if (f < GetNumFaces()) // Non-ghost face
   {
      if (e2>=0)
      {
         if (ncface==-1)
         {
            face.tag = FaceInfoTag::LocalConforming;
            face.topology = FaceTopology::Conforming;
            face.element[1].location = ElementLocation::Local;
            face.element[0].conformity = ElementConformity::Coincident;
            face.element[1].conformity = ElementConformity::Coincident;
            face.element[1].index = e2;
            face.element[1].orientation = inf2%64;
         }
         else // ncface >= 0
         {
            face.tag = FaceInfoTag::LocalSlaveNonconforming;
            face.topology = FaceTopology::Nonconforming;
            face.element[1].location = ElementLocation::Local;
            face.element[0].conformity = ElementConformity::Coincident;
            face.element[1].conformity = ElementConformity::Superset;
            face.element[1].index = e2;
            MFEM_ASSERT(inf2%64==0, "unexpected slave face orientation.");
            face.element[1].orientation = inf2%64;
            face.point_matrix = nc_faces_info[ncface].PointMatrix;
         }
      }
      else // e2<0
      {
         if (ncface==-1)
         {
            if (inf2<0)
            {
               face.tag = FaceInfoTag::Boundary;
               face.topology = FaceTopology::Boundary;
               face.element[1].location = ElementLocation::NA;
               face.element[0].conformity = ElementConformity::Coincident;
               face.element[1].conformity = ElementConformity::NA;
               face.element[1].index = -1;
               face.element[1].orientation = -1;
            }
            else // inf2 >= 0
            {
               face.tag = FaceInfoTag::SharedConforming;
               face.topology = FaceTopology::Conforming;
               face.element[0].conformity = ElementConformity::Coincident;
               face.element[1].conformity = ElementConformity::Coincident;
               face.element[1].location = ElementLocation::FaceNbr;
               face.element[1].index = -1 - e2;
               face.element[1].orientation = inf2%64;
            }
         }
         else // ncface >= 0
         {
            if (inf2 < 0)
            {
               face.tag = FaceInfoTag::MasterNonconforming;
               face.topology = FaceTopology::Nonconforming;
               face.element[1].location = ElementLocation::NA;
               face.element[0].conformity = ElementConformity::Coincident;
               face.element[1].conformity = ElementConformity::Subset;
               face.element[1].index = -1;
               face.element[1].orientation = -1;
            }
            else
            {
               face.tag = FaceInfoTag::SharedSlaveNonconforming;
               face.topology = FaceTopology::Nonconforming;
               face.element[1].location = ElementLocation::FaceNbr;
               face.element[0].conformity = ElementConformity::Coincident;
               face.element[1].conformity = ElementConformity::Superset;
               face.element[1].index = -1 - e2;
               face.element[1].orientation = inf2%64;
            }
            face.point_matrix = nc_faces_info[ncface].PointMatrix;
         }
      }
   }
   else // Ghost face
   {
      if (e1==-1)
      {
         face.tag = FaceInfoTag::GhostMaster;
         face.topology = FaceTopology::NA;
         face.element[1].location = ElementLocation::NA;
         face.element[0].conformity = ElementConformity::NA;
         face.element[1].conformity = ElementConformity::NA;
         face.element[1].index = -1;
         face.element[1].orientation = -1;
      }
      else
      {
         face.tag = FaceInfoTag::GhostSlave;
         face.topology = FaceTopology::Nonconforming;
         face.element[1].location = ElementLocation::FaceNbr;
         face.element[0].conformity = ElementConformity::Superset;
         face.element[1].conformity = ElementConformity::Coincident;
         face.element[1].index = -1 - e2;
         face.element[1].orientation = inf2%64;
         face.point_matrix = nc_faces_info[ncface].PointMatrix;
      }
   }
   return face;
}

Mesh::FaceInformation::operator Mesh::FaceInfo() const
{
   FaceInfo res {-1, -1, -1, -1, -1};
   switch (tag)
   {
      case FaceInfoTag::LocalConforming:
         res.Elem1No = element[0].index;
         res.Elem2No = element[1].index;
         res.Elem1Inf = element[0].orientation + element[0].local_face_id*64;
         res.Elem2Inf = element[1].orientation + element[1].local_face_id*64;
         res.NCFace = ncface;
         break;
      case FaceInfoTag::LocalSlaveNonconforming:
         res.Elem1No = element[0].index;
         res.Elem2No = element[1].index;
         res.Elem1Inf = element[0].orientation + element[0].local_face_id*64;
         res.Elem2Inf = element[1].orientation + element[1].local_face_id*64;
         res.NCFace = ncface;
         break;
      case FaceInfoTag::Boundary:
         res.Elem1No = element[0].index;
         res.Elem1Inf = element[0].orientation + element[0].local_face_id*64;
         break;
      case FaceInfoTag::SharedConforming:
         res.Elem1No = element[0].index;
         res.Elem2No = -1 - element[1].index;
         res.Elem1Inf = element[0].orientation + element[0].local_face_id*64;
         res.Elem2Inf = element[1].orientation + element[1].local_face_id*64;
         break;
      case FaceInfoTag::MasterNonconforming:
         res.Elem1No = element[0].index;
         res.Elem1Inf = element[0].orientation + element[0].local_face_id*64;
         break;
      case FaceInfoTag::SharedSlaveNonconforming:
         res.Elem1No = element[0].index;
         res.Elem2No = -1 - element[1].index;
         res.Elem1Inf = element[0].orientation + element[0].local_face_id*64;
         res.Elem2Inf = element[1].orientation + element[1].local_face_id*64;
         break;
      case FaceInfoTag::GhostMaster:
         break;
      case FaceInfoTag::GhostSlave:
         res.Elem1No = element[0].index;
         res.Elem2No = -1 - element[1].index;
         res.Elem1Inf = element[0].orientation + element[0].local_face_id*64;
         res.Elem2Inf = element[1].orientation + element[1].local_face_id*64;
         break;
   }
   return res;
}

std::ostream &operator<<(std::ostream &os, const Mesh::FaceInformation& info)
{
   os << "face topology=";
   switch (info.topology)
   {
      case Mesh::FaceTopology::Boundary:
         os << "Boundary";
         break;
      case Mesh::FaceTopology::Conforming:
         os << "Conforming";
         break;
      case Mesh::FaceTopology::Nonconforming:
         os << "Non-conforming";
         break;
      case Mesh::FaceTopology::NA:
         os << "NA";
         break;
   }
   os << '\n';
   os << "element[0].location=";
   switch (info.element[0].location)
   {
      case Mesh::ElementLocation::Local:
         os << "Local";
         break;
      case Mesh::ElementLocation::FaceNbr:
         os << "FaceNbr";
         break;
      case Mesh::ElementLocation::NA:
         os << "NA";
         break;
   }
   os << '\n';
   os << "element[1].location=";
   switch (info.element[1].location)
   {
      case Mesh::ElementLocation::Local:
         os << "Local";
         break;
      case Mesh::ElementLocation::FaceNbr:
         os << "FaceNbr";
         break;
      case Mesh::ElementLocation::NA:
         os << "NA";
         break;
   }
   os << '\n';
   os << "element[0].conformity=";
   switch (info.element[0].conformity)
   {
      case Mesh::ElementConformity::Coincident:
         os << "Coincident";
         break;
      case Mesh::ElementConformity::Superset:
         os << "Superset";
         break;
      case Mesh::ElementConformity::Subset:
         os << "Subset";
         break;
      case Mesh::ElementConformity::NA:
         os << "NA";
         break;
   }
   os << '\n';
   os << "element[1].conformity=";
   switch (info.element[1].conformity)
   {
      case Mesh::ElementConformity::Coincident:
         os << "Coincident";
         break;
      case Mesh::ElementConformity::Superset:
         os << "Superset";
         break;
      case Mesh::ElementConformity::Subset:
         os << "Subset";
         break;
      case Mesh::ElementConformity::NA:
         os << "NA";
         break;
   }
   os << '\n';
   os << "element[0].index=" << info.element[0].index << '\n'
      << "element[1].index=" << info.element[1].index << '\n'
      << "element[0].local_face_id=" << info.element[0].local_face_id << '\n'
      << "element[1].local_face_id=" << info.element[1].local_face_id << '\n'
      << "element[0].orientation=" << info.element[0].orientation << '\n'
      << "element[1].orientation=" << info.element[1].orientation << '\n'
      << "ncface=" << info.ncface << std::endl;
   return os;
}

void Mesh::GetFaceElements(int Face, int *Elem1, int *Elem2) const
{
   *Elem1 = faces_info[Face].Elem1No;
   *Elem2 = faces_info[Face].Elem2No;
}

void Mesh::GetFaceInfos(int Face, int *Inf1, int *Inf2) const
{
   *Inf1 = faces_info[Face].Elem1Inf;
   *Inf2 = faces_info[Face].Elem2Inf;
}

void Mesh::GetFaceInfos(int Face, int *Inf1, int *Inf2, int *NCFace) const
{
   *Inf1   = faces_info[Face].Elem1Inf;
   *Inf2   = faces_info[Face].Elem2Inf;
   *NCFace = faces_info[Face].NCFace;
}

Geometry::Type Mesh::GetFaceGeometry(int Face) const
{
   switch (Dim)
   {
      case 1: return Geometry::POINT;
      case 2: return Geometry::SEGMENT;
      case 3:
         if (Face < NumOfFaces) // local (non-ghost) face
         {
            return faces[Face]->GetGeometryType();
         }
         // ghost face
         const int nc_face_id = faces_info[Face].NCFace;

         MFEM_ASSERT(nc_face_id >= 0, "parent ghost faces are not supported");
         return faces[nc_faces_info[nc_face_id].MasterFace]->GetGeometryType();
   }
   return Geometry::INVALID;
}

Geometry::Type Mesh::GetTypicalFaceGeometry() const
{
   Geometry::Type elem_geom = GetTypicalElementGeometry();
   switch (elem_geom)
   {
      case Geometry::SEGMENT: return Geometry::POINT;
      case Geometry::TRIANGLE: return Geometry::SEGMENT;
      case Geometry::SQUARE: return Geometry::SEGMENT;
      case Geometry::TETRAHEDRON: return Geometry::TRIANGLE;
      case Geometry::CUBE: return Geometry::SQUARE;
      case Geometry::PRISM: return Geometry::TRIANGLE;
      case Geometry::PYRAMID: return Geometry::TRIANGLE;
      default: return Geometry::INVALID;
   }
}

Element::Type Mesh::GetFaceElementType(int Face) const
{
   return (Dim == 1) ? Element::POINT : faces[Face]->GetType();
}

Array<int> Mesh::GetFaceToBdrElMap() const
{
   Array<int> face_to_be(Dim == 2 ? NumOfEdges : NumOfFaces);
   face_to_be = -1;
   for (int i = 0; i < NumOfBdrElements; i++)
   {
      face_to_be[GetBdrElementFaceIndex(i)] = i;
   }
   return face_to_be;
}

Geometry::Type Mesh::GetTypicalElementGeometry() const
{
   if (GetNE() > 0) { return GetElementGeometry(0); }

   const int dim = Dimension();
   if (dim == 1)
   {
      return Geometry::SEGMENT;
   }
   Geometry::Type geom = Geometry::INVALID;
   if (dim == 2)
   {
      geom = ((meshgen & 1) ? Geometry::TRIANGLE :
              ((meshgen & 2) ? Geometry::SQUARE : Geometry::INVALID));
   }
   else if (dim == 3)
   {
      geom = ((meshgen & 1) ? Geometry::TETRAHEDRON :
              ((meshgen & 2) ? Geometry::CUBE :
               ((meshgen & 4) ? Geometry::PRISM :
                ((meshgen & 8) ? Geometry::PYRAMID : Geometry::INVALID))));
   }
   MFEM_VERIFY(geom != Geometry::INVALID,
               "Could not determine a typical element Geometry!");
   return geom;
}

void Mesh::GetExteriorFaceMarker(Array<int> & face_marker) const
{
   const int num_faces = GetNumFaces();

   face_marker.SetSize(num_faces);

   for (int f = 0; f < num_faces; f++)
   {
      if (FaceIsTrueInterior(f))
      {
         face_marker[f] = 0;
      }
      else
      {
         face_marker[f] = 1;
      }
   }
}

void Mesh::UnmarkInternalBoundaries(Array<int> &bdr_marker, bool excl) const
{
   const int max_bdr_attr = bdr_attributes.Max();

   MFEM_VERIFY(bdr_marker.Size() >= max_bdr_attr,
               "bdr_marker must be at least bdr_attriburtes.Max() in length");

   Array<bool> interior_bdr(max_bdr_attr); interior_bdr = false;
   Array<bool> exterior_bdr(max_bdr_attr); exterior_bdr = false;

   // Identify attributes which contain interior faces and those which
   // contain exterior faces.
   for (int be = 0; be < boundary.Size(); be++)
   {
      const int bea = boundary[be]->GetAttribute();

      if (bdr_marker[bea-1] != 0)
      {
         const int f = be_to_face[be];

         if (FaceIsTrueInterior(f))
         {
            interior_bdr[bea-1] = true;
         }
         else
         {
            exterior_bdr[bea-1] = true;
         }
      }
   }

   // Unmark attributes which are currently marked, contain interior faces,
   // and satisfy the appropriate exclusivity requirement.
   for (int b = 0; b < max_bdr_attr; b++)
   {
      if (bdr_marker[b] != 0 && interior_bdr[b])
      {
         if (!excl || !exterior_bdr[b])
         {
            bdr_marker[b] = 0;
         }
      }
   }
}

void Mesh::UnmarkNamedBoundaries(const std::string &set_name,
                                 Array<int> &bdr_marker) const
{
   const int max_bdr_attr = bdr_attributes.Max();

   MFEM_VERIFY(bdr_attribute_sets.AttributeSetExists(set_name),
               "Named set is not defined in this mesh!");
   MFEM_VERIFY(bdr_marker.Size() >= bdr_attributes.Max(),
               "bdr_marker must be at least bdr_attriburtes.Max() in length");

   Array<int> set_marker = bdr_attribute_sets.GetAttributeSetMarker(set_name);

   for (int b = 0; b < max_bdr_attr; b++)
   {
      if (set_marker[b])
      {
         bdr_marker[b] = 0;
      }
   }
}

void Mesh::MarkExternalBoundaries(Array<int> &bdr_marker, bool excl) const
{
   const int max_bdr_attr = bdr_attributes.Max();

   MFEM_VERIFY(bdr_marker.Size() >= max_bdr_attr,
               "bdr_marker must be at least bdr_attriburtes.Max() in length");

   Array<bool> interior_bdr(max_bdr_attr); interior_bdr = false;
   Array<bool> exterior_bdr(max_bdr_attr); exterior_bdr = false;

   // Mark boundary attributes containing exterior faces while keeping track of
   // those which also contain interior faces.
   for (int be = 0; be < boundary.Size(); be++)
   {
      const int bea = boundary[be]->GetAttribute();

      const int f = be_to_face[be];

      if (FaceIsTrueInterior(f))
      {
         interior_bdr[bea-1] = true;
      }
      else
      {
         exterior_bdr[bea-1] = true;
      }
   }

   // Mark attributes which were found to contain exterior faces and satisfy
   // the appropriate exclusivity requirement.
   for (int b = 0; b < max_bdr_attr; b++)
   {
      if (bdr_marker[b] == 0 && exterior_bdr[b])
      {
         if (!excl || !interior_bdr[b])
         {
            bdr_marker[b] = 1;
         }
      }
   }
}

void Mesh::MarkNamedBoundaries(const std::string &set_name,
                               Array<int> &bdr_marker) const
{
   const int max_bdr_attr = bdr_attributes.Max();

   MFEM_VERIFY(bdr_attribute_sets.AttributeSetExists(set_name),
               "Named set is not defined in this mesh!");
   MFEM_VERIFY(bdr_marker.Size() >= max_bdr_attr,
               "bdr_marker must be at least bdr_attriburtes.Max() in length");

   Array<int> set_marker = bdr_attribute_sets.GetAttributeSetMarker(set_name);

   for (int b = 0; b < max_bdr_attr; b++)
   {
      if (set_marker[b])
      {
         bdr_marker[b] = 1;
      }
   }
}

void Mesh::Init()
{
   // in order of declaration:
   Dim = spaceDim = 0;
   NumOfVertices = -1;
   NumOfElements = NumOfBdrElements = 0;
   NumOfEdges = NumOfFaces = 0;
   nbInteriorFaces = -1;
   nbBoundaryFaces = -1;
   meshgen = mesh_geoms = 0;
   sequence = 0;
   nodes_sequence = 0;
   Nodes = NULL;
   own_nodes = 1;
   NURBSext = NULL;
   ncmesh = NULL;
   last_operation = Mesh::NONE;
}

void Mesh::InitTables()
{
   el_to_edge =
      el_to_face = el_to_el = bel_to_edge = face_edge = edge_vertex = NULL;
   face_to_elem = NULL;
}

void Mesh::SetEmpty()
{
   Init();
   InitTables();
}

void Mesh::DestroyTables()
{
   delete el_to_edge;
   delete el_to_face;
   delete el_to_el;
   DeleteGeometricFactors();

   if (Dim == 3)
   {
      delete bel_to_edge;
   }

   delete face_edge;
   delete edge_vertex;

   delete face_to_elem;
   face_to_elem = NULL;
}

void Mesh::DestroyPointers()
{
   if (own_nodes) { delete Nodes; }

   delete ncmesh;

   delete NURBSext;

   for (int i = 0; i < NumOfElements; i++)
   {
      FreeElement(elements[i]);
   }

   for (int i = 0; i < NumOfBdrElements; i++)
   {
      FreeElement(boundary[i]);
   }

   for (int i = 0; i < faces.Size(); i++)
   {
      FreeElement(faces[i]);
   }

   DestroyTables();
}

void Mesh::Destroy()
{
   DestroyPointers();

   elements.DeleteAll();
   vertices.DeleteAll();
   boundary.DeleteAll();
   faces.DeleteAll();
   faces_info.DeleteAll();
   nc_faces_info.DeleteAll();
   be_to_face.DeleteAll();

   // TODO:
   // IsoparametricTransformations
   // Transformation, Transformation2, BdrTransformation, FaceTransformation,
   // EdgeTransformation;
   // FaceElementTransformations FaceElemTr;

   CoarseFineTr.Clear();

#ifdef MFEM_USE_MEMALLOC
   TetMemory.Clear();
#endif

   attributes.DeleteAll();
   bdr_attributes.DeleteAll();
}

void Mesh::ResetLazyData()
{
   delete el_to_el;     el_to_el = NULL;
   delete face_edge;    face_edge = NULL;
   delete face_to_elem;    face_to_elem = NULL;
   delete edge_vertex;  edge_vertex = NULL;
   DeleteGeometricFactors();
   nbInteriorFaces = -1;
   nbBoundaryFaces = -1;
}

void Mesh::SetAttributes()
{
   Array<int> attribs;

   attribs.SetSize(GetNBE());
   for (int i = 0; i < attribs.Size(); i++)
   {
      attribs[i] = GetBdrAttribute(i);
   }
   attribs.Sort();
   attribs.Unique();
   attribs.Copy(bdr_attributes);
   if (bdr_attributes.Size() > 0 && bdr_attributes[0] <= 0)
   {
      MFEM_WARNING("Non-positive attributes on the boundary!");
   }

   attribs.SetSize(GetNE());
   for (int i = 0; i < attribs.Size(); i++)
   {
      attribs[i] = GetAttribute(i);
   }
   attribs.Sort();
   attribs.Unique();
   attribs.Copy(attributes);
   if (attributes.Size() > 0 && attributes[0] <= 0)
   {
      MFEM_WARNING("Non-positive attributes in the domain!");
   }
}

void Mesh::InitMesh(int Dim_, int spaceDim_, int NVert, int NElem, int NBdrElem)
{
   SetEmpty();

   Dim = Dim_;
   spaceDim = spaceDim_;

   NumOfVertices = 0;
   vertices.SetSize(NVert);  // just allocate space for vertices

   NumOfElements = 0;
   elements.SetSize(NElem);  // just allocate space for Element *

   NumOfBdrElements = 0;
   boundary.SetSize(NBdrElem);  // just allocate space for Element *
}

template<typename T>
static void CheckEnlarge(Array<T> &array, int size)
{
   if (size >= array.Size()) { array.SetSize(size + 1); }
}

int Mesh::AddVertex(real_t x, real_t y, real_t z)
{
   CheckEnlarge(vertices, NumOfVertices);
   real_t *v = vertices[NumOfVertices]();
   v[0] = x;
   v[1] = y;
   v[2] = z;
   return NumOfVertices++;
}

int Mesh::AddVertex(const real_t *coords)
{
   CheckEnlarge(vertices, NumOfVertices);
   vertices[NumOfVertices].SetCoords(spaceDim, coords);
   return NumOfVertices++;
}

int Mesh::AddVertex(const Vector &coords)
{
   MFEM_ASSERT(coords.Size() >= spaceDim,
               "invalid 'coords' size: " << coords.Size());
   return AddVertex(coords.GetData());
}

void Mesh::AddVertexParents(int i, int p1, int p2)
{
   tmp_vertex_parents.Append(Triple<int, int, int>(i, p1, p2));

   // if vertex coordinates are defined, make sure the hanging vertex has the
   // correct position
   if (i < vertices.Size())
   {
      real_t *vi = vertices[i](), *vp1 = vertices[p1](), *vp2 = vertices[p2]();
      for (int j = 0; j < 3; j++)
      {
         vi[j] = (vp1[j] + vp2[j]) * 0.5;
      }
   }
}

int Mesh::AddVertexAtMeanCenter(const int *vi, int nverts, int dim)
{
   Vector vii(dim);
   vii = 0.0;
   for (int i = 0; i < nverts; i++)
   {
      real_t *vp = vertices[vi[i]]();
      for (int j = 0; j < dim; j++)
      {
         vii(j) += vp[j];
      }
   }
   vii /= nverts;
   AddVertex(vii);
   return NumOfVertices;
}

int Mesh::AddSegment(int v1, int v2, int attr)
{
   CheckEnlarge(elements, NumOfElements);
   elements[NumOfElements] = new Segment(v1, v2, attr);
   return NumOfElements++;
}

int Mesh::AddSegment(const int *vi, int attr)
{
   CheckEnlarge(elements, NumOfElements);
   elements[NumOfElements] = new Segment(vi, attr);
   return NumOfElements++;
}

int Mesh::AddTriangle(int v1, int v2, int v3, int attr)
{
   CheckEnlarge(elements, NumOfElements);
   elements[NumOfElements] = new Triangle(v1, v2, v3, attr);
   return NumOfElements++;
}

int Mesh::AddTriangle(const int *vi, int attr)
{
   CheckEnlarge(elements, NumOfElements);
   elements[NumOfElements] = new Triangle(vi, attr);
   return NumOfElements++;
}

int Mesh::AddQuad(int v1, int v2, int v3, int v4, int attr)
{
   CheckEnlarge(elements, NumOfElements);
   elements[NumOfElements] = new Quadrilateral(v1, v2, v3, v4, attr);
   return NumOfElements++;
}

int Mesh::AddQuad(const int *vi, int attr)
{
   CheckEnlarge(elements, NumOfElements);
   elements[NumOfElements] = new Quadrilateral(vi, attr);
   return NumOfElements++;
}

int Mesh::AddTet(int v1, int v2, int v3, int v4, int attr)
{
   int vi[4] = {v1, v2, v3, v4};
   return AddTet(vi, attr);
}

int Mesh::AddTet(const int *vi, int attr)
{
   CheckEnlarge(elements, NumOfElements);
#ifdef MFEM_USE_MEMALLOC
   Tetrahedron *tet;
   tet = TetMemory.Alloc();
   tet->SetVertices(vi);
   tet->SetAttribute(attr);
   elements[NumOfElements] = tet;
#else
   elements[NumOfElements] = new Tetrahedron(vi, attr);
#endif
   return NumOfElements++;
}

int Mesh::AddWedge(int v1, int v2, int v3, int v4, int v5, int v6, int attr)
{
   CheckEnlarge(elements, NumOfElements);
   elements[NumOfElements] = new Wedge(v1, v2, v3, v4, v5, v6, attr);
   return NumOfElements++;
}

int Mesh::AddWedge(const int *vi, int attr)
{
   CheckEnlarge(elements, NumOfElements);
   elements[NumOfElements] = new Wedge(vi, attr);
   return NumOfElements++;
}

int Mesh::AddPyramid(int v1, int v2, int v3, int v4, int v5, int attr)
{
   CheckEnlarge(elements, NumOfElements);
   elements[NumOfElements] = new Pyramid(v1, v2, v3, v4, v5, attr);
   return NumOfElements++;
}

int Mesh::AddPyramid(const int *vi, int attr)
{
   CheckEnlarge(elements, NumOfElements);
   elements[NumOfElements] = new Pyramid(vi, attr);
   return NumOfElements++;
}

int Mesh::AddHex(int v1, int v2, int v3, int v4, int v5, int v6, int v7, int v8,
                 int attr)
{
   CheckEnlarge(elements, NumOfElements);
   elements[NumOfElements] =
      new Hexahedron(v1, v2, v3, v4, v5, v6, v7, v8, attr);
   return NumOfElements++;
}

int Mesh::AddHex(const int *vi, int attr)
{
   CheckEnlarge(elements, NumOfElements);
   elements[NumOfElements] = new Hexahedron(vi, attr);
   return NumOfElements++;
}

void Mesh::AddHexAsTets(const int *vi, int attr)
{
   static const int hex_to_tet[6][4] =
   {
      { 0, 1, 2, 6 }, { 0, 5, 1, 6 }, { 0, 4, 5, 6 },
      { 0, 2, 3, 6 }, { 0, 3, 7, 6 }, { 0, 7, 4, 6 }
   };
   int ti[4];

   for (int i = 0; i < 6; i++)
   {
      for (int j = 0; j < 4; j++)
      {
         ti[j] = vi[hex_to_tet[i][j]];
      }
      AddTet(ti, attr);
   }
}

void Mesh::AddHexAsWedges(const int *vi, int attr)
{
   static const int hex_to_wdg[2][6] =
   {
      { 0, 1, 2, 4, 5, 6 }, { 0, 2, 3, 4, 6, 7 }
   };
   int ti[6];

   for (int i = 0; i < 2; i++)
   {
      for (int j = 0; j < 6; j++)
      {
         ti[j] = vi[hex_to_wdg[i][j]];
      }
      AddWedge(ti, attr);
   }
}

void Mesh::AddHexAsPyramids(const int *vi, int attr)
{
   static const int hex_to_pyr[6][5] =
   {
      { 0, 1, 2, 3, 8 }, { 0, 4, 5, 1, 8 }, { 1, 5, 6, 2, 8 },
      { 2, 6, 7, 3, 8 }, { 3, 7, 4, 0, 8 }, { 7, 6, 5, 4, 8 }
   };
   int ti[5];

   for (int i = 0; i < 6; i++)
   {
      for (int j = 0; j < 5; j++)
      {
         ti[j] = vi[hex_to_pyr[i][j]];
      }
      AddPyramid(ti, attr);
   }
}

void Mesh::AddQuadAs4TrisWithPoints(int *vi, int attr)
{
   int num_faces = 4;
   static const int quad_to_tri[4][2] =
   {
      {0, 1}, {1, 2}, {2, 3}, {3, 0}
   };

   int elem_center_index = AddVertexAtMeanCenter(vi, 4, 2) - 1;

   int ti[3];
   ti[2] = elem_center_index;
   for (int i = 0; i < num_faces; i++)
   {
      for (int j = 0; j < 2; j++)
      {
         ti[j] = vi[quad_to_tri[i][j]];
      }
      AddTri(ti, attr);
   }
}

void Mesh::AddQuadAs5QuadsWithPoints(int *vi, int attr)
{
   int num_faces = 4;
   static const int quad_faces[4][2] =
   {
      {0, 1}, {1, 2}, {2, 3}, {3, 0}
   };

   Vector px(4), py(4);
   for (int i = 0; i < 4; i++)
   {
      real_t *vp = vertices[vi[i]]();
      px(i) = vp[0];
      py(i) = vp[1];
   }

   int vnew_index[4];
   real_t vnew[2];
   real_t r = 0.25, s = 0.25;
   vnew[0] = px(0)*(1-r)*(1-s) + px(1)*(r)*(1-s) + px(2)*r*s + px(3)*(1-r)*s;
   vnew[1] = py(0)*(1-r)*(1-s) + py(1)*(r)*(1-s) + py(2)*r*s + py(3)*(1-r)*s;
   AddVertex(vnew);
   vnew_index[0] = NumOfVertices-1;

   r = 0.75, s = 0.25;
   vnew[0] = px(0)*(1-r)*(1-s) + px(1)*(r)*(1-s) + px(2)*r*s + px(3)*(1-r)*s;
   vnew[1] = py(0)*(1-r)*(1-s) + py(1)*(r)*(1-s) + py(2)*r*s + py(3)*(1-r)*s;
   AddVertex(vnew);
   vnew_index[1] = NumOfVertices-1;

   r = 0.75, s = 0.75;
   vnew[0] = px(0)*(1-r)*(1-s) + px(1)*(r)*(1-s) + px(2)*r*s + px(3)*(1-r)*s;
   vnew[1] = py(0)*(1-r)*(1-s) + py(1)*(r)*(1-s) + py(2)*r*s + py(3)*(1-r)*s;
   AddVertex(vnew);
   vnew_index[2] = NumOfVertices-1;

   r = 0.25, s = 0.75;
   vnew[0] = px(0)*(1-r)*(1-s) + px(1)*(r)*(1-s) + px(2)*r*s + px(3)*(1-r)*s;
   vnew[1] = py(0)*(1-r)*(1-s) + py(1)*(r)*(1-s) + py(2)*r*s + py(3)*(1-r)*s;
   AddVertex(vnew);
   vnew_index[3] = NumOfVertices-1;

   static const int quad_faces_new[4][2] =
   {
      { 1, 0}, { 2, 1}, { 3, 2}, { 0, 3}
   };

   int ti[4];
   for (int i = 0; i < num_faces; i++)
   {
      for (int j = 0; j < 2; j++)
      {
         ti[j] = vi[quad_faces[i][j]];
         ti[j+2] = vnew_index[quad_faces_new[i][j]];
      }
      AddQuad(ti, attr);
   }
   AddQuad(vnew_index, attr);
}

void Mesh::AddHexAs24TetsWithPoints(int *vi,
                                    std::map<std::array<int, 4>, int> &hex_face_verts,
                                    int attr)
{
   auto get4arraysorted = [](Array<int> v)
   {
      v.Sort();
      return std::array<int, 4> {v[0], v[1], v[2], v[3]};
   };

   int num_faces = 6;
   static const int hex_to_tet[6][4] =
   {
      { 0, 1, 2, 3 }, { 1, 2, 6, 5 }, { 5, 4, 7, 6},
      { 0, 1, 5, 4 }, { 2, 3, 7, 6 }, { 0,3, 7, 4}
   };

   int elem_center_index = AddVertexAtMeanCenter(vi, 8, 3) - 1;

   Array<int> flist(4);

   // local vertex indices for each of the 4 edges of the face
   static const int tet_face[4][2] =
   {
      {0, 1}, {1, 2}, {3, 2}, {3, 0}
   };

   for (int i = 0; i < num_faces; i++)
   {
      for (int j = 0; j < 4; j++)
      {
         flist[j] = vi[hex_to_tet[i][j]];
      }
      int face_center_index;

      auto t = get4arraysorted(flist);
      auto it = hex_face_verts.find(t);
      if (it == hex_face_verts.end())
      {
         face_center_index = AddVertexAtMeanCenter(flist.GetData(),
                                                   flist.Size(), 3) - 1;
         hex_face_verts.insert({t, face_center_index});
      }
      else
      {
         face_center_index = it->second;
      }
      int fti[4];
      fti[2] = face_center_index;
      fti[3] = elem_center_index;
      for (int j = 0; j < 4; j++)
      {
         for (int k = 0; k < 2; k++)
         {
            fti[k] = flist[tet_face[j][k]];
         }
         AddTet(fti, attr);
      }
   }
}

int Mesh::AddElement(Element *elem)
{
   CheckEnlarge(elements, NumOfElements);
   elements[NumOfElements] = elem;
   return NumOfElements++;
}

int Mesh::AddBdrElement(Element *elem)
{
   CheckEnlarge(boundary, NumOfBdrElements);
   boundary[NumOfBdrElements] = elem;
   return NumOfBdrElements++;
}

void Mesh::AddBdrElements(Array<Element *> &bdr_elems,
                          const Array<int> &new_be_to_face)
{
   boundary.Reserve(boundary.Size() + bdr_elems.Size());
   MFEM_ASSERT(bdr_elems.Size() == new_be_to_face.Size(), "wrong size");
   for (int i = 0; i < bdr_elems.Size(); i++)
   {
      AddBdrElement(bdr_elems[i]);
   }
   be_to_face.Append(new_be_to_face);
}

int Mesh::AddBdrSegment(int v1, int v2, int attr)
{
   CheckEnlarge(boundary, NumOfBdrElements);
   boundary[NumOfBdrElements] = new Segment(v1, v2, attr);
   return NumOfBdrElements++;
}

int Mesh::AddBdrSegment(const int *vi, int attr)
{
   CheckEnlarge(boundary, NumOfBdrElements);
   boundary[NumOfBdrElements] = new Segment(vi, attr);
   return NumOfBdrElements++;
}

int Mesh::AddBdrTriangle(int v1, int v2, int v3, int attr)
{
   CheckEnlarge(boundary, NumOfBdrElements);
   boundary[NumOfBdrElements] = new Triangle(v1, v2, v3, attr);
   return NumOfBdrElements++;
}

int Mesh::AddBdrTriangle(const int *vi, int attr)
{
   CheckEnlarge(boundary, NumOfBdrElements);
   boundary[NumOfBdrElements] = new Triangle(vi, attr);
   return NumOfBdrElements++;
}

int Mesh::AddBdrQuad(int v1, int v2, int v3, int v4, int attr)
{
   CheckEnlarge(boundary, NumOfBdrElements);
   boundary[NumOfBdrElements] = new Quadrilateral(v1, v2, v3, v4, attr);
   return NumOfBdrElements++;
}

int Mesh::AddBdrQuad(const int *vi, int attr)
{
   CheckEnlarge(boundary, NumOfBdrElements);
   boundary[NumOfBdrElements] = new Quadrilateral(vi, attr);
   return NumOfBdrElements++;
}

void Mesh::AddBdrQuadAsTriangles(const int *vi, int attr)
{
   static const int quad_to_tri[2][3] = { { 0, 1, 2 }, { 0, 2, 3 } };
   int ti[3];

   for (int i = 0; i < 2; i++)
   {
      for (int j = 0; j < 3; j++)
      {
         ti[j] = vi[quad_to_tri[i][j]];
      }
      AddBdrTriangle(ti, attr);
   }
}

int Mesh::AddBdrPoint(int v, int attr)
{
   CheckEnlarge(boundary, NumOfBdrElements);
   boundary[NumOfBdrElements] = new Point(&v, attr);
   return NumOfBdrElements++;
}

void Mesh::GenerateBoundaryElements()
{
   for (auto &b : boundary)
   {
      FreeElement(b);
   }

   if (Dim == 3)
   {
      delete bel_to_edge;
      bel_to_edge = NULL;
   }

   // count the 'NumOfBdrElements'
   NumOfBdrElements = 0;
   for (const auto &fi : faces_info)
   {
      if (fi.Elem2No < 0) { ++NumOfBdrElements; }
   }

   // Add the boundary elements
   boundary.SetSize(NumOfBdrElements);
   be_to_face.SetSize(NumOfBdrElements);
   for (int i = 0, j = 0; i < faces_info.Size(); i++)
   {
      if (faces_info[i].Elem2No < 0)
      {
         boundary[j] = faces[i]->Duplicate(this);
         be_to_face[j++] = i;
      }
   }

   // Note: in 3D, 'bel_to_edge' is destroyed but it's not updated.
}

void Mesh::FinalizeCheck()
{
   MFEM_VERIFY(vertices.Size() == NumOfVertices ||
               vertices.Size() == 0,
               "incorrect number of vertices: preallocated: " << vertices.Size()
               << ", actually added: " << NumOfVertices);
   MFEM_VERIFY(elements.Size() == NumOfElements,
               "incorrect number of elements: preallocated: " << elements.Size()
               << ", actually added: " << NumOfElements);
   MFEM_VERIFY(boundary.Size() == NumOfBdrElements,
               "incorrect number of boundary elements: preallocated: "
               << boundary.Size() << ", actually added: " << NumOfBdrElements);
}

void Mesh::FinalizeTriMesh(int generate_edges, int refine, bool fix_orientation)
{
   FinalizeCheck();
   CheckElementOrientation(fix_orientation);

   if (refine)
   {
      MarkTriMeshForRefinement();
   }

   if (generate_edges)
   {
      el_to_edge = new Table;
      NumOfEdges = GetElementToEdgeTable(*el_to_edge);
      GenerateFaces();
      CheckBdrElementOrientation();
   }
   else
   {
      NumOfEdges = 0;
   }

   NumOfFaces = 0;

   SetAttributes();

   SetMeshGen();
}

void Mesh::FinalizeQuadMesh(int generate_edges, int refine,
                            bool fix_orientation)
{
   FinalizeCheck();
   if (fix_orientation)
   {
      CheckElementOrientation(fix_orientation);
   }

   if (generate_edges)
   {
      el_to_edge = new Table;
      NumOfEdges = GetElementToEdgeTable(*el_to_edge);
      GenerateFaces();
      CheckBdrElementOrientation();
   }
   else
   {
      NumOfEdges = 0;
   }

   NumOfFaces = 0;

   SetAttributes();

   SetMeshGen();
}


class GeckoProgress : public Gecko::Progress
{
   real_t limit;
   mutable StopWatch sw;
public:
   GeckoProgress(real_t limit) : limit(limit) { sw.Start(); }
   bool quit() const override { return limit > 0 && sw.UserTime() > limit; }
};

class GeckoVerboseProgress : public GeckoProgress
{
   using Float = Gecko::Float;
   using Graph = Gecko::Graph;
   using uint = Gecko::uint;
public:
   GeckoVerboseProgress(real_t limit) : GeckoProgress(limit) {}

   void beginorder(const Graph* graph, Float cost) const override
   { mfem::out << "Begin Gecko ordering, cost = " << cost << std::endl; }
   void endorder(const Graph* graph, Float cost) const override
   { mfem::out << "End ordering, cost = " << cost << std::endl; }

   void beginiter(const Graph* graph,
                  uint iter, uint maxiter, uint window) const override
   {
      mfem::out << "Iteration " << iter << "/" << maxiter << ", window "
                << window << std::flush;
   }
   void enditer(const Graph* graph, Float mincost, Float cost) const override
   { mfem::out << ", cost = " << cost << endl; }
};


real_t Mesh::GetGeckoElementOrdering(Array<int> &ordering,
                                     int iterations, int window,
                                     int period, int seed, bool verbose,
                                     real_t time_limit)
{
   Gecko::Graph graph;
   Gecko::FunctionalGeometric functional; // edge product cost

   GeckoProgress progress(time_limit);
   GeckoVerboseProgress vprogress(time_limit);

   // insert elements as nodes in the graph
   for (int elemid = 0; elemid < GetNE(); ++elemid)
   {
      graph.insert_node();
   }

   // insert graph edges for element neighbors
   // NOTE: indices in Gecko are 1 based hence the +1 on insertion
   const Table &my_el_to_el = ElementToElementTable();
   for (int elemid = 0; elemid < GetNE(); ++elemid)
   {
      const int *neighid = my_el_to_el.GetRow(elemid);
      for (int i = 0; i < my_el_to_el.RowSize(elemid); ++i)
      {
         graph.insert_arc(elemid + 1,  neighid[i] + 1);
      }
   }

   // get the ordering from Gecko and copy it into the Array<int>
   graph.order(&functional, iterations, window, period, seed,
               verbose ? &vprogress : &progress);

   ordering.SetSize(GetNE());
   Gecko::Node::Index NE = GetNE();
   for (Gecko::Node::Index gnodeid = 1; gnodeid <= NE; ++gnodeid)
   {
      ordering[gnodeid - 1] = graph.rank(gnodeid);
   }

   return graph.cost();
}


struct HilbertCmp
{
   int coord;
   bool dir;
   const Array<real_t> &points;
   real_t mid;

   HilbertCmp(int coord, bool dir, const Array<real_t> &points, real_t mid)
      : coord(coord), dir(dir), points(points), mid(mid) {}

   bool operator()(int i) const
   {
      return (points[3*i + coord] < mid) != dir;
   }
};

static void HilbertSort2D(int coord1, // major coordinate to sort points by
                          bool dir1,  // sort coord1 ascending/descending?
                          bool dir2,  // sort coord2 ascending/descending?
                          const Array<real_t> &points, int *beg, int *end,
                          real_t xmin, real_t ymin, real_t xmax, real_t ymax)
{
   if (end - beg <= 1) { return; }

   real_t xmid = (xmin + xmax)*0.5;
   real_t ymid = (ymin + ymax)*0.5;

   int coord2 = (coord1 + 1) % 2; // the 'other' coordinate

   // sort (partition) points into four quadrants
   int *p0 = beg, *p4 = end;
   int *p2 = std::partition(p0, p4, HilbertCmp(coord1,  dir1, points, xmid));
   int *p1 = std::partition(p0, p2, HilbertCmp(coord2,  dir2, points, ymid));
   int *p3 = std::partition(p2, p4, HilbertCmp(coord2, !dir2, points, ymid));

   if (p1 != p4)
   {
      HilbertSort2D(coord2, dir2, dir1, points, p0, p1,
                    ymin, xmin, ymid, xmid);
   }
   if (p1 != p0 || p2 != p4)
   {
      HilbertSort2D(coord1, dir1, dir2, points, p1, p2,
                    xmin, ymid, xmid, ymax);
   }
   if (p2 != p0 || p3 != p4)
   {
      HilbertSort2D(coord1, dir1, dir2, points, p2, p3,
                    xmid, ymid, xmax, ymax);
   }
   if (p3 != p0)
   {
      HilbertSort2D(coord2, !dir2, !dir1, points, p3, p4,
                    ymid, xmax, ymin, xmid);
   }
}

static void HilbertSort3D(int coord1, bool dir1, bool dir2, bool dir3,
                          const Array<real_t> &points, int *beg, int *end,
                          real_t xmin, real_t ymin, real_t zmin,
                          real_t xmax, real_t ymax, real_t zmax)
{
   if (end - beg <= 1) { return; }

   real_t xmid = (xmin + xmax)*0.5;
   real_t ymid = (ymin + ymax)*0.5;
   real_t zmid = (zmin + zmax)*0.5;

   int coord2 = (coord1 + 1) % 3;
   int coord3 = (coord1 + 2) % 3;

   // sort (partition) points into eight octants
   int *p0 = beg, *p8 = end;
   int *p4 = std::partition(p0, p8, HilbertCmp(coord1,  dir1, points, xmid));
   int *p2 = std::partition(p0, p4, HilbertCmp(coord2,  dir2, points, ymid));
   int *p6 = std::partition(p4, p8, HilbertCmp(coord2, !dir2, points, ymid));
   int *p1 = std::partition(p0, p2, HilbertCmp(coord3,  dir3, points, zmid));
   int *p3 = std::partition(p2, p4, HilbertCmp(coord3, !dir3, points, zmid));
   int *p5 = std::partition(p4, p6, HilbertCmp(coord3,  dir3, points, zmid));
   int *p7 = std::partition(p6, p8, HilbertCmp(coord3, !dir3, points, zmid));

   if (p1 != p8)
   {
      HilbertSort3D(coord3, dir3, dir1, dir2, points, p0, p1,
                    zmin, xmin, ymin, zmid, xmid, ymid);
   }
   if (p1 != p0 || p2 != p8)
   {
      HilbertSort3D(coord2, dir2, dir3, dir1, points, p1, p2,
                    ymin, zmid, xmin, ymid, zmax, xmid);
   }
   if (p2 != p0 || p3 != p8)
   {
      HilbertSort3D(coord2, dir2, dir3, dir1, points, p2, p3,
                    ymid, zmid, xmin, ymax, zmax, xmid);
   }
   if (p3 != p0 || p4 != p8)
   {
      HilbertSort3D(coord1, dir1, !dir2, !dir3, points, p3, p4,
                    xmin, ymax, zmid, xmid, ymid, zmin);
   }
   if (p4 != p0 || p5 != p8)
   {
      HilbertSort3D(coord1, dir1, !dir2, !dir3, points, p4, p5,
                    xmid, ymax, zmid, xmax, ymid, zmin);
   }
   if (p5 != p0 || p6 != p8)
   {
      HilbertSort3D(coord2, !dir2, dir3, !dir1, points, p5, p6,
                    ymax, zmid, xmax, ymid, zmax, xmid);
   }
   if (p6 != p0 || p7 != p8)
   {
      HilbertSort3D(coord2, !dir2, dir3, !dir1, points, p6, p7,
                    ymid, zmid, xmax, ymin, zmax, xmid);
   }
   if (p7 != p0)
   {
      HilbertSort3D(coord3, !dir3, !dir1, dir2, points, p7, p8,
                    zmid, xmax, ymin, zmin, xmid, ymid);
   }
}

void Mesh::GetHilbertElementOrdering(Array<int> &ordering)
{
   MFEM_VERIFY(spaceDim <= 3, "");

   Vector min, max, center;
   GetBoundingBox(min, max);

   Array<int> indices(GetNE());
   Array<real_t> points(3*GetNE());

   if (spaceDim < 3) { points = 0.0; }

   // calculate element centers
   for (int i = 0; i < GetNE(); i++)
   {
      GetElementCenter(i, center);
      for (int j = 0; j < spaceDim; j++)
      {
         points[3*i + j] = center(j);
      }
      indices[i] = i;
   }

   if (spaceDim == 1)
   {
      indices.Sort([&](int a, int b)
      { return points[3*a] < points[3*b]; });
   }
   else if (spaceDim == 2)
   {
      // recursively partition the points in 2D
      HilbertSort2D(0, false, false,
                    points, indices.begin(), indices.end(),
                    min(0), min(1), max(0), max(1));
   }
   else
   {
      // recursively partition the points in 3D
      HilbertSort3D(0, false, false, false,
                    points, indices.begin(), indices.end(),
                    min(0), min(1), min(2), max(0), max(1), max(2));
   }

   // return ordering in the format required by ReorderElements
   ordering.SetSize(GetNE());
   for (int i = 0; i < GetNE(); i++)
   {
      ordering[indices[i]] = i;
   }
}


void Mesh::ReorderElements(const Array<int> &ordering, bool reorder_vertices)
{
   if (NURBSext)
   {
      MFEM_WARNING("element reordering of NURBS meshes is not supported.");
      return;
   }
   if (ncmesh)
   {
      MFEM_WARNING("element reordering of non-conforming meshes is not"
                   " supported.");
      return;
   }
   MFEM_VERIFY(ordering.Size() == GetNE(), "invalid reordering array.")

   // Data members that need to be updated:

   // - elements   - reorder of the pointers and the vertex ids if reordering
   //                the vertices
   // - vertices   - if reordering the vertices
   // - boundary   - update the vertex ids, if reordering the vertices
   // - faces      - regenerate
   // - faces_info - regenerate

   // Deleted by DeleteTables():
   // - el_to_edge  - rebuild in 2D and 3D only
   // - el_to_face  - rebuild in 3D only
   // - bel_to_edge - rebuild in 3D only
   // - el_to_el    - no need to rebuild
   // - face_edge   - no need to rebuild
   // - edge_vertex - no need to rebuild
   // - geom_factors - no need to rebuild

   // - be_to_face

   // - Nodes

   // Save the locations of the Nodes so we can rebuild them later
   Array<Vector*> old_elem_node_vals;
   FiniteElementSpace *nodes_fes = NULL;
   if (Nodes)
   {
      old_elem_node_vals.SetSize(GetNE());
      nodes_fes = Nodes->FESpace();
      Array<int> old_dofs;
      Vector vals;
      for (int old_elid = 0; old_elid < GetNE(); ++old_elid)
      {
         nodes_fes->GetElementVDofs(old_elid, old_dofs);
         Nodes->GetSubVector(old_dofs, vals);
         old_elem_node_vals[old_elid] = new Vector(vals);
      }
   }

   // Get the newly ordered elements
   Array<Element *> new_elements(GetNE());
   for (int old_elid = 0; old_elid < ordering.Size(); ++old_elid)
   {
      int new_elid = ordering[old_elid];
      new_elements[new_elid] = elements[old_elid];
   }
   mfem::Swap(elements, new_elements);
   new_elements.DeleteAll();

   if (reorder_vertices)
   {
      // Get the new vertex ordering permutation vectors and fill the new
      // vertices
      Array<int> vertex_ordering(GetNV());
      vertex_ordering = -1;
      Array<Vertex> new_vertices(GetNV());
      int new_vertex_ind = 0;
      for (int new_elid = 0; new_elid < GetNE(); ++new_elid)
      {
         int *elem_vert = elements[new_elid]->GetVertices();
         int nv = elements[new_elid]->GetNVertices();
         for (int vi = 0; vi < nv; ++vi)
         {
            int old_vertex_ind = elem_vert[vi];
            if (vertex_ordering[old_vertex_ind] == -1)
            {
               vertex_ordering[old_vertex_ind] = new_vertex_ind;
               new_vertices[new_vertex_ind] = vertices[old_vertex_ind];
               new_vertex_ind++;
            }
         }
      }
      mfem::Swap(vertices, new_vertices);
      new_vertices.DeleteAll();

      // Replace the vertex ids in the elements with the reordered vertex
      // numbers
      for (int new_elid = 0; new_elid < GetNE(); ++new_elid)
      {
         int *elem_vert = elements[new_elid]->GetVertices();
         int nv = elements[new_elid]->GetNVertices();
         for (int vi = 0; vi < nv; ++vi)
         {
            elem_vert[vi] = vertex_ordering[elem_vert[vi]];
         }
      }

      // Replace the vertex ids in the boundary with reordered vertex numbers
      for (int belid = 0; belid < GetNBE(); ++belid)
      {
         int *be_vert = boundary[belid]->GetVertices();
         int nv = boundary[belid]->GetNVertices();
         for (int vi = 0; vi < nv; ++vi)
         {
            be_vert[vi] = vertex_ordering[be_vert[vi]];
         }
      }
   }

   // Destroy tables that need to be rebuild
   DeleteTables();

   if (Dim > 1)
   {
      // generate el_to_edge, be_to_face (2D), bel_to_edge (3D)
      el_to_edge = new Table;
      NumOfEdges = GetElementToEdgeTable(*el_to_edge);
   }
   if (Dim > 2)
   {
      // generate el_to_face, be_to_face
      GetElementToFaceTable();
   }
   // Update faces and faces_info
   GenerateFaces();

   // Build the nodes from the saved locations if they were around before
   if (Nodes)
   {
      // To force FE space update, we need to increase 'sequence':
      sequence++;
      nodes_sequence++;
      last_operation = Mesh::NONE;
      nodes_fes->Update(false); // want_transform = false
      Nodes->Update(); // just needed to update Nodes->sequence
      Array<int> new_dofs;
      for (int old_elid = 0; old_elid < GetNE(); ++old_elid)
      {
         int new_elid = ordering[old_elid];
         nodes_fes->GetElementVDofs(new_elid, new_dofs);
         Nodes->SetSubVector(new_dofs, *(old_elem_node_vals[old_elid]));
         delete old_elem_node_vals[old_elid];
      }
   }
}


void Mesh::MarkForRefinement()
{
   if (meshgen & 1)
   {
      if (Dim == 2)
      {
         MarkTriMeshForRefinement();
      }
      else if (Dim == 3)
      {
         DSTable v_to_v(NumOfVertices);
         GetVertexToVertexTable(v_to_v);
         MarkTetMeshForRefinement(v_to_v);
      }
   }
}

void Mesh::MarkTriMeshForRefinement()
{
   // Mark the longest triangle edge by rotating the indices so that
   // vertex 0 - vertex 1 is the longest edge in the triangle.
   DenseMatrix pmat;
   for (int i = 0; i < NumOfElements; i++)
   {
      if (elements[i]->GetType() == Element::TRIANGLE)
      {
         GetPointMatrix(i, pmat);
         static_cast<Triangle*>(elements[i])->MarkEdge(pmat);
      }
   }
}

void Mesh::GetEdgeOrdering(const DSTable &v_to_v, Array<int> &order)
{
   NumOfEdges = v_to_v.NumberOfEntries();
   order.SetSize(NumOfEdges);
   Array<Pair<real_t, int> > length_idx(NumOfEdges);

   for (int i = 0; i < NumOfVertices; i++)
   {
      for (DSTable::RowIterator it(v_to_v, i); !it; ++it)
      {
         int j = it.Index();
         length_idx[j].one = GetLength(i, it.Column());
         length_idx[j].two = j;
      }
   }

   // Sort by increasing edge-length.
   length_idx.Sort();

   for (int i = 0; i < NumOfEdges; i++)
   {
      order[length_idx[i].two] = i;
   }
}

void Mesh::MarkTetMeshForRefinement(const DSTable &v_to_v)
{
   // Mark the longest tetrahedral edge by rotating the indices so that
   // vertex 0 - vertex 1 is the longest edge in the element.
   Array<int> order;
   GetEdgeOrdering(v_to_v, order);

   for (int i = 0; i < NumOfElements; i++)
   {
      if (elements[i]->GetType() == Element::TETRAHEDRON)
      {
         elements[i]->MarkEdge(v_to_v, order);
      }
   }
   for (int i = 0; i < NumOfBdrElements; i++)
   {
      if (boundary[i]->GetType() == Element::TRIANGLE)
      {
         boundary[i]->MarkEdge(v_to_v, order);
      }
   }
}

void Mesh::PrepareNodeReorder(DSTable **old_v_to_v, Table **old_elem_vert)
{
   if (*old_v_to_v && *old_elem_vert)
   {
      return;
   }

   FiniteElementSpace *fes = Nodes->FESpace();

   if (*old_v_to_v == NULL)
   {
      bool need_v_to_v = false;
      Array<int> dofs;
      for (int i = 0; i < GetNEdges(); i++)
      {
         // Since edge indices may change, we need to permute edge interior dofs
         // any time an edge index changes and there is at least one dof on that
         // edge.
         fes->GetEdgeInteriorDofs(i, dofs);
         if (dofs.Size() > 0)
         {
            need_v_to_v = true;
            break;
         }
      }
      if (need_v_to_v)
      {
         *old_v_to_v = new DSTable(NumOfVertices);
         GetVertexToVertexTable(*(*old_v_to_v));
      }
   }
   if (*old_elem_vert == NULL)
   {
      bool need_elem_vert = false;
      Array<int> dofs;
      for (int i = 0; i < GetNE(); i++)
      {
         // Since element indices do not change, we need to permute element
         // interior dofs only when there are at least 2 interior dofs in an
         // element (assuming the nodal dofs are non-directional).
         fes->GetElementInteriorDofs(i, dofs);
         if (dofs.Size() > 1)
         {
            need_elem_vert = true;
            break;
         }
      }
      if (need_elem_vert)
      {
         *old_elem_vert = new Table;
         (*old_elem_vert)->MakeI(GetNE());
         for (int i = 0; i < GetNE(); i++)
         {
            (*old_elem_vert)->AddColumnsInRow(i, elements[i]->GetNVertices());
         }
         (*old_elem_vert)->MakeJ();
         for (int i = 0; i < GetNE(); i++)
         {
            (*old_elem_vert)->AddConnections(i, elements[i]->GetVertices(),
                                             elements[i]->GetNVertices());
         }
         (*old_elem_vert)->ShiftUpI();
      }
   }
}

void Mesh::DoNodeReorder(DSTable *old_v_to_v, Table *old_elem_vert)
{
   FiniteElementSpace *fes = Nodes->FESpace();
   const FiniteElementCollection *fec = fes->FEColl();
   Array<int> old_dofs, new_dofs;

   // assuming that all edges have the same number of dofs
   if (NumOfEdges) { fes->GetEdgeInteriorDofs(0, old_dofs); }
   const int num_edge_dofs = old_dofs.Size();

   // Save the original nodes
   const Vector onodes = *Nodes;

   // vertex dofs do not need to be moved
   fes->GetVertexDofs(0, old_dofs);
   int offset = NumOfVertices * old_dofs.Size();

   // edge dofs:
   // edge enumeration may be different but edge orientation is the same
   if (num_edge_dofs > 0)
   {
      DSTable new_v_to_v(NumOfVertices);
      GetVertexToVertexTable(new_v_to_v);

      for (int i = 0; i < NumOfVertices; i++)
      {
         for (DSTable::RowIterator it(new_v_to_v, i); !it; ++it)
         {
            const int old_i = (*old_v_to_v)(i, it.Column());
            const int new_i = it.Index();
            if (new_i == old_i) { continue; }

            old_dofs.SetSize(num_edge_dofs);
            new_dofs.SetSize(num_edge_dofs);
            for (int j = 0; j < num_edge_dofs; j++)
            {
               old_dofs[j] = offset + old_i * num_edge_dofs + j;
               new_dofs[j] = offset + new_i * num_edge_dofs + j;
            }
            fes->DofsToVDofs(old_dofs);
            fes->DofsToVDofs(new_dofs);
            for (int j = 0; j < old_dofs.Size(); j++)
            {
               (*Nodes)(new_dofs[j]) = onodes(old_dofs[j]);
            }
         }
      }
      offset += NumOfEdges * num_edge_dofs;
   }

   // face dofs:
   // both enumeration and orientation of the faces may be different
   if (fes->GetNFDofs() > 0)
   {
      // generate the old face-vertex table using the unmodified 'faces'
      Table old_face_vertex;
      old_face_vertex.MakeI(NumOfFaces);
      for (int i = 0; i < NumOfFaces; i++)
      {
         old_face_vertex.AddColumnsInRow(i, faces[i]->GetNVertices());
      }
      old_face_vertex.MakeJ();
      for (int i = 0; i < NumOfFaces; i++)
         old_face_vertex.AddConnections(i, faces[i]->GetVertices(),
                                        faces[i]->GetNVertices());
      old_face_vertex.ShiftUpI();

      // update 'el_to_face', 'be_to_face', 'faces', and 'faces_info'
      STable3D *faces_tbl = GetElementToFaceTable(1);
      GenerateFaces();

      // compute the new face dof offsets
      Array<int> new_fdofs(NumOfFaces+1);
      new_fdofs[0] = 0;
      for (int i = 0; i < NumOfFaces; i++) // i = old face index
      {
         const int *old_v = old_face_vertex.GetRow(i);
         int new_i; // new face index
         switch (old_face_vertex.RowSize(i))
         {
            case 3:
               new_i = (*faces_tbl)(old_v[0], old_v[1], old_v[2]);
               break;
            case 4:
            default:
               new_i = (*faces_tbl)(old_v[0], old_v[1], old_v[2], old_v[3]);
               break;
         }
         fes->GetFaceInteriorDofs(i, old_dofs);
         new_fdofs[new_i+1] = old_dofs.Size();
      }
      new_fdofs.PartialSum();

      // loop over the old face numbers
      for (int i = 0; i < NumOfFaces; i++)
      {
         const int *old_v = old_face_vertex.GetRow(i), *new_v;
         const int *dof_ord;
         int new_i, new_or;
         switch (old_face_vertex.RowSize(i))
         {
            case 3:
               new_i = (*faces_tbl)(old_v[0], old_v[1], old_v[2]);
               new_v = faces[new_i]->GetVertices();
               new_or = GetTriOrientation(old_v, new_v);
               dof_ord = fec->DofOrderForOrientation(Geometry::TRIANGLE, new_or);
               break;
            case 4:
            default:
               new_i = (*faces_tbl)(old_v[0], old_v[1], old_v[2], old_v[3]);
               new_v = faces[new_i]->GetVertices();
               new_or = GetQuadOrientation(old_v, new_v);
               dof_ord = fec->DofOrderForOrientation(Geometry::SQUARE, new_or);
               break;
         }

         fes->GetFaceInteriorDofs(i, old_dofs);
         new_dofs.SetSize(old_dofs.Size());
         for (int j = 0; j < old_dofs.Size(); j++)
         {
            // we assume the dofs are non-directional, i.e. dof_ord[j] is >= 0
            const int old_j = dof_ord[j];
            new_dofs[old_j] = offset + new_fdofs[new_i] + j;
         }
         fes->DofsToVDofs(old_dofs);
         fes->DofsToVDofs(new_dofs);
         for (int j = 0; j < old_dofs.Size(); j++)
         {
            (*Nodes)(new_dofs[j]) = onodes(old_dofs[j]);
         }
      }

      offset += fes->GetNFDofs();
      delete faces_tbl;
   }

   // element dofs:
   // element orientation may be different
   if (old_elem_vert) // have elements with 2 or more dofs
   {
      // matters when the 'fec' is
      // (this code is executed only for triangles/tets)
      // - Pk on triangles, k >= 4
      // - Qk on quads,     k >= 3
      // - Pk on tets,      k >= 5
      // - Qk on hexes,     k >= 3
      // - DG spaces
      // - ...

      // loop over all elements
      for (int i = 0; i < GetNE(); i++)
      {
         const int *old_v = old_elem_vert->GetRow(i);
         const int *new_v = elements[i]->GetVertices();
         const int *dof_ord;
         int new_or;
         const Geometry::Type geom = elements[i]->GetGeometryType();
         switch (geom)
         {
            case Geometry::SEGMENT:
               new_or = (old_v[0] == new_v[0]) ? +1 : -1;
               break;
            case Geometry::TRIANGLE:
               new_or = GetTriOrientation(old_v, new_v);
               break;
            case Geometry::SQUARE:
               new_or = GetQuadOrientation(old_v, new_v);
               break;
            case Geometry::TETRAHEDRON:
               new_or = GetTetOrientation(old_v, new_v);
               break;
            default:
               new_or = 0;
               MFEM_ABORT(Geometry::Name[geom] << " elements (" << fec->Name()
                          << " FE collection) are not supported yet!");
               break;
         }
         dof_ord = fec->DofOrderForOrientation(geom, new_or);
         MFEM_VERIFY(dof_ord != NULL,
                     "FE collection '" << fec->Name()
                     << "' does not define reordering for "
                     << Geometry::Name[geom] << " elements!");
         fes->GetElementInteriorDofs(i, old_dofs);
         new_dofs.SetSize(old_dofs.Size());
         for (int j = 0; j < new_dofs.Size(); j++)
         {
            // we assume the dofs are non-directional, i.e. dof_ord[j] is >= 0
            const int old_j = dof_ord[j];
            new_dofs[old_j] = offset + j;
         }
         offset += new_dofs.Size();
         fes->DofsToVDofs(old_dofs);
         fes->DofsToVDofs(new_dofs);
         for (int j = 0; j < old_dofs.Size(); j++)
         {
            (*Nodes)(new_dofs[j]) = onodes(old_dofs[j]);
         }
      }
   }

   // Update Tables, faces, etc
   if (Dim > 2)
   {
      if (fes->GetNFDofs() == 0)
      {
         // needed for FE spaces that have face dofs, even if
         // the 'Nodes' do not have face dofs.
         GetElementToFaceTable();
         GenerateFaces();
      }
      CheckBdrElementOrientation();
   }
   if (el_to_edge)
   {
      // update 'el_to_edge', 'be_to_face' (2D), 'bel_to_edge' (3D)
      NumOfEdges = GetElementToEdgeTable(*el_to_edge);
      if (Dim == 2)
      {
         // update 'faces' and 'faces_info'
         GenerateFaces();
         CheckBdrElementOrientation();
      }
   }
   // To force FE space update, we need to increase 'sequence':
   sequence++;
   nodes_sequence++;
   last_operation = Mesh::NONE;
   fes->Update(false); // want_transform = false
   Nodes->Update(); // just needed to update Nodes->sequence
}

void Mesh::SetPatchAttribute(int i, int attr)
{
   MFEM_ASSERT(NURBSext, "SetPatchAttribute is only for NURBS meshes");
   NURBSext->SetPatchAttribute(i, attr);
   const Array<int>& elems = NURBSext->GetPatchElements(i);
   for (auto e : elems)
   {
      SetAttribute(e, attr);
   }
}

int Mesh::GetPatchAttribute(int i) const
{
   MFEM_ASSERT(NURBSext, "GetPatchAttribute is only for NURBS meshes");
   return NURBSext->GetPatchAttribute(i);
}

void Mesh::SetPatchBdrAttribute(int i, int attr)
{
   MFEM_ASSERT(NURBSext, "SetPatchBdrAttribute is only for NURBS meshes");
   NURBSext->SetPatchBdrAttribute(i, attr);

   const Array<int>& bdryelems = NURBSext->GetPatchBdrElements(i);
   for (auto be : bdryelems)
   {
      SetBdrAttribute(be, attr);
   }
}

int Mesh::GetPatchBdrAttribute(int i) const
{
   MFEM_ASSERT(NURBSext, "GetBdrPatchBdrAttribute is only for NURBS meshes");
   return NURBSext->GetPatchBdrAttribute(i);
}

void Mesh::FinalizeTetMesh(int generate_edges, int refine, bool fix_orientation)
{
   FinalizeCheck();
   CheckElementOrientation(fix_orientation);

   if (!HasBoundaryElements())
   {
      GetElementToFaceTable();
      GenerateFaces();
      GenerateBoundaryElements();
   }

   if (refine)
   {
      DSTable v_to_v(NumOfVertices);
      GetVertexToVertexTable(v_to_v);
      MarkTetMeshForRefinement(v_to_v);
   }

   GetElementToFaceTable();
   GenerateFaces();

   CheckBdrElementOrientation();

   if (generate_edges == 1)
   {
      el_to_edge = new Table;
      NumOfEdges = GetElementToEdgeTable(*el_to_edge);
   }
   else
   {
      el_to_edge = NULL;  // Not really necessary -- InitTables was called
      bel_to_edge = NULL;
      NumOfEdges = 0;
   }

   SetAttributes();

   SetMeshGen();
}

void Mesh::FinalizeWedgeMesh(int generate_edges, int refine,
                             bool fix_orientation)
{
   FinalizeCheck();
   CheckElementOrientation(fix_orientation);

   if (!HasBoundaryElements())
   {
      GetElementToFaceTable();
      GenerateFaces();
      GenerateBoundaryElements();
   }

   GetElementToFaceTable();
   GenerateFaces();

   CheckBdrElementOrientation();

   if (generate_edges == 1)
   {
      el_to_edge = new Table;
      NumOfEdges = GetElementToEdgeTable(*el_to_edge);
   }
   else
   {
      el_to_edge = NULL;  // Not really necessary -- InitTables was called
      bel_to_edge = NULL;
      NumOfEdges = 0;
   }

   SetAttributes();

   SetMeshGen();
}

void Mesh::FinalizeHexMesh(int generate_edges, int refine, bool fix_orientation)
{
   FinalizeCheck();
   CheckElementOrientation(fix_orientation);

   GetElementToFaceTable();
   GenerateFaces();

   if (!HasBoundaryElements())
   {
      GenerateBoundaryElements();
   }

   CheckBdrElementOrientation();

   if (generate_edges)
   {
      el_to_edge = new Table;
      NumOfEdges = GetElementToEdgeTable(*el_to_edge);
   }
   else
   {
      NumOfEdges = 0;
   }

   SetAttributes();

   SetMeshGen();
}

void Mesh::FinalizeMesh(int refine, bool fix_orientation)
{
   FinalizeTopology();

   Finalize(refine, fix_orientation);
}

void Mesh::FinalizeTopology(bool generate_bdr)
{
   // Requirements: the following should be defined:
   //   1) Dim
   //   2) NumOfElements, elements
   //   3) NumOfBdrElements, boundary
   //   4) NumOfVertices
   // Optional:
   //   2) ncmesh may be defined
   //   3) el_to_edge may be allocated (it will be re-computed)

   FinalizeCheck();
   bool generate_edges = true;

   if (spaceDim == 0) { spaceDim = Dim; }
   if (ncmesh) { ncmesh->spaceDim = spaceDim; }

   // if the user defined any hanging nodes (see AddVertexParent),
   // we're initializing a non-conforming mesh
   if (tmp_vertex_parents.Size())
   {
      MFEM_VERIFY(ncmesh == NULL, "");
      ncmesh = new NCMesh(this);

      // we need to recreate the Mesh because NCMesh reorders the vertices
      // (see NCMesh::UpdateVertices())
      InitFromNCMesh(*ncmesh);
      ncmesh->OnMeshUpdated(this);
      GenerateNCFaceInfo();

      SetAttributes();

      tmp_vertex_parents.DeleteAll();
      return;
   }

   // set the mesh type: 'meshgen', ...
   SetMeshGen();

   // generate the faces
   if (Dim > 2)
   {
      GetElementToFaceTable();
      GenerateFaces();
<<<<<<< HEAD
      if (ReduceInt(NumOfBdrElements) == 0 && generate_bdr)
=======
      if (!HasBoundaryElements() && generate_bdr)
>>>>>>> 43aa4fcc
      {
         GenerateBoundaryElements();
         GetElementToFaceTable(); // update be_to_face
      }
   }
   else
   {
      NumOfFaces = 0;
   }

   // generate edges if requested
   if (Dim > 1 && generate_edges)
   {
      // el_to_edge may already be allocated (P2 VTK meshes)
      if (!el_to_edge) { el_to_edge = new Table; }
      NumOfEdges = GetElementToEdgeTable(*el_to_edge);
      if (Dim == 2)
      {
         GenerateFaces(); // 'Faces' in 2D refers to the edges
<<<<<<< HEAD
         if (ReduceInt(NumOfBdrElements) == 0 && generate_bdr)
=======
         if (!HasBoundaryElements() && generate_bdr)
>>>>>>> 43aa4fcc
         {
            GenerateBoundaryElements();
         }
      }
   }
   else
   {
      NumOfEdges = 0;
   }

   if (Dim == 1)
   {
      GenerateFaces();
      if (!HasBoundaryElements() && generate_bdr)
      {
         // be_to_face will be set inside GenerateBoundaryElements
         GenerateBoundaryElements();
      }
      else
      {
         be_to_face.SetSize(NumOfBdrElements);
         for (int i = 0; i < NumOfBdrElements; ++i)
         {
            be_to_face[i] = boundary[i]->GetVertices()[0];
         }
      }
   }

   if (ncmesh)
   {
      // tell NCMesh the numbering of edges/faces
      ncmesh->OnMeshUpdated(this);

      // update faces_info with NC relations
      GenerateNCFaceInfo();
   }

   // generate the arrays 'attributes' and 'bdr_attributes'
   SetAttributes();
}

void Mesh::Finalize(bool refine, bool fix_orientation)
{
   if (NURBSext || ncmesh)
   {
      MFEM_ASSERT(CheckElementOrientation(false) == 0, "");
      MFEM_ASSERT(CheckBdrElementOrientation() == 0, "");
      return;
   }

   // Requirements:
   //  1) FinalizeTopology() or equivalent was called
   //  2) if (Nodes == NULL), vertices must be defined
   //  3) if (Nodes != NULL), Nodes must be defined

   const bool check_orientation = true; // for regular elements, not boundary
   const bool curved = (Nodes != NULL);
   const bool may_change_topology =
      ( refine && (Dim > 1 && (meshgen & 1)) ) ||
      ( check_orientation && fix_orientation &&
        (Dim == 2 || (Dim == 3 && (meshgen & 1))) );

   DSTable *old_v_to_v = NULL;
   Table *old_elem_vert = NULL;

   if (curved && may_change_topology)
   {
      PrepareNodeReorder(&old_v_to_v, &old_elem_vert);
   }

   if (check_orientation)
   {
      // check and optionally fix element orientation
      CheckElementOrientation(fix_orientation);
   }
   if (refine)
   {
      MarkForRefinement();   // may change topology!
   }

   if (may_change_topology)
   {
      if (curved)
      {
         DoNodeReorder(old_v_to_v, old_elem_vert); // updates the mesh topology
         delete old_elem_vert;
         delete old_v_to_v;
      }
      else
      {
         FinalizeTopology(); // Re-computes some data unnecessarily.
      }

      // TODO: maybe introduce Mesh::NODE_REORDER operation and FESpace::
      // NodeReorderMatrix and do Nodes->Update() instead of DoNodeReorder?
   }

   // check and fix boundary element orientation
   CheckBdrElementOrientation();

#ifdef MFEM_DEBUG
   // For non-orientable surfaces/manifolds, the check below will fail, so we
   // only perform it when Dim == spaceDim.
   if (Dim >= 2 && Dim == spaceDim)
   {
      const int num_faces = GetNumFaces();
      for (int i = 0; i < num_faces; i++)
      {
         MFEM_VERIFY(faces_info[i].Elem2No < 0 ||
                     faces_info[i].Elem2Inf%2 != 0, "Invalid mesh topology."
                     " Interior face with incompatible orientations.");
      }
   }
#endif
}

void Mesh::Make3D(int nx, int ny, int nz, Element::Type type,
                  real_t sx, real_t sy, real_t sz, bool sfc_ordering)
{
   int x, y, z;

   int NVert, NElem, NBdrElem;

   NVert = (nx+1) * (ny+1) * (nz+1);
   NElem = nx * ny * nz;
   NBdrElem = 2*(nx*ny+nx*nz+ny*nz);
   if (type == Element::TETRAHEDRON)
   {
      NElem *= 6;
      NBdrElem *= 2;
   }
   else if (type == Element::WEDGE)
   {
      NElem *= 2;
      NBdrElem += 2*nx*ny;
   }
   else if (type == Element::PYRAMID)
   {
      NElem *= 6;
      NVert += nx * ny * nz;
   }

   InitMesh(3, 3, NVert, NElem, NBdrElem);

   real_t coord[3];
   int ind[9];

   // Sets vertices and the corresponding coordinates
   for (z = 0; z <= nz; z++)
   {
      coord[2] = ((real_t) z / nz) * sz;
      for (y = 0; y <= ny; y++)
      {
         coord[1] = ((real_t) y / ny) * sy;
         for (x = 0; x <= nx; x++)
         {
            coord[0] = ((real_t) x / nx) * sx;
            AddVertex(coord);
         }
      }
   }
   if (type == Element::PYRAMID)
   {
      for (z = 0; z < nz; z++)
      {
         coord[2] = (((real_t) z + 0.5) / nz) * sz;
         for (y = 0; y < ny; y++)
         {
            coord[1] = (((real_t) y + 0.5) / ny) * sy;
            for (x = 0; x < nx; x++)
            {
               coord[0] = (((real_t) x + 0.5) / nx) * sx;
               AddVertex(coord);
            }
         }
      }
   }

#define VTX(XC, YC, ZC) ((XC)+((YC)+(ZC)*(ny+1))*(nx+1))
#define VTXP(XC, YC, ZC) ((nx+1)*(ny+1)*(nz+1)+(XC)+((YC)+(ZC)*ny)*nx)

   // Sets elements and the corresponding indices of vertices
   if (sfc_ordering && type == Element::HEXAHEDRON)
   {
      Array<int> sfc;
      NCMesh::GridSfcOrdering3D(nx, ny, nz, sfc);
      MFEM_VERIFY(sfc.Size() == 3*nx*ny*nz, "");

      for (int k = 0; k < nx*ny*nz; k++)
      {
         x = sfc[3*k + 0];
         y = sfc[3*k + 1];
         z = sfc[3*k + 2];

         // *INDENT-OFF*
         ind[0] = VTX(x  , y  , z  );
         ind[1] = VTX(x+1, y  , z  );
         ind[2] = VTX(x+1, y+1, z  );
         ind[3] = VTX(x  , y+1, z  );
         ind[4] = VTX(x  , y  , z+1);
         ind[5] = VTX(x+1, y  , z+1);
         ind[6] = VTX(x+1, y+1, z+1);
         ind[7] = VTX(x  , y+1, z+1);
         // *INDENT-ON*

         AddHex(ind, 1);
      }
   }
   else
   {
      for (z = 0; z < nz; z++)
      {
         for (y = 0; y < ny; y++)
         {
            for (x = 0; x < nx; x++)
            {
               // *INDENT-OFF*
               ind[0] = VTX(x  , y  , z  );
               ind[1] = VTX(x+1, y  , z  );
               ind[2] = VTX(x+1, y+1, z  );
               ind[3] = VTX(x  , y+1, z  );
               ind[4] = VTX(x  , y  , z+1);
               ind[5] = VTX(x+1, y  , z+1);
               ind[6] = VTX(x+1, y+1, z+1);
               ind[7] = VTX(  x, y+1, z+1);
               // *INDENT-ON*
               if (type == Element::TETRAHEDRON)
               {
                  AddHexAsTets(ind, 1);
               }
               else if (type == Element::WEDGE)
               {
                  AddHexAsWedges(ind, 1);
               }
               else if (type == Element::PYRAMID)
               {
                  ind[8] = VTXP(x, y, z);
                  AddHexAsPyramids(ind, 1);
               }
               else
               {
                  AddHex(ind, 1);
               }
            }
         }
      }
   }

   // Sets boundary elements and the corresponding indices of vertices
   // bottom, bdr. attribute 1
   for (y = 0; y < ny; y++)
   {
      for (x = 0; x < nx; x++)
      {
         // *INDENT-OFF*
         ind[0] = VTX(x  , y  , 0);
         ind[1] = VTX(x  , y+1, 0);
         ind[2] = VTX(x+1, y+1, 0);
         ind[3] = VTX(x+1, y  , 0);
         // *INDENT-ON*
         if (type == Element::TETRAHEDRON)
         {
            AddBdrQuadAsTriangles(ind, 1);
         }
         else if (type == Element::WEDGE)
         {
            AddBdrQuadAsTriangles(ind, 1);
         }
         else
         {
            AddBdrQuad(ind, 1);
         }
      }
   }
   // top, bdr. attribute 6
   for (y = 0; y < ny; y++)
   {
      for (x = 0; x < nx; x++)
      {
         // *INDENT-OFF*
         ind[0] = VTX(x  , y  , nz);
         ind[1] = VTX(x+1, y  , nz);
         ind[2] = VTX(x+1, y+1, nz);
         ind[3] = VTX(x  , y+1, nz);
         // *INDENT-ON*
         if (type == Element::TETRAHEDRON)
         {
            AddBdrQuadAsTriangles(ind, 6);
         }
         else if (type == Element::WEDGE)
         {
            AddBdrQuadAsTriangles(ind, 6);
         }
         else
         {
            AddBdrQuad(ind, 6);
         }
      }
   }
   // left, bdr. attribute 5
   for (z = 0; z < nz; z++)
   {
      for (y = 0; y < ny; y++)
      {
         // *INDENT-OFF*
         ind[0] = VTX(0  , y  , z  );
         ind[1] = VTX(0  , y  , z+1);
         ind[2] = VTX(0  , y+1, z+1);
         ind[3] = VTX(0  , y+1, z  );
         // *INDENT-ON*
         if (type == Element::TETRAHEDRON)
         {
            AddBdrQuadAsTriangles(ind, 5);
         }
         else
         {
            AddBdrQuad(ind, 5);
         }
      }
   }
   // right, bdr. attribute 3
   for (z = 0; z < nz; z++)
   {
      for (y = 0; y < ny; y++)
      {
         // *INDENT-OFF*
         ind[0] = VTX(nx, y  , z  );
         ind[1] = VTX(nx, y+1, z  );
         ind[2] = VTX(nx, y+1, z+1);
         ind[3] = VTX(nx, y  , z+1);
         // *INDENT-ON*
         if (type == Element::TETRAHEDRON)
         {
            AddBdrQuadAsTriangles(ind, 3);
         }
         else
         {
            AddBdrQuad(ind, 3);
         }
      }
   }
   // front, bdr. attribute 2
   for (x = 0; x < nx; x++)
   {
      for (z = 0; z < nz; z++)
      {
         // *INDENT-OFF*
         ind[0] = VTX(x  , 0, z  );
         ind[1] = VTX(x+1, 0, z  );
         ind[2] = VTX(x+1, 0, z+1);
         ind[3] = VTX(x  , 0, z+1);
         // *INDENT-ON*
         if (type == Element::TETRAHEDRON)
         {
            AddBdrQuadAsTriangles(ind, 2);
         }
         else
         {
            AddBdrQuad(ind, 2);
         }
      }
   }
   // back, bdr. attribute 4
   for (x = 0; x < nx; x++)
   {
      for (z = 0; z < nz; z++)
      {
         // *INDENT-OFF*
         ind[0] = VTX(x  , ny, z  );
         ind[1] = VTX(x  , ny, z+1);
         ind[2] = VTX(x+1, ny, z+1);
         ind[3] = VTX(x+1, ny, z  );
         // *INDENT-ON*
         if (type == Element::TETRAHEDRON)
         {
            AddBdrQuadAsTriangles(ind, 4);
         }
         else
         {
            AddBdrQuad(ind, 4);
         }
      }
   }

#undef VTX
#undef VTXP

#if 0
   ofstream test_stream("debug.mesh");
   Print(test_stream);
   test_stream.close();
#endif

   FinalizeTopology();

   // Finalize(...) can be called after this method, if needed
}


void Mesh::Make2D4TrisFromQuad(int nx, int ny, real_t sx, real_t sy)
{
   SetEmpty();

   Dim = 2;
   spaceDim = 2;

   NumOfVertices = (nx+1) * (ny+1);
   NumOfElements = nx * ny * 4;
   NumOfBdrElements =  (2 * nx + 2 * ny);
   vertices.SetSize(NumOfVertices);
   elements.SetSize(NumOfElements);
   boundary.SetSize(NumOfBdrElements);
   NumOfElements = 0;

   int ind[4];

   // Sets vertices and the corresponding coordinates
   int k = 0;
   for (real_t j = 0; j < ny+1; j++)
   {
      real_t cy = (j / ny) * sy;
      for (real_t i = 0; i < nx+1; i++)
      {
         real_t cx = (i / nx) * sx;
         vertices[k](0) = cx;
         vertices[k](1) = cy;
         k++;
      }
   }

   for (int y = 0; y < ny; y++)
   {
      for (int x = 0; x < nx; x++)
      {
         ind[0] = x + y*(nx+1);
         ind[1] = x + 1 +y*(nx+1);
         ind[2] = x + 1 + (y+1)*(nx+1);
         ind[3] = x + (y+1)*(nx+1);
         AddQuadAs4TrisWithPoints(ind, 1);
      }
   }

   int m = (nx+1)*ny;
   for (int i = 0; i < nx; i++)
   {
      boundary[i] = new Segment(i, i+1, 1);
      boundary[nx+i] = new Segment(m+i+1, m+i, 3);
   }
   m = nx+1;
   for (int j = 0; j < ny; j++)
   {
      boundary[2*nx+j] = new Segment((j+1)*m, j*m, 4);
      boundary[2*nx+ny+j] = new Segment(j*m+nx, (j+1)*m+nx, 2);
   }

   SetMeshGen();
   CheckElementOrientation(true);

   el_to_edge = new Table;
   NumOfEdges = GetElementToEdgeTable(*el_to_edge);
   GenerateFaces();
   CheckBdrElementOrientation();

   NumOfFaces = 0;

   attributes.Append(1);
   bdr_attributes.Append(1); bdr_attributes.Append(2);
   bdr_attributes.Append(3); bdr_attributes.Append(4);

   FinalizeTopology();
}

void Mesh::Make2D5QuadsFromQuad(int nx, int ny,
                                real_t sx, real_t sy)
{
   SetEmpty();

   Dim = 2;
   spaceDim = 2;

   NumOfElements = nx * ny * 5;
   NumOfVertices = (nx+1) * (ny+1); //it will be enlarged later on
   NumOfBdrElements =  (2 * nx + 2 * ny);
   vertices.SetSize(NumOfVertices);
   elements.SetSize(NumOfElements);
   boundary.SetSize(NumOfBdrElements);
   NumOfElements = 0;

   int ind[4];

   // Sets vertices and the corresponding coordinates
   int k = 0;
   for (real_t j = 0; j < ny+1; j++)
   {
      real_t cy = (j / ny) * sy;
      for (real_t i = 0; i < nx+1; i++)
      {
         real_t cx = (i / nx) * sx;
         vertices[k](0) = cx;
         vertices[k](1) = cy;
         k++;
      }
   }

   for (int y = 0; y < ny; y++)
   {
      for (int x = 0; x < nx; x++)
      {
         ind[0] = x + y*(nx+1);
         ind[1] = x + 1 +y*(nx+1);
         ind[2] = x + 1 + (y+1)*(nx+1);
         ind[3] = x + (y+1)*(nx+1);
         AddQuadAs5QuadsWithPoints(ind, 1);
      }
   }

   int m = (nx+1)*ny;
   for (int i = 0; i < nx; i++)
   {
      boundary[i] = new Segment(i, i+1, 1);
      boundary[nx+i] = new Segment(m+i+1, m+i, 3);
   }
   m = nx+1;
   for (int j = 0; j < ny; j++)
   {
      boundary[2*nx+j] = new Segment((j+1)*m, j*m, 4);
      boundary[2*nx+ny+j] = new Segment(j*m+nx, (j+1)*m+nx, 2);
   }

   SetMeshGen();
   CheckElementOrientation(true);

   el_to_edge = new Table;
   NumOfEdges = GetElementToEdgeTable(*el_to_edge);
   GenerateFaces();
   CheckBdrElementOrientation();

   NumOfFaces = 0;

   attributes.Append(1);
   bdr_attributes.Append(1); bdr_attributes.Append(2);
   bdr_attributes.Append(3); bdr_attributes.Append(4);

   FinalizeTopology();
}

void Mesh::Make3D24TetsFromHex(int nx, int ny, int nz,
                               real_t sx, real_t sy, real_t sz)
{
   const int NVert = (nx+1) * (ny+1) * (nz+1);
   const int NElem = nx * ny * nz * 24;
   const int NBdrElem = 2*(nx*ny+nx*nz+ny*nz)*4;

   InitMesh(3, 3, NVert, NElem, NBdrElem);

   real_t coord[3];

   // Sets vertices and the corresponding coordinates
   for (real_t z = 0; z <= nz; z++)
   {
      coord[2] = ( z / nz) * sz;
      for (real_t y = 0; y <= ny; y++)
      {
         coord[1] = (y / ny) * sy;
         for (real_t x = 0; x <= nx; x++)
         {
            coord[0] = (x / nx) * sx;
            AddVertex(coord);
         }
      }
   }

   std::map<std::array<int, 4>, int> hex_face_verts;
   auto VertexIndex = [nx, ny](int xc, int yc, int zc)
   {
      return xc + (yc + zc*(ny+1))*(nx+1);
   };

   int ind[9];
   for (int z = 0; z < nz; z++)
   {
      for (int y = 0; y < ny; y++)
      {
         for (int x = 0; x < nx; x++)
         {
            // *INDENT-OFF*
            ind[0] = VertexIndex(x  , y  , z  );
            ind[1] = VertexIndex(x+1, y  , z  );
            ind[2] = VertexIndex(x+1, y+1, z  );
            ind[3] = VertexIndex(x  , y+1, z  );
            ind[4] = VertexIndex(x  , y  , z+1);
            ind[5] = VertexIndex(x+1, y  , z+1);
            ind[6] = VertexIndex(x+1, y+1, z+1);
            ind[7] = VertexIndex(  x, y+1, z+1);
            AddHexAs24TetsWithPoints(ind, hex_face_verts, 1);
         }
      }
   }

   hex_face_verts.clear();
   CheckElementOrientation(true);

   // Done adding Tets
   // Now figure out elements that are on the boundary
   GetElementToFaceTable(false);
   GenerateFaces();

   // Map to count number of tets sharing a face
   std::map<std::array<int, 3>, int> tet_face_count;
   // Map from tet face defined by three vertices to the local face number
   std::map<std::array<int, 3>, int> face_count_map;

   auto get3array = [](Array<int> v)
   {
       v.Sort();
       return std::array<int, 3>{v[0], v[1], v[2]};
   };

   Array<int> el_faces;
   Array<int> ori;
   Array<int> vertidxs;
   for (int i = 0; i < el_to_face->Size(); i++)
   {
       el_to_face->GetRow(i, el_faces);
       for (int j = 0; j < el_faces.Size(); j++)
       {
           GetFaceVertices(el_faces[j], vertidxs);
           auto t = get3array(vertidxs);
           auto it = tet_face_count.find(t);
           if (it == tet_face_count.end())  //edge does not already exist
           {
               tet_face_count.insert({t, 1});
               face_count_map.insert({t, el_faces[j]});
           }
           else
           {
               it->second++; // increase edge count value by 1.
           }
       }
   }

   for (const auto &edge : tet_face_count)
   {
       if (edge.second == 1)  //if this only appears once, it is a boundary edge
       {
           int facenum = (face_count_map.find(edge.first))->second;
           GetFaceVertices(facenum, vertidxs);
           AddBdrTriangle(vertidxs, 1);
       }
   }

#if 0
   ofstream test_stream("debug.mesh");
   Print(test_stream);
   test_stream.close();
#endif

   FinalizeTopology();
   // Finalize(...) can be called after this method, if needed
}

void Mesh::Make2D(int nx, int ny, Element::Type type,
                  real_t sx, real_t sy,
                  bool generate_edges, bool sfc_ordering)
{
   int i, j, k;

   SetEmpty();

   Dim = spaceDim = 2;

   // Creates quadrilateral mesh
   if (type == Element::QUADRILATERAL)
   {
      NumOfVertices = (nx+1) * (ny+1);
      NumOfElements = nx * ny;
      NumOfBdrElements = 2 * nx + 2 * ny;

      vertices.SetSize(NumOfVertices);
      elements.SetSize(NumOfElements);
      boundary.SetSize(NumOfBdrElements);

      real_t cx, cy;
      int ind[4];

      // Sets vertices and the corresponding coordinates
      k = 0;
      for (j = 0; j < ny+1; j++)
      {
         cy = ((real_t) j / ny) * sy;
         for (i = 0; i < nx+1; i++)
         {
            cx = ((real_t) i / nx) * sx;
            vertices[k](0) = cx;
            vertices[k](1) = cy;
            k++;
         }
      }

      // Sets elements and the corresponding indices of vertices
      if (sfc_ordering)
      {
         Array<int> sfc;
         NCMesh::GridSfcOrdering2D(nx, ny, sfc);
         MFEM_VERIFY(sfc.Size() == 2*nx*ny, "");

         for (k = 0; k < nx*ny; k++)
         {
            i = sfc[2*k + 0];
            j = sfc[2*k + 1];
            ind[0] = i + j*(nx+1);
            ind[1] = i + 1 +j*(nx+1);
            ind[2] = i + 1 + (j+1)*(nx+1);
            ind[3] = i + (j+1)*(nx+1);
            elements[k] = new Quadrilateral(ind);
         }
      }
      else
      {
         k = 0;
         for (j = 0; j < ny; j++)
         {
            for (i = 0; i < nx; i++)
            {
               ind[0] = i + j*(nx+1);
               ind[1] = i + 1 +j*(nx+1);
               ind[2] = i + 1 + (j+1)*(nx+1);
               ind[3] = i + (j+1)*(nx+1);
               elements[k] = new Quadrilateral(ind);
               k++;
            }
         }
      }

      // Sets boundary elements and the corresponding indices of vertices
      int m = (nx+1)*ny;
      for (i = 0; i < nx; i++)
      {
         boundary[i] = new Segment(i, i+1, 1);
         boundary[nx+i] = new Segment(m+i+1, m+i, 3);
      }
      m = nx+1;
      for (j = 0; j < ny; j++)
      {
         boundary[2*nx+j] = new Segment((j+1)*m, j*m, 4);
         boundary[2*nx+ny+j] = new Segment(j*m+nx, (j+1)*m+nx, 2);
      }
   }
   // Creates triangular mesh
   else if (type == Element::TRIANGLE)
   {
      NumOfVertices = (nx+1) * (ny+1);
      NumOfElements = 2 * nx * ny;
      NumOfBdrElements = 2 * nx + 2 * ny;

      vertices.SetSize(NumOfVertices);
      elements.SetSize(NumOfElements);
      boundary.SetSize(NumOfBdrElements);

      real_t cx, cy;
      int ind[3];

      // Sets vertices and the corresponding coordinates
      k = 0;
      for (j = 0; j < ny+1; j++)
      {
         cy = ((real_t) j / ny) * sy;
         for (i = 0; i < nx+1; i++)
         {
            cx = ((real_t) i / nx) * sx;
            vertices[k](0) = cx;
            vertices[k](1) = cy;
            k++;
         }
      }

      // Sets the elements and the corresponding indices of vertices
      k = 0;
      for (j = 0; j < ny; j++)
      {
         for (i = 0; i < nx; i++)
         {
            ind[0] = i + j*(nx+1);
            ind[1] = i + 1 + (j+1)*(nx+1);
            ind[2] = i + (j+1)*(nx+1);
            elements[k] = new Triangle(ind);
            k++;
            ind[1] = i + 1 + j*(nx+1);
            ind[2] = i + 1 + (j+1)*(nx+1);
            elements[k] = new Triangle(ind);
            k++;
         }
      }

      // Sets boundary elements and the corresponding indices of vertices
      int m = (nx+1)*ny;
      for (i = 0; i < nx; i++)
      {
         boundary[i] = new Segment(i, i+1, 1);
         boundary[nx+i] = new Segment(m+i+1, m+i, 3);
      }
      m = nx+1;
      for (j = 0; j < ny; j++)
      {
         boundary[2*nx+j] = new Segment((j+1)*m, j*m, 4);
         boundary[2*nx+ny+j] = new Segment(j*m+nx, (j+1)*m+nx, 2);
      }

      // MarkTriMeshForRefinement(); // done in Finalize(...)
   }
   else
   {
      MFEM_ABORT("Unsupported element type.");
   }

   SetMeshGen();
   CheckElementOrientation();

   if (generate_edges == 1)
   {
      el_to_edge = new Table;
      NumOfEdges = GetElementToEdgeTable(*el_to_edge);
      GenerateFaces();
      CheckBdrElementOrientation();
   }
   else
   {
      NumOfEdges = 0;
   }

   NumOfFaces = 0;

   attributes.Append(1);
   bdr_attributes.Append(1); bdr_attributes.Append(2);
   bdr_attributes.Append(3); bdr_attributes.Append(4);

   // Finalize(...) can be called after this method, if needed
}

void Mesh::Make1D(int n, real_t sx)
{
   int j, ind[1];

   SetEmpty();

   Dim = 1;
   spaceDim = 1;

   NumOfVertices = n + 1;
   NumOfElements = n;
   NumOfBdrElements = 2;
   vertices.SetSize(NumOfVertices);
   elements.SetSize(NumOfElements);
   boundary.SetSize(NumOfBdrElements);

   // Sets vertices and the corresponding coordinates
   for (j = 0; j < n+1; j++)
   {
      vertices[j](0) = ((real_t) j / n) * sx;
   }

   // Sets elements and the corresponding indices of vertices
   for (j = 0; j < n; j++)
   {
      elements[j] = new Segment(j, j+1, 1);
   }

   // Sets the boundary elements
   ind[0] = 0;
   boundary[0] = new Point(ind, 1);
   ind[0] = n;
   boundary[1] = new Point(ind, 2);

   NumOfEdges = 0;
   NumOfFaces = 0;

   SetMeshGen();
   GenerateFaces();

   // Set be_to_face
   be_to_face.SetSize(2);
   be_to_face[0] = 0;
   be_to_face[1] = n;

   attributes.Append(1);
   bdr_attributes.Append(1); bdr_attributes.Append(2);
}

Mesh::Mesh(const Mesh &mesh, bool copy_nodes)
  : attribute_sets(attributes), bdr_attribute_sets(bdr_attributes)
{
   Dim = mesh.Dim;
   spaceDim = mesh.spaceDim;

   NumOfVertices = mesh.NumOfVertices;
   NumOfElements = mesh.NumOfElements;
   NumOfBdrElements = mesh.NumOfBdrElements;
   NumOfEdges = mesh.NumOfEdges;
   NumOfFaces = mesh.NumOfFaces;
   nbInteriorFaces = mesh.nbInteriorFaces;
   nbBoundaryFaces = mesh.nbBoundaryFaces;

   meshgen = mesh.meshgen;
   mesh_geoms = mesh.mesh_geoms;

   // Create the new Mesh instance without a record of its refinement history
   sequence = 0;
   nodes_sequence = 0;
   last_operation = Mesh::NONE;

   // Duplicate the elements
   elements.SetSize(NumOfElements);
   for (int i = 0; i < NumOfElements; i++)
   {
      elements[i] = mesh.elements[i]->Duplicate(this);
   }

   // Copy the vertices
   mesh.vertices.Copy(vertices);

   // Duplicate the boundary
   boundary.SetSize(NumOfBdrElements);
   for (int i = 0; i < NumOfBdrElements; i++)
   {
      boundary[i] = mesh.boundary[i]->Duplicate(this);
   }

   // Copy the element-to-face Table, el_to_face
   el_to_face = (mesh.el_to_face) ? new Table(*mesh.el_to_face) : NULL;

   // Copy the boundary-to-face Array, be_to_face.
   mesh.be_to_face.Copy(be_to_face);

   // Copy the element-to-edge Table, el_to_edge
   el_to_edge = (mesh.el_to_edge) ? new Table(*mesh.el_to_edge) : NULL;

   // Copy the boundary-to-edge Table, bel_to_edge (3D)
   bel_to_edge = (mesh.bel_to_edge) ? new Table(*mesh.bel_to_edge) : NULL;

   // Duplicate the faces and faces_info.
   faces.SetSize(mesh.faces.Size());
   for (int i = 0; i < faces.Size(); i++)
   {
      Element *face = mesh.faces[i]; // in 1D the faces are NULL
      faces[i] = (face) ? face->Duplicate(this) : NULL;
   }
   mesh.faces_info.Copy(faces_info);
   mesh.nc_faces_info.Copy(nc_faces_info);

   // Do NOT copy the element-to-element Table, el_to_el
   el_to_el = NULL;

   // Do NOT copy the face-to-edge Table, face_edge
   face_edge = NULL;
   face_to_elem = NULL;

   // Copy the edge-to-vertex Table, edge_vertex
   edge_vertex = (mesh.edge_vertex) ? new Table(*mesh.edge_vertex) : NULL;

   // Copy the attributes and bdr_attributes
   mesh.attributes.Copy(attributes);
   mesh.bdr_attributes.Copy(bdr_attributes);

   // Copy attribute and bdr_attribute names
   mesh.attribute_sets.Copy(attribute_sets);
   mesh.bdr_attribute_sets.Copy(bdr_attribute_sets);

   // Deep copy the NURBSExtension.
#ifdef MFEM_USE_MPI
   ParNURBSExtension *pNURBSext =
      dynamic_cast<ParNURBSExtension *>(mesh.NURBSext);
   if (pNURBSext)
   {
      NURBSext = new ParNURBSExtension(*pNURBSext);
   }
   else
#endif
   {
      NURBSext = mesh.NURBSext ? new NURBSExtension(*mesh.NURBSext) : NULL;
   }

   // Deep copy the NCMesh.
#ifdef MFEM_USE_MPI
   if (dynamic_cast<const ParMesh*>(&mesh))
   {
      ncmesh = NULL; // skip; will be done in ParMesh copy ctor
   }
   else
#endif
   {
      ncmesh = mesh.ncmesh ? new NCMesh(*mesh.ncmesh) : NULL;
   }

   // Duplicate the Nodes, including the FiniteElementCollection and the
   // FiniteElementSpace
   if (mesh.Nodes && copy_nodes)
   {
      FiniteElementSpace *fes = mesh.Nodes->FESpace();
      const FiniteElementCollection *fec = fes->FEColl();
      FiniteElementCollection *fec_copy =
         FiniteElementCollection::New(fec->Name());
      FiniteElementSpace *fes_copy =
         new FiniteElementSpace(*fes, this, fec_copy);
      Nodes = new GridFunction(fes_copy);
      Nodes->MakeOwner(fec_copy);
      *Nodes = *mesh.Nodes;
      own_nodes = 1;
   }
   else
   {
      Nodes = mesh.Nodes;
      own_nodes = 0;
   }
}

Mesh::Mesh(Mesh &&mesh) : Mesh()
{
   Swap(mesh, true);
}

Mesh& Mesh::operator=(Mesh &&mesh)
{
   Swap(mesh, true);
   return *this;
}

Mesh Mesh::LoadFromFile(const std::string &filename, int generate_edges,
                        int refine, bool fix_orientation)
{
   Mesh mesh;
   named_ifgzstream imesh(filename);
   if (!imesh) { MFEM_ABORT("Mesh file not found: " << filename << '\n'); }
   else { mesh.Load(imesh, generate_edges, refine, fix_orientation); }
   return mesh;
}

Mesh Mesh::MakeCartesian1D(int n, real_t sx)
{
   Mesh mesh;
   mesh.Make1D(n, sx);
   // mesh.Finalize(); not needed in this case
   return mesh;
}

Mesh Mesh::MakeCartesian2D(
   int nx, int ny, Element::Type type, bool generate_edges,
   real_t sx, real_t sy, bool sfc_ordering)
{
   Mesh mesh;
   mesh.Make2D(nx, ny, type, sx, sy, generate_edges, sfc_ordering);
   mesh.Finalize(true); // refine = true
   return mesh;
}

Mesh Mesh::MakeCartesian3D(
   int nx, int ny, int nz, Element::Type type,
   real_t sx, real_t sy, real_t sz, bool sfc_ordering)
{
   Mesh mesh;
   mesh.Make3D(nx, ny, nz, type, sx, sy, sz, sfc_ordering);
   mesh.Finalize(true); // refine = true
   return mesh;
}

Mesh Mesh::MakeCartesian3DWith24TetsPerHex(int nx, int ny, int nz,
                              real_t sx, real_t sy, real_t sz)
{
   Mesh mesh;
   mesh.Make3D24TetsFromHex(nx, ny, nz, sx, sy, sz);
   mesh.Finalize(false, false);
   return mesh;
}

Mesh Mesh::MakeCartesian2DWith4TrisPerQuad(int nx, int ny,
                                           real_t sx, real_t sy)
{
   Mesh mesh;
   mesh.Make2D4TrisFromQuad(nx, ny, sx, sy);
   mesh.Finalize(false, false);
   return mesh;
}

Mesh Mesh::MakeCartesian2DWith5QuadsPerQuad(int nx, int ny,
                                            real_t sx, real_t sy)
{
   Mesh mesh;
   mesh.Make2D5QuadsFromQuad(nx, ny, sx, sy);
   mesh.Finalize(false, false);
   return mesh;
}

Mesh Mesh::MakeRefined(Mesh &orig_mesh, int ref_factor, int ref_type)
{
   Mesh mesh;
   Array<int> ref_factors(orig_mesh.GetNE());
   ref_factors = ref_factor;
   mesh.MakeRefined_(orig_mesh, ref_factors, ref_type);
   return mesh;
}

Mesh Mesh::MakeRefined(Mesh &orig_mesh, const Array<int> &ref_factors,
                       int ref_type)
{
   Mesh mesh;
   mesh.MakeRefined_(orig_mesh, ref_factors, ref_type);
   return mesh;
}

Mesh::Mesh(const std::string &filename, int generate_edges, int refine,
           bool fix_orientation)
 : attribute_sets(attributes), bdr_attribute_sets(bdr_attributes)
{
   // Initialization as in the default constructor
   SetEmpty();

   named_ifgzstream imesh(filename);
   if (!imesh)
   {
      // Abort with an error message.
      MFEM_ABORT("Mesh file not found: " << filename << '\n');
   }
   else
   {
      Load(imesh, generate_edges, refine, fix_orientation);
   }
}

Mesh::Mesh(std::istream &input, int generate_edges, int refine,
           bool fix_orientation)
 : attribute_sets(attributes), bdr_attribute_sets(bdr_attributes)
{
   SetEmpty();
   Load(input, generate_edges, refine, fix_orientation);
}

void Mesh::ChangeVertexDataOwnership(real_t *vertex_data, int len_vertex_data,
                                     bool zerocopy)
{
   // A dimension of 3 is now required since we use mfem::Vertex objects as PODs
   // and these object have a hardcoded double[3] entry
   MFEM_VERIFY(len_vertex_data >= NumOfVertices * 3,
               "Not enough vertices in external array : "
               "len_vertex_data = "<< len_vertex_data << ", "
               "NumOfVertices * 3 = " << NumOfVertices * 3);
   // Allow multiple calls to this method with the same vertex_data
   if (vertex_data == (real_t *)(vertices.GetData()))
   {
      MFEM_ASSERT(!vertices.OwnsData(), "invalid ownership");
      return;
   }
   if (!zerocopy)
   {
      memcpy(vertex_data, vertices.GetData(),
             NumOfVertices * 3 * sizeof(real_t));
   }
   // Vertex is POD double[3]
   vertices.MakeRef(reinterpret_cast<Vertex*>(vertex_data), NumOfVertices);
}

Mesh::Mesh(real_t *vertices_, int num_vertices,
           int *element_indices, Geometry::Type element_type,
           int *element_attributes, int num_elements,
           int *boundary_indices, Geometry::Type boundary_type,
           int *boundary_attributes, int num_boundary_elements,
           int dimension, int space_dimension)
 : attribute_sets(attributes), bdr_attribute_sets(bdr_attributes)
{
   if (space_dimension == -1)
   {
      space_dimension = dimension;
   }

   InitMesh(dimension, space_dimension, /*num_vertices*/ 0, num_elements,
            num_boundary_elements);

   int element_index_stride = Geometry::NumVerts[element_type];
   int boundary_index_stride = num_boundary_elements > 0 ?
                               Geometry::NumVerts[boundary_type] : 0;

   // assuming Vertex is POD
   vertices.MakeRef(reinterpret_cast<Vertex*>(vertices_), num_vertices);
   NumOfVertices = num_vertices;

   for (int i = 0; i < num_elements; i++)
   {
      elements[i] = NewElement(element_type);
      elements[i]->SetVertices(element_indices + i * element_index_stride);
      elements[i]->SetAttribute(element_attributes[i]);
   }
   NumOfElements = num_elements;

   for (int i = 0; i < num_boundary_elements; i++)
   {
      boundary[i] = NewElement(boundary_type);
      boundary[i]->SetVertices(boundary_indices + i * boundary_index_stride);
      boundary[i]->SetAttribute(boundary_attributes[i]);
   }
   NumOfBdrElements = num_boundary_elements;

   FinalizeTopology();
}

Mesh::Mesh( const NURBSExtension& ext )
 : attribute_sets(attributes), bdr_attribute_sets(bdr_attributes)
{
   SetEmpty();
   /// make an internal copy of the NURBSExtension
   NURBSext = new NURBSExtension( ext );

   Dim              = NURBSext->Dimension();
   NumOfVertices    = NURBSext->GetNV();
   NumOfElements    = NURBSext->GetNE();
   NumOfBdrElements = NURBSext->GetNBE();

   NURBSext->GetElementTopo(elements);
   NURBSext->GetBdrElementTopo(boundary);

   vertices.SetSize(NumOfVertices);
   if (NURBSext->HavePatches())
   {
      NURBSFECollection  *fec = new NURBSFECollection(NURBSext->GetOrder());
      FiniteElementSpace *fes = new FiniteElementSpace(this, fec, Dim,
                                                       Ordering::byVDIM);
      Nodes = new GridFunction(fes);
      Nodes->MakeOwner(fec);
      NURBSext->SetCoordsFromPatches(*Nodes);
      own_nodes = 1;
      spaceDim = Nodes->VectorDim();
      for (int i = 0; i < spaceDim; i++)
      {
         Vector vert_val;
         Nodes->GetNodalValues(vert_val, i+1);
         for (int j = 0; j < NumOfVertices; j++)
         {
            vertices[j](i) = vert_val(j);
         }
      }
   }
   else
   {
      MFEM_ABORT("NURBS mesh has no patches.");
   }
   FinalizeMesh();
}

Element *Mesh::NewElement(int geom)
{
   switch (geom)
   {
      case Geometry::POINT:     return (new Point);
      case Geometry::SEGMENT:   return (new Segment);
      case Geometry::TRIANGLE:  return (new Triangle);
      case Geometry::SQUARE:    return (new Quadrilateral);
      case Geometry::TETRAHEDRON:
#ifdef MFEM_USE_MEMALLOC
         return TetMemory.Alloc();
#else
         return (new Tetrahedron);
#endif
      case Geometry::CUBE:      return (new Hexahedron);
      case Geometry::PRISM:     return (new Wedge);
      case Geometry::PYRAMID:   return (new Pyramid);
      default:
         MFEM_ABORT("invalid Geometry::Type, geom = " << geom);
   }

   return NULL;
}

Element *Mesh::ReadElementWithoutAttr(std::istream &input)
{
   int geom, nv, *v;
   Element *el;

   input >> geom;
   el = NewElement(geom);
   MFEM_VERIFY(el, "Unsupported element type: " << geom);
   nv = el->GetNVertices();
   v  = el->GetVertices();
   for (int i = 0; i < nv; i++)
   {
      input >> v[i];
   }

   return el;
}

void Mesh::PrintElementWithoutAttr(const Element *el, std::ostream &os)
{
   os << el->GetGeometryType();
   const int nv = el->GetNVertices();
   const int *v = el->GetVertices();
   for (int j = 0; j < nv; j++)
   {
      os << ' ' << v[j];
   }
   os << '\n';
}

Element *Mesh::ReadElement(std::istream &input)
{
   int attr;
   Element *el;

   input >> attr;
   el = ReadElementWithoutAttr(input);
   el->SetAttribute(attr);

   return el;
}

void Mesh::PrintElement(const Element *el, std::ostream &os)
{
   os << el->GetAttribute() << ' ';
   PrintElementWithoutAttr(el, os);
}

void Mesh::SetMeshGen()
{
   meshgen = mesh_geoms = 0;
   for (int i = 0; i < NumOfElements; i++)
   {
      const Element::Type type = GetElement(i)->GetType();
      switch (type)
      {
         case Element::TETRAHEDRON:
            mesh_geoms |= (1 << Geometry::TETRAHEDRON);
         case Element::TRIANGLE:
            mesh_geoms |= (1 << Geometry::TRIANGLE);
         case Element::SEGMENT:
            mesh_geoms |= (1 << Geometry::SEGMENT);
         case Element::POINT:
            mesh_geoms |= (1 << Geometry::POINT);
            meshgen |= 1;
            break;

         case Element::HEXAHEDRON:
            mesh_geoms |= (1 << Geometry::CUBE);
         case Element::QUADRILATERAL:
            mesh_geoms |= (1 << Geometry::SQUARE);
            mesh_geoms |= (1 << Geometry::SEGMENT);
            mesh_geoms |= (1 << Geometry::POINT);
            meshgen |= 2;
            break;

         case Element::WEDGE:
            mesh_geoms |= (1 << Geometry::PRISM);
            mesh_geoms |= (1 << Geometry::SQUARE);
            mesh_geoms |= (1 << Geometry::TRIANGLE);
            mesh_geoms |= (1 << Geometry::SEGMENT);
            mesh_geoms |= (1 << Geometry::POINT);
            meshgen |= 4;
            break;

         case Element::PYRAMID:
            mesh_geoms |= (1 << Geometry::PYRAMID);
            mesh_geoms |= (1 << Geometry::SQUARE);
            mesh_geoms |= (1 << Geometry::TRIANGLE);
            mesh_geoms |= (1 << Geometry::SEGMENT);
            mesh_geoms |= (1 << Geometry::POINT);
            meshgen |= 8;
            break;

         default:
            MFEM_ABORT("invalid element type: " << type);
            break;
      }
   }
}

void Mesh::Loader(std::istream &input, int generate_edges,
                  std::string parse_tag)
{
   int curved = 0, read_gf = 1;
   bool finalize_topo = true;

   if (!input)
   {
      MFEM_ABORT("Input stream is not open");
   }

   Clear();

   string mesh_type;
   input >> ws;
   getline(input, mesh_type);
   filter_dos(mesh_type);

   // MFEM's conforming mesh formats
   int mfem_version = 0;
   if (mesh_type == "MFEM mesh v1.0") { mfem_version = 10; } // serial
   else if (mesh_type == "MFEM mesh v1.2") { mfem_version = 12; } // parallel
   else if (mesh_type == "MFEM mesh v1.3") { mfem_version = 13; } // attr sets

   // MFEM nonconforming mesh format
   // (NOTE: previous v1.1 is now under this branch for backward compatibility)
   int mfem_nc_version = 0;
   if (mesh_type == "MFEM NC mesh v1.0") { mfem_nc_version = 10; }
   else if (mesh_type == "MFEM NC mesh v1.1") { mfem_nc_version = 11; }
   else if (mesh_type == "MFEM mesh v1.1") { mfem_nc_version = 1 /*legacy*/; }

   if (mfem_version)
   {
      // Formats mfem_v12 and newer have a tag indicating the end of the mesh
      // section in the stream. A user provided parse tag can also be provided
      // via the arguments. For example, if this is called from parallel mesh
      // object, it can indicate to read until parallel mesh section begins.
      if (mfem_version >= 12 && parse_tag.empty())
      {
         parse_tag = "mfem_mesh_end";
      }
      ReadMFEMMesh(input, mfem_version, curved);
   }
   else if (mfem_nc_version)
   {
      MFEM_ASSERT(ncmesh == NULL, "internal error");
      int is_nc = 1;

#ifdef MFEM_USE_MPI
      ParMesh *pmesh = dynamic_cast<ParMesh*>(this);
      if (pmesh)
      {
         MFEM_VERIFY(mfem_nc_version >= 10,
                     "Legacy nonconforming format (MFEM mesh v1.1) cannot be "
                     "used to load a parallel nonconforming mesh, sorry.");

         ncmesh = new ParNCMesh(pmesh->GetComm(),
                                input, mfem_nc_version, curved, is_nc);
      }
      else
#endif
      {
         ncmesh = new NCMesh(input, mfem_nc_version, curved, is_nc);
      }
      InitFromNCMesh(*ncmesh);

      if (!is_nc)
      {
         // special case for backward compatibility with MFEM <=4.2:
         // if the "vertex_parents" section is missing in the v1.1 format,
         // the mesh is treated as conforming
         delete ncmesh;
         ncmesh = NULL;
      }
   }
   else if (mesh_type == "linemesh") // 1D mesh
   {
      ReadLineMesh(input);
   }
   else if (mesh_type == "areamesh2" || mesh_type == "curved_areamesh2")
   {
      if (mesh_type == "curved_areamesh2")
      {
         curved = 1;
      }
      ReadNetgen2DMesh(input, curved);
   }
   else if (mesh_type == "NETGEN" || mesh_type == "NETGEN_Neutral_Format")
   {
      ReadNetgen3DMesh(input);
   }
   else if (mesh_type == "TrueGrid")
   {
      ReadTrueGridMesh(input);
   }
   else if (mesh_type.rfind("# vtk DataFile Version") == 0)
   {
      int major_vtk_version = mesh_type[mesh_type.length()-3] - '0';
      // int minor_vtk_version = mesh_type[mesh_type.length()-1] - '0';
      MFEM_VERIFY(major_vtk_version >= 2 && major_vtk_version <= 4,
                  "Unsupported VTK format");
      ReadVTKMesh(input, curved, read_gf, finalize_topo);
   }
   else if (mesh_type.rfind("<VTKFile ") == 0 || mesh_type.rfind("<?xml") == 0)
   {
      ReadXML_VTKMesh(input, curved, read_gf, finalize_topo, mesh_type);
   }
   else if (mesh_type == "MFEM NURBS mesh v1.0")
   {
      ReadNURBSMesh(input, curved, read_gf);
   }
   else if (mesh_type == "MFEM NURBS mesh v1.1")
   {
     ReadNURBSMesh(input, curved, read_gf, true);
   }
   else if (mesh_type == "MFEM INLINE mesh v1.0")
   {
      ReadInlineMesh(input, generate_edges);
      return; // done with inline mesh construction
   }
   else if (mesh_type == "$MeshFormat") // Gmsh
   {
      ReadGmshMesh(input, curved, read_gf);
   }
   else if
   ((mesh_type.size() > 2 &&
     mesh_type[0] == 'C' && mesh_type[1] == 'D' && mesh_type[2] == 'F') ||
    (mesh_type.size() > 3 &&
     mesh_type[1] == 'H' && mesh_type[2] == 'D' && mesh_type[3] == 'F'))
   {
      named_ifgzstream *mesh_input = dynamic_cast<named_ifgzstream *>(&input);
      if (mesh_input)
      {
#ifdef MFEM_USE_NETCDF
         ReadCubit(mesh_input->filename, curved, read_gf);
#else
         MFEM_ABORT("NetCDF support requires configuration with"
                    " MFEM_USE_NETCDF=YES");
         return;
#endif
      }
      else
      {
         MFEM_ABORT("Can not determine Cubit mesh filename!"
                    " Use mfem::named_ifgzstream for input.");
         return;
      }
   }
   else
   {
      MFEM_ABORT("Unknown input mesh format: " << mesh_type);
      return;
   }

   // at this point the following should be defined:
   //  1) Dim
   //  2) NumOfElements, elements
   //  3) NumOfBdrElements, boundary
   //  4) NumOfVertices, with allocated space in vertices
   //  5) curved
   //  5a) if curved == 0, vertices must be defined
   //  5b) if curved != 0 and read_gf != 0,
   //         'input' must point to a GridFunction
   //  5c) if curved != 0 and read_gf == 0,
   //         vertices and Nodes must be defined
   // optional:
   //  1) el_to_edge may be allocated (as in the case of P2 VTK meshes)
   //  2) ncmesh may be allocated

   // FinalizeTopology() will:
   // - assume that generate_edges is true
   // - assume that refine is false
   // - does not check the orientation of regular and boundary elements
   if (finalize_topo)
   {
      // don't generate any boundary elements, especially in parallel
      bool generate_bdr = false;

      FinalizeTopology(generate_bdr);
   }

   if (curved && read_gf)
   {
      Nodes = new GridFunction(this, input);

      own_nodes = 1;
      spaceDim = Nodes->VectorDim();
      if (ncmesh) { ncmesh->spaceDim = spaceDim; }

      // Set vertex coordinates from the 'Nodes'
      SetVerticesFromNodes(Nodes);
   }

   // If a parse tag was supplied, keep reading the stream until the tag is
   // encountered.
   if (mfem_version >= 12)
   {
      string line;
      do
      {
         skip_comment_lines(input, '#');
         MFEM_VERIFY(input.good(), "Required mesh-end tag not found");
         getline(input, line);
         filter_dos(line);
         // mfem v1.2 may not have parse_tag in it, e.g. if trying to read a
         // serial mfem v1.2 mesh as parallel with "mfem_serial_mesh_end" as
         // parse_tag. That's why, regardless of parse_tag, we stop reading if
         // we find "mfem_mesh_end" which is required by mfem v1.2 format.
         if (line == "mfem_mesh_end") { break; }
      }
      while (line != parse_tag);
   }
   else if (mfem_nc_version >= 10)
   {
      string ident;
      skip_comment_lines(input, '#');
      input >> ident;
      MFEM_VERIFY(ident == "mfem_mesh_end",
                  "invalid mesh: end of file tag not found");
   }

   // Finalize(...) should be called after this, if needed.
}

Mesh::Mesh(Mesh *mesh_array[], int num_pieces)
 : attribute_sets(attributes), bdr_attribute_sets(bdr_attributes)
{
   int      i, j, ie, ib, iv, *v, nv;
   Element *el;
   Mesh    *m;

   SetEmpty();

   Dim = mesh_array[0]->Dimension();
   spaceDim = mesh_array[0]->SpaceDimension();

   if (mesh_array[0]->NURBSext)
   {
      // assuming the pieces form a partition of a NURBS mesh
      NURBSext = new NURBSExtension(mesh_array, num_pieces);

      NumOfVertices = NURBSext->GetNV();
      NumOfElements = NURBSext->GetNE();

      NURBSext->GetElementTopo(elements);

      // NumOfBdrElements = NURBSext->GetNBE();
      // NURBSext->GetBdrElementTopo(boundary);

      Array<int> lvert_vert, lelem_elem;

      // Here, for visualization purposes, we copy the boundary elements from
      // the individual pieces which include the interior boundaries.  This
      // creates 'boundary' array that is different from the one generated by
      // the NURBSExtension which, in particular, makes the boundary-dof table
      // invalid. This, in turn, causes GetBdrElementTransformation to not
      // function properly.
      NumOfBdrElements = 0;
      for (i = 0; i < num_pieces; i++)
      {
         NumOfBdrElements += mesh_array[i]->GetNBE();
      }
      boundary.SetSize(NumOfBdrElements);
      vertices.SetSize(NumOfVertices);
      ib = 0;
      for (i = 0; i < num_pieces; i++)
      {
         m = mesh_array[i];
         m->NURBSext->GetVertexLocalToGlobal(lvert_vert);
         m->NURBSext->GetElementLocalToGlobal(lelem_elem);
         // copy the element attributes
         for (j = 0; j < m->GetNE(); j++)
         {
            elements[lelem_elem[j]]->SetAttribute(m->GetAttribute(j));
         }
         // copy the boundary
         for (j = 0; j < m->GetNBE(); j++)
         {
            el = m->GetBdrElement(j)->Duplicate(this);
            v  = el->GetVertices();
            nv = el->GetNVertices();
            for (int k = 0; k < nv; k++)
            {
               v[k] = lvert_vert[v[k]];
            }
            boundary[ib++] = el;
         }
         // copy the vertices
         for (j = 0; j < m->GetNV(); j++)
         {
            vertices[lvert_vert[j]].SetCoords(m->SpaceDimension(),
                                              m->GetVertex(j));
         }
      }
   }
   else // not a NURBS mesh
   {
      NumOfElements    = 0;
      NumOfBdrElements = 0;
      NumOfVertices    = 0;
      for (i = 0; i < num_pieces; i++)
      {
         m = mesh_array[i];
         NumOfElements    += m->GetNE();
         NumOfBdrElements += m->GetNBE();
         NumOfVertices    += m->GetNV();
      }
      elements.SetSize(NumOfElements);
      boundary.SetSize(NumOfBdrElements);
      vertices.SetSize(NumOfVertices);
      ie = ib = iv = 0;
      for (i = 0; i < num_pieces; i++)
      {
         m = mesh_array[i];
         // copy the elements
         for (j = 0; j < m->GetNE(); j++)
         {
            el = m->GetElement(j)->Duplicate(this);
            v  = el->GetVertices();
            nv = el->GetNVertices();
            for (int k = 0; k < nv; k++)
            {
               v[k] += iv;
            }
            elements[ie++] = el;
         }
         // copy the boundary elements
         for (j = 0; j < m->GetNBE(); j++)
         {
            el = m->GetBdrElement(j)->Duplicate(this);
            v  = el->GetVertices();
            nv = el->GetNVertices();
            for (int k = 0; k < nv; k++)
            {
               v[k] += iv;
            }
            boundary[ib++] = el;
         }
         // copy the vertices
         for (j = 0; j < m->GetNV(); j++)
         {
            vertices[iv++].SetCoords(m->SpaceDimension(), m->GetVertex(j));
         }
      }
   }

   FinalizeTopology();

   // copy the nodes (curvilinear meshes)
   GridFunction *g = mesh_array[0]->GetNodes();
   if (g)
   {
      Array<GridFunction *> gf_array(num_pieces);
      for (i = 0; i < num_pieces; i++)
      {
         gf_array[i] = mesh_array[i]->GetNodes();
      }
      Nodes = new GridFunction(this, gf_array, num_pieces);
      own_nodes = 1;
   }

#ifdef MFEM_DEBUG
   CheckElementOrientation(false);
   CheckBdrElementOrientation(false);
#endif
}

Mesh::Mesh(Mesh *orig_mesh, int ref_factor, int ref_type)
   : attribute_sets(attributes), bdr_attribute_sets(bdr_attributes)
{
   Array<int> ref_factors(orig_mesh->GetNE());
   ref_factors = ref_factor;
   MakeRefined_(*orig_mesh, ref_factors, ref_type);
}

void Mesh::MakeRefined_(Mesh &orig_mesh, const Array<int> &ref_factors,
                        int ref_type)
{
   SetEmpty();
   Dim = orig_mesh.Dimension();
   spaceDim = orig_mesh.SpaceDimension();

   int orig_ne = orig_mesh.GetNE();
   MFEM_VERIFY(ref_factors.Size() == orig_ne,
               "Number of refinement factors must equal number of elements")
   MFEM_VERIFY(orig_ne == 0 ||
               ref_factors.Min() >= 1, "Refinement factor must be >= 1");
   const int q_type = BasisType::GetQuadrature1D(ref_type);
   MFEM_VERIFY(Quadrature1D::CheckClosed(q_type) != Quadrature1D::Invalid,
               "Invalid refinement type. Must use closed basis type.");

   int min_ref = orig_ne > 0 ? ref_factors.Min() : 1;
   int max_ref = orig_ne > 0 ? ref_factors.Max() : 1;

   bool var_order = (min_ref != max_ref);

   // variable order space can only be constructed over an NC mesh
   if (var_order) { orig_mesh.EnsureNCMesh(true); }

   // Construct a scalar H1 FE space of order ref_factor and use its dofs as
   // the indices of the new, refined vertices.
   H1_FECollection rfec(min_ref, Dim, ref_type);
   FiniteElementSpace rfes(&orig_mesh, &rfec);

   if (var_order)
   {
      rfes.SetRelaxedHpConformity(false);
      for (int i = 0; i < orig_ne; i++)
      {
         rfes.SetElementOrder(i, ref_factors[i]);
      }
      rfes.Update(false);
   }

   // Set the number of vertices, set the actual coordinates later
   NumOfVertices = rfes.GetNDofs();
   vertices.SetSize(NumOfVertices);

   Array<int> rdofs;
   DenseMatrix phys_pts;
   GeometryRefiner refiner(q_type);

   // Add refined elements and set vertex coordinates
   for (int el = 0; el < orig_ne; el++)
   {
      Geometry::Type geom = orig_mesh.GetElementGeometry(el);
      int attrib = orig_mesh.GetAttribute(el);
      int nvert = Geometry::NumVerts[geom];
      RefinedGeometry &RG = *refiner.Refine(geom, ref_factors[el]);

      rfes.GetElementDofs(el, rdofs);
      MFEM_ASSERT(rdofs.Size() == RG.RefPts.Size(), "");
      const FiniteElement *rfe = rfes.GetFE(el);
      orig_mesh.GetElementTransformation(el)->Transform(rfe->GetNodes(),
                                                        phys_pts);
      const int *c2h_map = rfec.GetDofMap(geom, ref_factors[el]);
      for (int i = 0; i < phys_pts.Width(); i++)
      {
         vertices[rdofs[i]].SetCoords(spaceDim, phys_pts.GetColumn(i));
      }
      for (int j = 0; j < RG.RefGeoms.Size()/nvert; j++)
      {
         Element *elem = NewElement(geom);
         elem->SetAttribute(attrib);
         int *v = elem->GetVertices();
         for (int k = 0; k < nvert; k++)
         {
            int cid = RG.RefGeoms[k+nvert*j]; // local Cartesian index
            v[k] = rdofs[c2h_map[cid]];
         }
         AddElement(elem);
      }
   }

   if (Dim > 2)
   {
      GetElementToFaceTable(false);
      GenerateFaces();
   }

   // Add refined boundary elements
   for (int el = 0; el < orig_mesh.GetNBE(); el++)
   {
      int i, info;
      orig_mesh.GetBdrElementAdjacentElement(el, i, info);
      Geometry::Type geom = orig_mesh.GetBdrElementGeometry(el);
      int attrib = orig_mesh.GetBdrAttribute(el);
      int nvert = Geometry::NumVerts[geom];
      RefinedGeometry &RG = *refiner.Refine(geom, ref_factors[i]);

      rfes.GetBdrElementDofs(el, rdofs);
      MFEM_ASSERT(rdofs.Size() == RG.RefPts.Size(), "");
      const int *c2h_map = rfec.GetDofMap(geom, ref_factors[i]);
      for (int j = 0; j < RG.RefGeoms.Size()/nvert; j++)
      {
         Element *elem = NewElement(geom);
         elem->SetAttribute(attrib);
         int *v = elem->GetVertices();
         for (int k = 0; k < nvert; k++)
         {
            int cid = RG.RefGeoms[k+nvert*j]; // local Cartesian index
            v[k] = rdofs[c2h_map[cid]];
         }
         AddBdrElement(elem);
      }
   }
   FinalizeTopology(false);
   sequence = orig_mesh.GetSequence() + 1;
   last_operation = Mesh::REFINE;

   // Set up the nodes of the new mesh (if the original mesh has nodes). The new
   // mesh is always straight-sided (i.e. degree 1 finite element space), but
   // the nodes are required for e.g. periodic meshes.
   if (orig_mesh.GetNodes())
   {
      bool discont = orig_mesh.GetNodalFESpace()->IsDGSpace();
      Ordering::Type dof_ordering = orig_mesh.GetNodalFESpace()->GetOrdering();
      Mesh::SetCurvature(1, discont, spaceDim, dof_ordering);
      FiniteElementSpace *nodal_fes = Nodes->FESpace();
      const FiniteElementCollection *nodal_fec = nodal_fes->FEColl();
      H1_FECollection vertex_fec(1, Dim);
      Array<int> dofs;
      int el_counter = 0;
      for (int iel = 0; iel < orig_ne; iel++)
      {
         Geometry::Type geom = orig_mesh.GetElementBaseGeometry(iel);
         int nvert = Geometry::NumVerts[geom];
         RefinedGeometry &RG = *refiner.Refine(geom, ref_factors[iel]);
         rfes.GetElementDofs(iel, rdofs);
         const FiniteElement *rfe = rfes.GetFE(iel);
         orig_mesh.GetElementTransformation(iel)->Transform(rfe->GetNodes(),
                                                            phys_pts);
         const int *node_map = NULL;
         const H1_FECollection *h1_fec =
            dynamic_cast<const H1_FECollection *>(nodal_fec);
         if (h1_fec != NULL) { node_map = h1_fec->GetDofMap(geom); }
         const int *vertex_map = vertex_fec.GetDofMap(geom);
         const int *c2h_map = rfec.GetDofMap(geom, ref_factors[iel]);
         for (int jel = 0; jel < RG.RefGeoms.Size()/nvert; jel++)
         {
            nodal_fes->GetElementVDofs(el_counter++, dofs);
            for (int iv_lex=0; iv_lex<nvert; ++iv_lex)
            {
               // convert from lexicographic to vertex index
               int iv = vertex_map[iv_lex];
               // index of vertex of current element in phys_pts matrix
               int pt_idx = c2h_map[RG.RefGeoms[iv+nvert*jel]];
               // index of current vertex into DOF array
               int node_idx = node_map ? node_map[iv_lex] : iv_lex;
               for (int d=0; d<spaceDim; ++d)
               {
                  (*Nodes)[dofs[node_idx + d*nvert]] = phys_pts(d,pt_idx);
               }
            }
         }
      }
   }

   // Setup the data for the coarse-fine refinement transformations
   CoarseFineTr.embeddings.SetSize(GetNE());
   // First, compute total number of point matrices that we need per geometry
   // and the offsets into that array
   using GeomRef = std::pair<Geometry::Type, int>;
   std::map<GeomRef, int> point_matrices_offsets;
   int n_point_matrices[Geometry::NumGeom] = {}; // initialize to zero
   for (int el_coarse = 0; el_coarse < orig_ne; ++el_coarse)
   {
      Geometry::Type geom = orig_mesh.GetElementBaseGeometry(el_coarse);
      // Have we seen this pair of (goemetry, refinement level) before?
      GeomRef id(geom, ref_factors[el_coarse]);
      if (point_matrices_offsets.find(id) == point_matrices_offsets.end())
      {
         RefinedGeometry &RG = *refiner.Refine(geom, ref_factors[el_coarse]);
         int nvert = Geometry::NumVerts[geom];
         int nref_el = RG.RefGeoms.Size()/nvert;
         // If not, then store the offset and add to the size required
         point_matrices_offsets[id] = n_point_matrices[geom];
         n_point_matrices[geom] += nref_el;
      }
   }

   // Set up the sizes
   for (int geom = 0; geom < Geometry::NumGeom; ++geom)
   {
      int nmatrices = n_point_matrices[geom];
      int nvert = Geometry::NumVerts[geom];
      CoarseFineTr.point_matrices[geom].SetSize(Dim, nvert, nmatrices);
   }

   // Compute the point matrices and embeddings
   int el_fine = 0;
   for (int el_coarse = 0; el_coarse < orig_ne; ++el_coarse)
   {
      Geometry::Type geom = orig_mesh.GetElementBaseGeometry(el_coarse);
      int ref = ref_factors[el_coarse];
      int offset = point_matrices_offsets[GeomRef(geom, ref)];
      int nvert = Geometry::NumVerts[geom];
      RefinedGeometry &RG = *refiner.Refine(geom, ref);
      for (int j = 0; j < RG.RefGeoms.Size()/nvert; j++)
      {
         DenseMatrix &Pj = CoarseFineTr.point_matrices[geom](offset + j);
         for (int k = 0; k < nvert; k++)
         {
            int cid = RG.RefGeoms[k+nvert*j]; // local Cartesian index
            const IntegrationPoint &ip = RG.RefPts[cid];
            ip.Get(Pj.GetColumn(k), Dim);
         }

         Embedding &emb = CoarseFineTr.embeddings[el_fine];
         emb.geom = geom;
         emb.parent = el_coarse;
         emb.matrix = offset + j;
         ++el_fine;
      }
   }

   MFEM_ASSERT(CheckElementOrientation(false) == 0, "");

   // The check below is disabled because is fails for parallel meshes with
   // interior "boundary" element that, when such "boundary" element is between
   // two elements on different processors.
   // MFEM_ASSERT(CheckBdrElementOrientation(false) == 0, "");
}

Mesh Mesh::MakeSimplicial(const Mesh &orig_mesh)
{
   Mesh mesh;
   mesh.MakeSimplicial_(orig_mesh, NULL);
   return mesh;
}

void Mesh::MakeSimplicial_(const Mesh &orig_mesh, int *vglobal)
{
   MFEM_VERIFY(const_cast<Mesh&>(orig_mesh).CheckElementOrientation(false) == 0,
               "Mesh::MakeSimplicial requires a properly oriented input mesh");
   MFEM_VERIFY(orig_mesh.Conforming(),
               "Mesh::MakeSimplicial does not support non-conforming meshes.")

   int dim = orig_mesh.Dimension();
   int sdim = orig_mesh.SpaceDimension();

   if (dim == 1)
   {
      Mesh copy(orig_mesh);
      Swap(copy, true);
      return;
   }

   int nv = orig_mesh.GetNV();
   int ne = orig_mesh.GetNE();
   int nbe = orig_mesh.GetNBE();

   static int num_subdivisions[Geometry::NUM_GEOMETRIES];
   num_subdivisions[Geometry::POINT] = 1;
   num_subdivisions[Geometry::SEGMENT] = 1;
   num_subdivisions[Geometry::TRIANGLE] = 1;
   num_subdivisions[Geometry::TETRAHEDRON] = 1;
   num_subdivisions[Geometry::SQUARE] = 2;
   num_subdivisions[Geometry::PRISM] = 3;
   num_subdivisions[Geometry::CUBE] = 6;
   // NOTE: some hexes may be subdivided into only 5 tets, so this is an
   // estimate only. The actual number of created tets may be less, so the
   // elements array will need to be shrunk after mesh creation.
   int new_ne = 0, new_nbe = 0;
   for (int i=0; i<ne; ++i)
   {
      new_ne += num_subdivisions[orig_mesh.GetElementBaseGeometry(i)];
   }
   for (int i=0; i<nbe; ++i)
   {
      new_nbe += num_subdivisions[orig_mesh.GetBdrElementGeometry(i)];
   }

   InitMesh(dim, sdim, nv, new_ne, new_nbe);

   // Vertices of the new mesh are same as the original mesh
   NumOfVertices = nv;
   for (int i=0; i<nv; ++i)
   {
      vertices[i].SetCoords(dim, orig_mesh.vertices[i]());
   }

   // We need a global vertex numbering to identify which diagonals to split
   // (quad faces are split using the diagonal originating from the smallest
   // global vertex number). Use the supplied global numbering, if it is
   // non-NULL, otherwise use the local numbering.
   Array<int> vglobal_id;
   if (vglobal == NULL)
   {
      vglobal_id.SetSize(nv);
      for (int i=0; i<nv; ++i) { vglobal_id[i] = i; }
      vglobal = vglobal_id.GetData();
   }

   constexpr int nv_tri = 3, nv_quad = 4, nv_tet = 4, nv_prism = 6, nv_hex = 8;
   constexpr int quad_ntris = 2, prism_ntets = 3;
   static const int quad_trimap[2][nv_tri*quad_ntris] =
   {
      {
         0, 0,
         1, 2,
         2, 3
      },{
         0, 1,
         1, 2,
         3, 3
      }
   };
   static const int prism_rot[nv_prism*nv_prism] =
   {
      0, 1, 2, 3, 4, 5,
      1, 2, 0, 4, 5, 3,
      2, 0, 1, 5, 3, 4,
      3, 5, 4, 0, 2, 1,
      4, 3, 5, 1, 0, 2,
      5, 4, 3, 2, 1, 0
   };
   static const int prism_f[nv_quad] = {1, 2, 5, 4};
   static const int prism_tetmaps[2][nv_prism*prism_ntets] =
   {
      {
         0, 0, 0,
         1, 1, 4,
         2, 5, 5,
         5, 4, 3
      },{
         0, 0, 0,
         1, 4, 4,
         2, 2, 5,
         4, 5, 3
      }
   };
   static const int hex_rot[nv_hex*nv_hex] =
   {
      0, 1, 2, 3, 4, 5, 6, 7,
      1, 0, 4, 5, 2, 3, 7, 6,
      2, 1, 5, 6, 3, 0, 4, 7,
      3, 0, 1, 2, 7, 4, 5, 6,
      4, 0, 3, 7, 5, 1, 2, 6,
      5, 1, 0, 4, 6, 2, 3, 7,
      6, 2, 1, 5, 7, 3, 0, 4,
      7, 3, 2, 6, 4, 0, 1, 5
   };
   static const int hex_f0[nv_quad] = {1, 2, 6, 5};
   static const int hex_f1[nv_quad] = {2, 3, 7, 6};
   static const int hex_f2[nv_quad] = {4, 5, 6, 7};
   static const int num_rot[8] = {0, 1, 2, 0, 0, 2, 1, 0};
   static const int hex_tetmap0[nv_tet*5] =
   {
      0, 0, 0, 0, 2,
      1, 2, 2, 5, 7,
      2, 7, 3, 7, 5,
      5, 5, 7, 4, 6
   };
   static const int hex_tetmap1[nv_tet*6] =
   {
      0, 0, 1, 0, 0, 1,
      5, 1, 6, 7, 7, 7,
      7, 7, 7, 2, 1, 6,
      4, 5, 5, 3, 2, 2
   };
   static const int hex_tetmap2[nv_tet*6] =
   {
      0, 0, 0, 0, 0, 0,
      4, 3, 7, 1, 3, 6,
      5, 7, 4, 2, 6, 5,
      6, 6, 6, 5, 2, 2
   };
   static const int hex_tetmap3[nv_tet*6] =
   {
      0, 0, 0, 0, 1, 1,
      2, 3, 7, 5, 5, 6,
      3, 7, 4, 6, 6, 2,
      6, 6, 6, 4, 0, 0
   };
   static const int *hex_tetmaps[4] =
   {
      hex_tetmap0, hex_tetmap1, hex_tetmap2, hex_tetmap3
   };

   auto find_min = [](const int*a, int n) { return std::min_element(a,a+n)-a; };

   for (int i=0; i<ne; ++i)
   {
      const int *v = orig_mesh.elements[i]->GetVertices();
      const int attrib = orig_mesh.GetAttribute(i);
      const Geometry::Type orig_geom = orig_mesh.GetElementBaseGeometry(i);

      if (num_subdivisions[orig_geom] == 1)
      {
         // (num_subdivisions[orig_geom] == 1) implies that the element does
         // not need to be further split (it is either a segment, triangle,
         // or tetrahedron), and so it is left unchanged.
         Element *e = NewElement(orig_geom);
         e->SetAttribute(attrib);
         e->SetVertices(v);
         AddElement(e);
      }
      else if (orig_geom == Geometry::SQUARE)
      {
         for (int itri=0; itri<quad_ntris; ++itri)
         {
            Element *e = NewElement(Geometry::TRIANGLE);
            e->SetAttribute(attrib);
            int *v2 = e->GetVertices();
            for (int iv=0; iv<nv_tri; ++iv)
            {
               v2[iv] = v[quad_trimap[0][itri + iv*quad_ntris]];
            }
            AddElement(e);
         }
      }
      else if (orig_geom == Geometry::PRISM)
      {
         int vg[nv_prism];
         for (int iv=0; iv<nv_prism; ++iv) { vg[iv] = vglobal[v[iv]]; }
         // Rotate the vertices of the prism so that the smallest vertex index
         // is in the first place
         int irot = find_min(vg, nv_prism);
         for (int iv=0; iv<nv_prism; ++iv)
         {
            int jv = prism_rot[iv + irot*nv_prism];
            vg[iv] = v[jv];
         }
         // Two cases according to which diagonal splits third quad face
         int q[nv_quad];
         for (int iv=0; iv<nv_quad; ++iv) { q[iv] = vglobal[vg[prism_f[iv]]]; }
         int j = find_min(q, nv_quad);
         const int *tetmap = (j == 0 || j == 2) ? prism_tetmaps[0] : prism_tetmaps[1];
         for (int itet=0; itet<prism_ntets; ++itet)
         {
            Element *e = NewElement(Geometry::TETRAHEDRON);
            e->SetAttribute(attrib);
            int *v2 = e->GetVertices();
            for (int iv=0; iv<nv_tet; ++iv)
            {
               v2[iv] = vg[tetmap[itet + iv*prism_ntets]];
            }
            AddElement(e);
         }
      }
      else if (orig_geom == Geometry::CUBE)
      {
         int vg[nv_hex];
         for (int iv=0; iv<nv_hex; ++iv) { vg[iv] = vglobal[v[iv]]; }

         // Rotate the vertices of the hex so that the smallest vertex index is
         // in the first place
         int irot = find_min(vg, nv_hex);
         for (int iv=0; iv<nv_hex; ++iv)
         {
            int jv = hex_rot[iv + irot*nv_hex];
            vg[iv] = v[jv];
         }

         int q[nv_quad];
         // Bitmask is three binary digits, each digit is 1 if the diagonal of
         // the corresponding face goes through the 7th vertex, and 0 if not.
         int bitmask = 0;
         int j;
         // First quad face
         for (int iv=0; iv<nv_quad; ++iv) { q[iv] = vglobal[vg[hex_f0[iv]]]; }
         j = find_min(q, nv_quad);
         if (j == 0 || j == 2) { bitmask += 4; }
         // Second quad face
         for (int iv=0; iv<nv_quad; ++iv) { q[iv] = vglobal[vg[hex_f1[iv]]]; }
         j = find_min(q, nv_quad);
         if (j == 1 || j == 3) { bitmask += 2; }
         // Third quad face
         for (int iv=0; iv<nv_quad; ++iv) { q[iv] = vglobal[vg[hex_f2[iv]]]; }
         j = find_min(q, nv_quad);
         if (j == 0 || j == 2) { bitmask += 1; }

         // Apply rotations
         int nrot = num_rot[bitmask];
         for (int k=0; k<nrot; ++k)
         {
            int vtemp;
            vtemp = vg[1];
            vg[1] = vg[4];
            vg[4] = vg[3];
            vg[3] = vtemp;
            vtemp = vg[5];
            vg[5] = vg[7];
            vg[7] = vg[2];
            vg[2] = vtemp;
         }

         // Sum up nonzero bits in bitmask
         int ndiags = ((bitmask&4) >> 2) + ((bitmask&2) >> 1) + (bitmask&1);
         int ntets = (ndiags == 0) ? 5 : 6;
         const int *tetmap = hex_tetmaps[ndiags];
         for (int itet=0; itet<ntets; ++itet)
         {
            Element *e = NewElement(Geometry::TETRAHEDRON);
            e->SetAttribute(attrib);
            int *v2 = e->GetVertices();
            for (int iv=0; iv<nv_tet; ++iv)
            {
               v2[iv] = vg[tetmap[itet + iv*ntets]];
            }
            AddElement(e);
         }
      }
   }
   // In 3D, shrink the element array because some hexes have only 5 tets
   if (dim == 3) { elements.SetSize(NumOfElements); }

   for (int i=0; i<nbe; ++i)
   {
      const int *v = orig_mesh.boundary[i]->GetVertices();
      const int attrib = orig_mesh.GetBdrAttribute(i);
      const Geometry::Type orig_geom = orig_mesh.GetBdrElementGeometry(i);
      if (num_subdivisions[orig_geom] == 1)
      {
         Element *be = NewElement(orig_geom);
         be->SetAttribute(attrib);
         be->SetVertices(v);
         AddBdrElement(be);
      }
      else if (orig_geom == Geometry::SQUARE)
      {
         int vg[nv_quad];
         for (int iv=0; iv<nv_quad; ++iv) { vg[iv] = vglobal[v[iv]]; }
         // Split quad according the smallest (global) vertex
         int iv_min = find_min(vg, nv_quad);
         int isplit = (iv_min == 0 || iv_min == 2) ? 0 : 1;
         for (int itri=0; itri<quad_ntris; ++itri)
         {
            Element *be = NewElement(Geometry::TRIANGLE);
            be->SetAttribute(attrib);
            int *v2 = be->GetVertices();
            for (int iv=0; iv<nv_tri; ++iv)
            {
               v2[iv] = v[quad_trimap[isplit][itri + iv*quad_ntris]];
            }
            AddBdrElement(be);
         }
      }
      else
      {
         MFEM_ABORT("Unreachable");
      }
   }

   FinalizeTopology(false);
   sequence = orig_mesh.GetSequence();
   last_operation = orig_mesh.last_operation;

   MFEM_ASSERT(CheckElementOrientation(false) == 0, "");
   MFEM_ASSERT(CheckBdrElementOrientation(false) == 0, "");
}

Mesh Mesh::MakePeriodic(const Mesh &orig_mesh, const std::vector<int> &v2v)
{
   Mesh periodic_mesh(orig_mesh, true); // Make a copy of the original mesh
   const FiniteElementSpace *nodal_fes = orig_mesh.GetNodalFESpace();
   int nodal_order = nodal_fes ? nodal_fes->GetMaxElementOrder() : 1;
   periodic_mesh.SetCurvature(nodal_order, true);

   // renumber element vertices
   for (int i = 0; i < periodic_mesh.GetNE(); i++)
   {
      Element *el = periodic_mesh.GetElement(i);
      int *v = el->GetVertices();
      int nv = el->GetNVertices();
      for (int j = 0; j < nv; j++)
      {
         v[j] = v2v[v[j]];
      }
   }
   // renumber boundary element vertices
   for (int i = 0; i < periodic_mesh.GetNBE(); i++)
   {
      Element *el = periodic_mesh.GetBdrElement(i);
      int *v = el->GetVertices();
      int nv = el->GetNVertices();
      for (int j = 0; j < nv; j++)
      {
         v[j] = v2v[v[j]];
      }
   }

   periodic_mesh.RemoveUnusedVertices();
   return periodic_mesh;
}

std::vector<int> Mesh::CreatePeriodicVertexMapping(
   const std::vector<Vector> &translations, real_t tol) const
{
   const int sdim = SpaceDimension();

   Vector coord(sdim), at(sdim), dx(sdim);
   Vector xMax(sdim), xMin(sdim), xDiff(sdim);
   xMax = xMin = xDiff = 0.0;

   // Get a list of all vertices on the boundary
   unordered_set<int> bdr_v;
   for (int be = 0; be < GetNBE(); be++)
   {
      Array<int> dofs;
      GetBdrElementVertices(be,dofs);

      for (int i = 0; i < dofs.Size(); i++)
      {
         bdr_v.insert(dofs[i]);

         coord = GetVertex(dofs[i]);
         for (int j = 0; j < sdim; j++)
         {
            xMax[j] = max(xMax[j], coord[j]);
            xMin[j] = min(xMin[j], coord[j]);
         }
      }
   }
   add(xMax, -1.0, xMin, xDiff);
   real_t dia = xDiff.Norml2(); // compute mesh diameter

   // We now identify coincident vertices. Several originally distinct vertices
   // may become coincident under the periodic mapping. One of these vertices
   // will be identified as the "primary" vertex, and all other coincident
   // vertices will be considered as "replicas".

   // replica2primary[v] is the index of the primary vertex of replica `v`
   unordered_map<int, int> replica2primary;
   // primary2replicas[v] is a set of indices of replicas of primary vertex `v`
   unordered_map<int, unordered_set<int>> primary2replicas;

   // Create a KD-tree containing all the boundary vertices
   std::unique_ptr<KDTreeBase<int,real_t>> kdtree;
   if (sdim == 1) { kdtree.reset(new KDTree1D); }
   else if (sdim == 2) { kdtree.reset(new KDTree2D); }
   else if (sdim == 3) { kdtree.reset(new KDTree3D); }
   else { MFEM_ABORT("Invalid space dimension."); }

   // We begin with the assumption that all vertices are primary, and that there
   // are no replicas.
   for (const int v : bdr_v)
   {
      primary2replicas[v];
      kdtree->AddPoint(GetVertex(v), v);
   }

   kdtree->Sort();

   // Make `r` and all of `r`'s replicas be replicas of `p`. Delete `r` from the
   // list of primary vertices.
   auto make_replica = [&replica2primary, &primary2replicas](int r, int p)
   {
      if (r == p) { return; }
      primary2replicas[p].insert(r);
      replica2primary[r] = p;
      for (const int s : primary2replicas[r])
      {
         primary2replicas[p].insert(s);
         replica2primary[s] = p;
      }
      primary2replicas.erase(r);
   };

   for (unsigned int i = 0; i < translations.size(); i++)
   {
      for (int vi : bdr_v)
      {
         coord = GetVertex(vi);
         add(coord, translations[i], at);

         const int vj = kdtree->FindClosestPoint(at.GetData());
         coord = GetVertex(vj);
         add(at, -1.0, coord, dx);

         if (dx.Norml2() > dia*tol) { continue; }

         // The two vertices vi and vj are coincident.

         // Are vertices `vi` and `vj` already primary?
         const bool pi = primary2replicas.find(vi) != primary2replicas.end();
         const bool pj = primary2replicas.find(vj) != primary2replicas.end();

         if (pi && pj)
         {
            // Both vertices are currently primary
            // Demote `vj` to be a replica of `vi`
            make_replica(vj, vi);
         }
         else if (pi && !pj)
         {
            // `vi` is primary and `vj` is a replica
            const int owner_of_vj = replica2primary[vj];
            // Make `vi` and its replicas be replicas of `vj`'s owner
            make_replica(vi, owner_of_vj);
         }
         else if (!pi && pj)
         {
            // `vi` is currently a replica and `vj` is currently primary
            // Make `vj` and its replicas be replicas of `vi`'s owner
            const int owner_of_vi = replica2primary[vi];
            make_replica(vj, owner_of_vi);
         }
         else
         {
            // Both vertices are currently replicas
            // Make `vj`'s owner and all of its owner's replicas be replicas
            // of `vi`'s owner
            const int owner_of_vi = replica2primary[vi];
            const int owner_of_vj = replica2primary[vj];
            make_replica(owner_of_vj, owner_of_vi);
         }
      }
   }

   std::vector<int> v2v(GetNV());
   for (size_t i = 0; i < v2v.size(); i++)
   {
      v2v[i] = static_cast<int>(i);
   }
   for (const auto &r2p : replica2primary)
   {
      v2v[r2p.first] = r2p.second;
   }
   return v2v;
}

void Mesh::RefineNURBSFromFile(std::string ref_file)
{
   MFEM_VERIFY(NURBSext,"Mesh::RefineNURBSFromFile: Not a NURBS mesh!");
   mfem::out<<"Refining NURBS from refinement file: "<<ref_file<<endl;

   int nkv;
   ifstream input(ref_file);
   input >> nkv;

   // Check if the number of knot vectors in the refinement file and mesh match
   if ( nkv != NURBSext->GetNKV())
   {
      mfem::out<<endl;
      mfem::out<<"Knot vectors in ref_file: "<<nkv<<endl;
      mfem::out<<"Knot vectors in NURBSExt: "<<NURBSext->GetNKV()<<endl;
      MFEM_ABORT("Refine file does not have the correct number of knot vectors");
   }

   // Read knot vectors from file
   Array<Vector *> knotVec(nkv);
   for (int kv = 0; kv < nkv; kv++)
   {
      knotVec[kv] = new Vector();
      knotVec[kv]-> Load(input);
   }
   input.close();

   // Insert knots
   KnotInsert(knotVec);

   // Delete knots
   for (int kv = 0; kv < nkv; kv++)
   {
      delete knotVec[kv];
   }
}

void Mesh::KnotInsert(Array<KnotVector *> &kv)
{
   if (NURBSext == NULL)
   {
      mfem_error("Mesh::KnotInsert : Not a NURBS mesh!");
   }

   if (kv.Size() != NURBSext->GetNKV())
   {
      mfem_error("Mesh::KnotInsert : KnotVector array size mismatch!");
   }

   NURBSext->ConvertToPatches(*Nodes);

   NURBSext->KnotInsert(kv);

   last_operation = Mesh::NONE; // FiniteElementSpace::Update is not supported
   sequence++;

   UpdateNURBS();
}

void Mesh::KnotInsert(Array<Vector *> &kv)
{
   if (NURBSext == NULL)
   {
      mfem_error("Mesh::KnotInsert : Not a NURBS mesh!");
   }

   if (kv.Size() != NURBSext->GetNKV())
   {
      mfem_error("Mesh::KnotInsert : KnotVector array size mismatch!");
   }

   NURBSext->ConvertToPatches(*Nodes);

   NURBSext->KnotInsert(kv);

   last_operation = Mesh::NONE; // FiniteElementSpace::Update is not supported
   sequence++;

   UpdateNURBS();
}

void Mesh::KnotRemove(Array<Vector *> &kv)
{
   if (NURBSext == NULL)
   {
      mfem_error("Mesh::KnotRemove : Not a NURBS mesh!");
   }

   if (kv.Size() != NURBSext->GetNKV())
   {
      mfem_error("Mesh::KnotRemove : KnotVector array size mismatch!");
   }

   NURBSext->ConvertToPatches(*Nodes);

   NURBSext->KnotRemove(kv);

   last_operation = Mesh::NONE; // FiniteElementSpace::Update is not supported
   sequence++;

   UpdateNURBS();
}

void Mesh::NURBSUniformRefinement(int rf, real_t tol)
{
   Array<int> rf_array(Dim);
   rf_array = rf;
   NURBSUniformRefinement(rf_array, tol);
}

void Mesh::NURBSUniformRefinement(Array<int> const& rf, real_t tol)
{
   MFEM_VERIFY(rf.Size() == Dim,
               "Refinement factors must be defined for each dimension");

   MFEM_VERIFY(NURBSext, "NURBSUniformRefinement is only for NURBS meshes");

   NURBSext->ConvertToPatches(*Nodes);

   Array<int> cf;
   NURBSext->GetCoarseningFactors(cf);

   bool cf1 = true;
   for (auto f : cf)
   {
      cf1 = (cf1 && f == 1);
   }

   if (cf1)
   {
      NURBSext->UniformRefinement(rf);
   }
   else
   {
      NURBSext->Coarsen(cf, tol);

      last_operation = Mesh::NONE; // FiniteElementSpace::Update is not supported
      sequence++;

      UpdateNURBS();

      NURBSext->ConvertToPatches(*Nodes);
      for (int i=0; i<cf.Size(); ++i) { cf[i] *= rf[i]; }
      NURBSext->UniformRefinement(cf);
   }

   last_operation = Mesh::NONE; // FiniteElementSpace::Update is not supported
   sequence++;

   UpdateNURBS();
}

void Mesh::DegreeElevate(int rel_degree, int degree)
{
   if (NURBSext == NULL)
   {
      mfem_error("Mesh::DegreeElevate : Not a NURBS mesh!");
   }

   NURBSext->ConvertToPatches(*Nodes);

   NURBSext->DegreeElevate(rel_degree, degree);

   last_operation = Mesh::NONE; // FiniteElementSpace::Update is not supported
   sequence++;

   UpdateNURBS();
}

void Mesh::UpdateNURBS()
{
   ResetLazyData();

   NURBSext->SetKnotsFromPatches();

   Dim = NURBSext->Dimension();
   spaceDim = Dim;

   if (NumOfElements != NURBSext->GetNE())
   {
      for (int i = 0; i < elements.Size(); i++)
      {
         FreeElement(elements[i]);
      }
      NumOfElements = NURBSext->GetNE();
      NURBSext->GetElementTopo(elements);
   }

   if (NumOfBdrElements != NURBSext->GetNBE())
   {
      for (int i = 0; i < boundary.Size(); i++)
      {
         FreeElement(boundary[i]);
      }
      NumOfBdrElements = NURBSext->GetNBE();
      NURBSext->GetBdrElementTopo(boundary);
   }

   Nodes->FESpace()->Update();
   Nodes->Update();
   NodesUpdated();
   NURBSext->SetCoordsFromPatches(*Nodes);

   if (NumOfVertices != NURBSext->GetNV())
   {
      NumOfVertices = NURBSext->GetNV();
      vertices.SetSize(NumOfVertices);
      int vd = Nodes->VectorDim();
      for (int i = 0; i < vd; i++)
      {
         Vector vert_val;
         Nodes->GetNodalValues(vert_val, i+1);
         for (int j = 0; j < NumOfVertices; j++)
         {
            vertices[j](i) = vert_val(j);
         }
      }
   }

   if (el_to_edge)
   {
      NumOfEdges = GetElementToEdgeTable(*el_to_edge);
   }

   if (el_to_face)
   {
      GetElementToFaceTable();
   }
   GenerateFaces();
}

void Mesh::LoadPatchTopo(std::istream &input, Array<int> &edge_to_knot)
{
   SetEmpty();

   // Read MFEM NURBS mesh v1.0 or 1.1 format
   string ident;

   skip_comment_lines(input, '#');

   input >> ident; // 'dimension'
   input >> Dim;
   spaceDim = Dim;

   skip_comment_lines(input, '#');

   input >> ident; // 'elements'
   input >> NumOfElements;
   elements.SetSize(NumOfElements);
   for (int j = 0; j < NumOfElements; j++)
   {
      elements[j] = ReadElement(input);
   }

   skip_comment_lines(input, '#');

   input >> ident; // 'boundary'
   input >> NumOfBdrElements;
   boundary.SetSize(NumOfBdrElements);
   for (int j = 0; j < NumOfBdrElements; j++)
   {
      boundary[j] = ReadElement(input);
   }

   skip_comment_lines(input, '#');

   input >> ident; // 'edges'
   input >> NumOfEdges;
   if (NumOfEdges > 0)
   {
      edge_vertex = new Table(NumOfEdges, 2);
      edge_to_knot.SetSize(NumOfEdges);
      for (int j = 0; j < NumOfEdges; j++)
      {
         int *v = edge_vertex->GetRow(j);
         input >> edge_to_knot[j] >> v[0] >> v[1];
         if (v[0] > v[1])
         {
            edge_to_knot[j] = -1 - edge_to_knot[j];
         }
      }
   }
   else
   {
      edge_to_knot.SetSize(0);
   }

   skip_comment_lines(input, '#');

   input >> ident; // 'vertices'
   input >> NumOfVertices;
   vertices.SetSize(0);

   FinalizeTopology();
   CheckBdrElementOrientation(); // check and fix boundary element orientation

   /* Generate knot 2 edge mapping -- if edges are not specified in the mesh file
      See data/two-squares-nurbs-autoedge.mesh for an example */
   if (edge_to_knot.Size() == 0)
   {
      edge_vertex = new Table(NumOfEdges, 2);
      edge_to_knot.SetSize(NumOfEdges);
      constexpr int notset = -9999999;
      edge_to_knot = notset;
      Array<int> edges;
      Array<int> oedge;
      int knot = 0;

      Array<int> edge0, edge1;
      int flip = 1;
      if (Dimension() == 2)
      {
         edge0.SetSize(2);
         edge1.SetSize(2);

         edge0[0] = 0; edge1[0] = 2;
         edge0[1] = 1; edge1[1] = 3;
         flip = 1;
      }
      else if (Dimension() == 3)
      {
         edge0.SetSize(9);
         edge1.SetSize(9);

         edge0[0] = 0; edge1[0] = 2;
         edge0[1] = 0; edge1[1] = 4;
         edge0[2] = 0; edge1[2] = 6;

         edge0[3] = 1; edge1[3] = 3;
         edge0[4] = 1; edge1[4] = 5;
         edge0[5] = 1; edge1[5] = 7;

         edge0[6] = 8; edge1[6] = 9;
         edge0[7] = 8; edge1[7] = 10;
         edge0[8] = 8; edge1[8] = 11;
         flip = -1;
      }

      /* Initial assignment of knots to edges. This is an algorithm that loops over the
         patches and assigns knot vectors to edges. It starts with assigning knot vector 0
         and 1 to the edges of the first patch. Then it uses: 1) patches can share edges
         2) knot vectors on opposing edges in a patch are equal, to create edge_to_knot */
      int e0, e1, v0, v1, df;
      int p,j,k;
      for (p = 0; p < GetNE(); p++)
      {
         GetElementEdges(p, edges, oedge);

         const int *v = elements[p]->GetVertices();
         for (j = 0; j < edges.Size(); j++)
         {
            int *vv = edge_vertex->GetRow(edges[j]);
            const int *e = elements[p]->GetEdgeVertices(j);
            if (oedge[j] == 1)
            {
               vv[0] = v[e[0]];
               vv[1] = v[e[1]];
            }
            else
            {
               vv[0] = v[e[1]];
               vv[1] = v[e[0]];
            }
         }

         for (j = 0; j < edge1.Size(); j++)
         {
            e0 = edges[edge0[j]];
            e1 = edges[edge1[j]];
            v0 = edge_to_knot[e0];
            v1 = edge_to_knot[e1];
            df = flip*oedge[edge0[j]]*oedge[edge1[j]];

            // Case 1: knot vector is not set
            if ((v0 == notset) && (v1 == notset))
            {
               edge_to_knot[e0] = knot;
               edge_to_knot[e1] = knot;
               knot++;
            }
            // Case 2 & 3: knot vector on one of the two edges
            // is set earlier (in another patch). We just have
            // to copy it for the opposing edge.
            else if ((v0 != notset) && (v1 == notset))
            {
               edge_to_knot[e1] = (df >= 0 ? -v0-1 : v0);
            }
            else if ((v0 == notset) && (v1 != notset))
            {
               edge_to_knot[e0] = (df >= 0 ? -v1-1 : v1);
            }
         }
      }

      /* Verify correct assignment, make sure that corresponding edges
         within patch point to same knot vector. If not assign the lowest number.

         We bound the while by GetNE() + 1 as this is probably the most unlucky
         case. +1 to finish without corrections. Note that this is a check and
         in general the initial assignment is correct. Then the while is performed
         only once. Only on very tricky meshes it might need corrections.*/
      int corrections;
      int passes = 0;
      do
      {
         corrections = 0;
         for (p = 0; p < GetNE(); p++)
         {
            GetElementEdges(p, edges, oedge);
            for (j = 0; j < edge1.Size(); j++)
            {
               e0 = edges[edge0[j]];
               e1 = edges[edge1[j]];
               v0 = edge_to_knot[e0];
               v1 = edge_to_knot[e1];
               v0 = ( v0 >= 0 ?  v0 : -v0-1);
               v1 = ( v1 >= 0 ?  v1 : -v1-1);
               if (v0 != v1)
               {
                  corrections++;
                  if (v0 < v1)
                  {
                     edge_to_knot[e1] = (oedge[edge1[j]] >= 0 ? v0 : -v0-1);
                  }
                  else if (v1 < v0)
                  {
                     edge_to_knot[e0] = (oedge[edge0[j]] >= 0 ? v1 : -v1-1);
                  }
               }
            }
         }

         passes++;
      }
      while (corrections > 0 && passes < GetNE() + 1);

      // Check the validity of corrections applied
      if (corrections > 0)
      {
         mfem::err<<"Edge_to_knot mapping potentially incorrect"<<endl;
         mfem::err<<"  passes      = "<<passes<<endl;
         mfem::err<<"  corrections = "<<corrections<<endl;
      }

      /* Renumber knotvectors, such that:
         -- numbering is consecutive
         -- starts at zero */
      Array<int> cnt(NumOfEdges);
      cnt = 0;
      for (j = 0; j < NumOfEdges; j++)
      {
         k = edge_to_knot[j];
         cnt[(k >= 0 ? k : -k-1)]++;
      }

      k = 0;
      for (j = 0; j < cnt.Size(); j++)
      {
         cnt[j] = (cnt[j] > 0 ? k++ : -1);
      }

      for (j = 0; j < NumOfEdges; j++)
      {
         k = edge_to_knot[j];
         edge_to_knot[j] = (k >= 0 ? cnt[k]:-cnt[-k-1]-1);
      }

      // Print knot to edge mapping
      mfem::out<<"Generated edge to knot mapping:"<<endl;
      for (j = 0; j < NumOfEdges; j++)
      {
         int *v = edge_vertex->GetRow(j);
         k = edge_to_knot[j];

         v0 = v[0];
         v1 = v[1];
         if (k < 0)
         {
            v[0] = v1;
            v[1] = v0;
         }
         mfem::out<<(k >= 0 ? k:-k-1)<<" "<< v[0] <<" "<<v[1]<<endl;
      }

      // Terminate here upon failure after printing to have an idea of edge_to_knot.
      if (corrections > 0 ) {mfem_error("Mesh::LoadPatchTopo");}
   }
}

void XYZ_VectorFunction(const Vector &p, Vector &v)
{
   if (p.Size() >= v.Size())
   {
      for (int d = 0; d < v.Size(); d++)
      {
         v(d) = p(d);
      }
   }
   else
   {
      int d;
      for (d = 0; d < p.Size(); d++)
      {
         v(d) = p(d);
      }
      for ( ; d < v.Size(); d++)
      {
         v(d) = 0.0;
      }
   }
}

void Mesh::GetNodes(GridFunction &nodes) const
{
   if (Nodes == NULL || Nodes->FESpace() != nodes.FESpace())
   {
      const int newSpaceDim = nodes.FESpace()->GetVDim();
      VectorFunctionCoefficient xyz(newSpaceDim, XYZ_VectorFunction);
      nodes.ProjectCoefficient(xyz);
   }
   else
   {
      nodes = *Nodes;
   }
}

void Mesh::SetNodalFESpace(FiniteElementSpace *nfes)
{
   GridFunction *nodes = new GridFunction(nfes);
   SetNodalGridFunction(nodes, true);
}

void Mesh::EnsureNodes()
{
   if (Nodes)
   {
      const FiniteElementCollection *fec = GetNodalFESpace()->FEColl();
      if (dynamic_cast<const H1_FECollection*>(fec)
          || dynamic_cast<const L2_FECollection*>(fec))
      {
         return;
      }
      else // Mesh using a legacy FE_Collection
      {
         const int order = GetNodalFESpace()->GetMaxElementOrder();
         if (NURBSext)
         {
#ifndef MFEM_USE_MPI
            const bool warn = true;
#else
            ParMesh *pmesh = dynamic_cast<ParMesh*>(this);
            const bool warn = !pmesh || pmesh->GetMyRank() == 0;
#endif
            if (warn)
            {
               MFEM_WARNING("converting NURBS mesh to order " << order <<
                            " H1-continuous mesh!\n   "
                            "If this is the desired behavior, you can silence"
                            " this warning by converting\n   "
                            "the NURBS mesh to high-order mesh in advance by"
                            " calling the method\n   "
                            "Mesh::SetCurvature().");
            }
         }
         SetCurvature(order, false, -1, Ordering::byVDIM);
      }
   }
   else // First order H1 mesh
   {
      SetCurvature(1, false, -1, Ordering::byVDIM);
   }
}

void Mesh::SetNodalGridFunction(GridFunction *nodes, bool make_owner)
{
   GetNodes(*nodes);
   NewNodes(*nodes, make_owner);
}

const FiniteElementSpace *Mesh::GetNodalFESpace() const
{
   return ((Nodes) ? Nodes->FESpace() : NULL);
}

void Mesh::SetCurvature(int order, bool discont, int space_dim, int ordering)
{
   if (order <= 0)
   {
      delete Nodes;
      Nodes = nullptr;
      return;
   }
   space_dim = (space_dim == -1) ? spaceDim : space_dim;
   FiniteElementCollection* nfec;
   if (discont)
   {
      const int type = 1; // Gauss-Lobatto points
      nfec = new L2_FECollection(order, Dim, type);
   }
   else
   {
      nfec = new H1_FECollection(order, Dim);
   }
   FiniteElementSpace* nfes = new FiniteElementSpace(this, nfec, space_dim,
                                                     ordering);

   const int old_space_dim = spaceDim;
   SetNodalFESpace(nfes);
   Nodes->MakeOwner(nfec);

   if (spaceDim != old_space_dim)
   {
      // Fix dimension of the vertices if the space dimension changes
      SetVerticesFromNodes(Nodes);
   }
}

void Mesh::SetVerticesFromNodes(const GridFunction *nodes)
{
   MFEM_ASSERT(nodes != NULL, "");
   for (int i = 0; i < spaceDim; i++)
   {
      Vector vert_val;
      nodes->GetNodalValues(vert_val, i+1);
      for (int j = 0; j < NumOfVertices; j++)
      {
         vertices[j](i) = vert_val(j);
      }
   }
}

int Mesh::GetNumFaces() const
{
   switch (Dim)
   {
      case 1: return GetNV();
      case 2: return GetNEdges();
      case 3: return GetNFaces();
   }
   return 0;
}

int Mesh::GetNumFacesWithGhost() const
{
   return faces_info.Size();
}

int Mesh::GetNFbyType(FaceType type) const
{
   const bool isInt = type==FaceType::Interior;
   int &nf = isInt ? nbInteriorFaces : nbBoundaryFaces;
   if (nf<0)
   {
      nf = 0;
      for (int f = 0; f < GetNumFacesWithGhost(); ++f)
      {
         FaceInformation face = GetFaceInformation(f);
         if (face.IsOfFaceType(type))
         {
            if (face.IsNonconformingCoarse())
            {
               // We don't count nonconforming coarse faces.
               continue;
            }
            nf++;
         }
      }
   }
   return nf;
}

#if (!defined(MFEM_USE_MPI) || defined(MFEM_DEBUG))
static const char *fixed_or_not[] = { "fixed", "NOT FIXED" };
#endif

int Mesh::CheckElementOrientation(bool fix_it)
{
   int i, j, k, wo = 0, fo = 0;
   real_t *v[4];

   if (Dim == 2 && spaceDim == 2)
   {
      DenseMatrix J(2, 2);

      for (i = 0; i < NumOfElements; i++)
      {
         int *vi = elements[i]->GetVertices();
         if (Nodes == NULL)
         {
            for (j = 0; j < 3; j++)
            {
               v[j] = vertices[vi[j]]();
            }
            for (j = 0; j < 2; j++)
               for (k = 0; k < 2; k++)
               {
                  J(j, k) = v[j+1][k] - v[0][k];
               }
         }
         else
         {
            // only check the Jacobian at the center of the element
            GetElementJacobian(i, J);
         }
         if (J.Det() < 0.0)
         {
            if (fix_it)
            {
               switch (GetElementType(i))
               {
                  case Element::TRIANGLE:
                     mfem::Swap(vi[0], vi[1]);
                     break;
                  case Element::QUADRILATERAL:
                     mfem::Swap(vi[1], vi[3]);
                     break;
                  default:
                     MFEM_ABORT("Invalid 2D element type \""
                                << GetElementType(i) << "\"");
                     break;
               }
               fo++;
            }
            wo++;
         }
      }
   }

   if (Dim == 3)
   {
      DenseMatrix J(3, 3);

      for (i = 0; i < NumOfElements; i++)
      {
         int *vi = elements[i]->GetVertices();
         switch (GetElementType(i))
         {
            case Element::TETRAHEDRON:
               if (Nodes == NULL)
               {
                  for (j = 0; j < 4; j++)
                  {
                     v[j] = vertices[vi[j]]();
                  }
                  for (j = 0; j < 3; j++)
                     for (k = 0; k < 3; k++)
                     {
                        J(j, k) = v[j+1][k] - v[0][k];
                     }
               }
               else
               {
                  // only check the Jacobian at the center of the element
                  GetElementJacobian(i, J);
               }
               if (J.Det() < 0.0)
               {
                  wo++;
                  if (fix_it)
                  {
                     mfem::Swap(vi[0], vi[1]);
                     fo++;
                  }
               }
               break;

            case Element::WEDGE:
               // only check the Jacobian at the center of the element
               GetElementJacobian(i, J);
               if (J.Det() < 0.0)
               {
                  wo++;
                  if (fix_it)
                  {
                     // how?
                  }
               }
               break;

            case Element::PYRAMID:
               // only check the Jacobian at the center of the element
               GetElementJacobian(i, J);
               if (J.Det() < 0.0)
               {
                  wo++;
                  if (fix_it)
                  {
                     mfem::Swap(vi[1], vi[3]);
                     fo++;
                  }
               }
               break;

            case Element::HEXAHEDRON:
               // only check the Jacobian at the center of the element
               GetElementJacobian(i, J);
               if (J.Det() < 0.0)
               {
                  wo++;
                  if (fix_it)
                  {
                     // how?
                  }
               }
               break;

            default:
               MFEM_ABORT("Invalid 3D element type \""
                          << GetElementType(i) << "\"");
               break;
         }
      }
   }
#if (!defined(MFEM_USE_MPI) || defined(MFEM_DEBUG))
   if (wo > 0)
   {
      mfem::out << "Elements with wrong orientation: " << wo << " / "
                << NumOfElements << " (" << fixed_or_not[(wo == fo) ? 0 : 1]
                << ")" << endl;
   }
#else
   MFEM_CONTRACT_VAR(fo);
#endif
   return wo;
}

int Mesh::GetTriOrientation(const int *base, const int *test)
{
   // Static method.
   // This function computes the index 'j' of the permutation that transforms
   // test into base: test[tri_orientation[j][i]]=base[i].
   // tri_orientation = Geometry::Constants<Geometry::TRIANGLE>::Orient
   int orient;

   if (test[0] == base[0])
      if (test[1] == base[1])
      {
         orient = 0;   //  (0, 1, 2)
      }
      else
      {
         orient = 5;   //  (0, 2, 1)
      }
   else if (test[0] == base[1])
      if (test[1] == base[0])
      {
         orient = 1;   //  (1, 0, 2)
      }
      else
      {
         orient = 2;   //  (1, 2, 0)
      }
   else // test[0] == base[2]
      if (test[1] == base[0])
      {
         orient = 4;   //  (2, 0, 1)
      }
      else
      {
         orient = 3;   //  (2, 1, 0)
      }

#ifdef MFEM_DEBUG
   const int *aor = tri_t::Orient[orient];
   for (int j = 0; j < 3; j++)
      if (test[aor[j]] != base[j])
      {
         mfem::err << "Mesh::GetTriOrientation(...)" << endl;
         mfem::err << " base = [";
         for (int k = 0; k < 3; k++)
         {
            mfem::err << " " << base[k];
         }
         mfem::err << " ]\n test = [";
         for (int k = 0; k < 3; k++)
         {
            mfem::err << " " << test[k];
         }
         mfem::err << " ]" << endl;
         mfem_error();
      }
#endif

   return orient;
}

int Mesh::ComposeTriOrientations(int ori_a_b, int ori_b_c)
{
   // Static method.
   // Given three, possibly different, configurations of triangular face
   // vertices: va, vb, and vc.  This function returns the relative orientation
   // GetTriOrientation(va, vc) by composing previously computed orientations
   // ori_a_b = GetTriOrientation(va, vb) and
   // ori_b_c = GetTriOrientation(vb, vc) without accessing the vertices.

   const int oo[6][6] =
   {
      {0, 1, 2, 3, 4, 5},
      {1, 0, 5, 4, 3, 2},
      {2, 3, 4, 5, 0, 1},
      {3, 2, 1, 0, 5, 4},
      {4, 5, 0, 1, 2, 3},
      {5, 4, 3, 2, 1, 0}
   };

   int ori_a_c = oo[ori_a_b][ori_b_c];
   return ori_a_c;
}

int Mesh::InvertTriOrientation(int ori)
{
   const int inv_ori[6] = {0, 1, 4, 3, 2, 5};
   return inv_ori[ori];
}

int Mesh::GetQuadOrientation(const int *base, const int *test)
{
   int i;

   for (i = 0; i < 4; i++)
      if (test[i] == base[0])
      {
         break;
      }

#ifdef MFEM_DEBUG
   int orient;
   if (test[(i+1)%4] == base[1])
   {
      orient = 2*i;
   }
   else
   {
      orient = 2*i+1;
   }
   const int *aor = quad_t::Orient[orient];
   for (int j = 0; j < 4; j++)
      if (test[aor[j]] != base[j])
      {
         mfem::err << "Mesh::GetQuadOrientation(...)" << endl;
         mfem::err << " base = [";
         for (int k = 0; k < 4; k++)
         {
            mfem::err << " " << base[k];
         }
         mfem::err << " ]\n test = [";
         for (int k = 0; k < 4; k++)
         {
            mfem::err << " " << test[k];
         }
         mfem::err << " ]" << endl;
         mfem_error();
      }
#endif

   if (test[(i+1)%4] == base[1])
   {
      return 2*i;
   }

   return 2*i+1;
}

int Mesh::ComposeQuadOrientations(int ori_a_b, int ori_b_c)
{
   // Static method.
   // Given three, possibly different, configurations of quadrilateral face
   // vertices: va, vb, and vc.  This function returns the relative orientation
   // GetQuadOrientation(va, vc) by composing previously computed orientations
   // ori_a_b = GetQuadOrientation(va, vb) and
   // ori_b_c = GetQuadOrientation(vb, vc) without accessing the vertices.

   const int oo[8][8] =
   {
      {0, 1, 2, 3, 4, 5, 6, 7},
      {1, 0, 3, 2, 5, 4, 7, 6},
      {2, 7, 4, 1, 6, 3, 0, 5},
      {3, 6, 5, 0, 7, 2, 1, 4},
      {4, 5, 6, 7, 0, 1, 2, 3},
      {5, 4, 7, 6, 1, 0, 3, 2},
      {6, 3, 0, 5, 2, 7, 4, 1},
      {7, 2, 1, 4, 3, 6, 5, 0}
   };

   int ori_a_c = oo[ori_a_b][ori_b_c];
   return ori_a_c;
}

int Mesh::InvertQuadOrientation(int ori)
{
   const int inv_ori[8] = {0, 1, 6, 3, 4, 5, 2, 7};
   return inv_ori[ori];
}

int Mesh::GetTetOrientation(const int *base, const int *test)
{
   // Static method.
   // This function computes the index 'j' of the permutation that transforms
   // test into base: test[tet_orientation[j][i]]=base[i].
   // tet_orientation = Geometry::Constants<Geometry::TETRAHEDRON>::Orient
   int orient;

   if (test[0] == base[0])
      if (test[1] == base[1])
         if (test[2] == base[2])
         {
            orient = 0;   //  (0, 1, 2, 3)
         }
         else
         {
            orient = 1;   //  (0, 1, 3, 2)
         }
      else if (test[2] == base[1])
         if (test[3] == base[2])
         {
            orient = 2;   //  (0, 2, 3, 1)
         }
         else
         {
            orient = 3;   //  (0, 2, 1, 3)
         }
      else // test[3] == base[1]
         if (test[1] == base[2])
         {
            orient = 4;   //  (0, 3, 1, 2)
         }
         else
         {
            orient = 5;   //  (0, 3, 2, 1)
         }
   else if (test[1] == base[0])
      if (test[2] == base[1])
         if (test[0] == base[2])
         {
            orient = 6;   //  (1, 2, 0, 3)
         }
         else
         {
            orient = 7;   //  (1, 2, 3, 0)
         }
      else if (test[3] == base[1])
         if (test[2] == base[2])
         {
            orient = 8;   //  (1, 3, 2, 0)
         }
         else
         {
            orient = 9;   //  (1, 3, 0, 2)
         }
      else // test[0] == base[1]
         if (test[3] == base[2])
         {
            orient = 10;   //  (1, 0, 3, 2)
         }
         else
         {
            orient = 11;   //  (1, 0, 2, 3)
         }
   else if (test[2] == base[0])
      if (test[3] == base[1])
         if (test[0] == base[2])
         {
            orient = 12;   //  (2, 3, 0, 1)
         }
         else
         {
            orient = 13;   //  (2, 3, 1, 0)
         }
      else if (test[0] == base[1])
         if (test[1] == base[2])
         {
            orient = 14;   //  (2, 0, 1, 3)
         }
         else
         {
            orient = 15;   //  (2, 0, 3, 1)
         }
      else // test[1] == base[1]
         if (test[3] == base[2])
         {
            orient = 16;   //  (2, 1, 3, 0)
         }
         else
         {
            orient = 17;   //  (2, 1, 0, 3)
         }
   else // (test[3] == base[0])
      if (test[0] == base[1])
         if (test[2] == base[2])
         {
            orient = 18;   //  (3, 0, 2, 1)
         }
         else
         {
            orient = 19;   //  (3, 0, 1, 2)
         }
      else if (test[1] == base[1])
         if (test[0] == base[2])
         {
            orient = 20;   //  (3, 1, 0, 2)
         }
         else
         {
            orient = 21;   //  (3, 1, 2, 0)
         }
      else // test[2] == base[1]
         if (test[1] == base[2])
         {
            orient = 22;   //  (3, 2, 1, 0)
         }
         else
         {
            orient = 23;   //  (3, 2, 0, 1)
         }

#ifdef MFEM_DEBUG
   const int *aor = tet_t::Orient[orient];
   for (int j = 0; j < 4; j++)
      if (test[aor[j]] != base[j])
      {
         mfem_error("Mesh::GetTetOrientation(...)");
      }
#endif

   return orient;
}

int Mesh::CheckBdrElementOrientation(bool fix_it)
{
   int wo = 0; // count wrong orientations

   if (Dim == 2)
   {
      if (el_to_edge == NULL) // edges were not generated
      {
         el_to_edge = new Table;
         NumOfEdges = GetElementToEdgeTable(*el_to_edge);
         GenerateFaces(); // 'Faces' in 2D refers to the edges
      }
      for (int i = 0; i < NumOfBdrElements; i++)
      {
         if (faces_info[be_to_face[i]].Elem2No < 0) // boundary face
         {
            int *bv = boundary[i]->GetVertices();
            int *fv = faces[be_to_face[i]]->GetVertices();
            if (bv[0] != fv[0])
            {
               if (fix_it)
               {
                  mfem::Swap<int>(bv[0], bv[1]);
               }
               wo++;
            }
         }
      }
   }

   if (Dim == 3)
   {
      for (int i = 0; i < NumOfBdrElements; i++)
      {
         const int fi = be_to_face[i];

         if (faces_info[fi].Elem2No >= 0) { continue; }

         // boundary face
         int *bv = boundary[i]->GetVertices();
         // Make sure the 'faces' are generated:
         MFEM_ASSERT(fi < faces.Size(), "internal error");
         const int *fv = faces[fi]->GetVertices();
         int orientation; // orientation of the bdr. elem. w.r.t. the
         // corresponding face element (that's the base)
         const Element::Type bdr_type = GetBdrElementType(i);
         switch (bdr_type)
         {
            case Element::TRIANGLE:
            {
               orientation = GetTriOrientation(fv, bv);
               break;
            }
            case Element::QUADRILATERAL:
            {
               orientation = GetQuadOrientation(fv, bv);
               break;
            }
            default:
               MFEM_ABORT("Invalid 2D boundary element type \""
                          << bdr_type << "\"");
               orientation = 0; // suppress a warning
               break;
         }

         if (orientation % 2 == 0) { continue; }
         wo++;
         if (!fix_it) { continue; }

         switch (bdr_type)
         {
            case Element::TRIANGLE:
            {
               // swap vertices 0 and 1 so that we don't change the marked edge:
               // (0,1,2) -> (1,0,2)
               mfem::Swap(bv[0], bv[1]);
               if (bel_to_edge)
               {
                  int *be = bel_to_edge->GetRow(i);
                  mfem::Swap(be[1], be[2]);
               }
               break;
            }
            case Element::QUADRILATERAL:
            {
               mfem::Swap(bv[0], bv[2]);
               if (bel_to_edge)
               {
                  int *be = bel_to_edge->GetRow(i);
                  mfem::Swap(be[0], be[1]);
                  mfem::Swap(be[2], be[3]);
               }
               break;
            }
            default: // unreachable
               break;
         }
      }
   }
   // #if (!defined(MFEM_USE_MPI) || defined(MFEM_DEBUG))
#ifdef MFEM_DEBUG
   if (wo > 0)
   {
      mfem::out << "Boundary elements with wrong orientation: " << wo << " / "
                << NumOfBdrElements << " (" << fixed_or_not[fix_it ? 0 : 1]
                << ")" << endl;
   }
#endif
   return wo;
}

IntegrationPoint Mesh::TransformBdrElementToFace(Geometry::Type geom, int o,
                                                 const IntegrationPoint &ip)
{
   IntegrationPoint fip = ip;
   if (geom == Geometry::POINT)
   {
      return fip;
   }
   else if (geom == Geometry::SEGMENT)
   {
      MFEM_ASSERT(o >= 0 && o < 2, "Invalid orientation for Geometry::SEGMENT!");
      if (o == 0)
      {
         fip.x = ip.x;
      }
      else if (o == 1)
      {
         fip.x = 1.0 - ip.x;
      }
   }
   else if (geom == Geometry::TRIANGLE)
   {
      MFEM_ASSERT(o >= 0 && o < 6, "Invalid orientation for Geometry::TRIANGLE!");
      if (o == 0)  // 0, 1, 2
      {
         fip.x = ip.x;
         fip.y = ip.y;
      }
      else if (o == 5)  // 0, 2, 1
      {
         fip.x = ip.y;
         fip.y = ip.x;
      }
      else if (o == 2)  // 1, 2, 0
      {
         fip.x = 1.0 - ip.x - ip.y;
         fip.y = ip.x;
      }
      else if (o == 1)  // 1, 0, 2
      {
         fip.x = 1.0 - ip.x - ip.y;
         fip.y = ip.y;
      }
      else if (o == 4)  // 2, 0, 1
      {
         fip.x = ip.y;
         fip.y = 1.0 - ip.x - ip.y;
      }
      else if (o == 3)  // 2, 1, 0
      {
         fip.x = ip.x;
         fip.y = 1.0 - ip.x - ip.y;
      }
   }
   else if (geom == Geometry::SQUARE)
   {
      MFEM_ASSERT(o >= 0 && o < 8, "Invalid orientation for Geometry::SQUARE!");
      if (o == 0)  // 0, 1, 2, 3
      {
         fip.x = ip.x;
         fip.y = ip.y;
      }
      else if (o == 1)  // 0, 3, 2, 1
      {
         fip.x = ip.y;
         fip.y = ip.x;
      }
      else if (o == 2)  // 1, 2, 3, 0
      {
         fip.x = ip.y;
         fip.y = 1.0 - ip.x;
      }
      else if (o == 3)  // 1, 0, 3, 2
      {
         fip.x = 1.0 - ip.x;
         fip.y = ip.y;
      }
      else if (o == 4)  // 2, 3, 0, 1
      {
         fip.x = 1.0 - ip.x;
         fip.y = 1.0 - ip.y;
      }
      else if (o == 5)  // 2, 1, 0, 3
      {
         fip.x = 1.0 - ip.y;
         fip.y = 1.0 - ip.x;
      }
      else if (o == 6)  // 3, 0, 1, 2
      {
         fip.x = 1.0 - ip.y;
         fip.y = ip.x;
      }
      else if (o == 7)  // 3, 2, 1, 0
      {
         fip.x = ip.x;
         fip.y = 1.0 - ip.y;
      }
   }
   else
   {
      MFEM_ABORT("Unsupported face geometry for TransformBdrElementToFace!");
   }
   return fip;
}

int Mesh::GetNumGeometries(int dim) const
{
   MFEM_ASSERT(0 <= dim && dim <= Dim, "invalid dim: " << dim);
   int num_geoms = 0;
   for (int g = Geometry::DimStart[dim]; g < Geometry::DimStart[dim+1]; g++)
   {
      if (HasGeometry(Geometry::Type(g))) { num_geoms++; }
   }
   return num_geoms;
}

void Mesh::GetGeometries(int dim, Array<Geometry::Type> &el_geoms) const
{
   MFEM_ASSERT(0 <= dim && dim <= Dim, "invalid dim: " << dim);
   el_geoms.SetSize(0);
   for (int g = Geometry::DimStart[dim]; g < Geometry::DimStart[dim+1]; g++)
   {
      if (HasGeometry(Geometry::Type(g)))
      {
         el_geoms.Append(Geometry::Type(g));
      }
   }
}

void Mesh::GetElementEdges(int i, Array<int> &edges, Array<int> &cor) const
{
   if (el_to_edge)
   {
      el_to_edge->GetRow(i, edges);
   }
   else
   {
      mfem_error("Mesh::GetElementEdges(...) element to edge table "
                 "is not generated.");
   }

   const int *v = elements[i]->GetVertices();
   const int ne = elements[i]->GetNEdges();
   cor.SetSize(ne);
   for (int j = 0; j < ne; j++)
   {
      const int *e = elements[i]->GetEdgeVertices(j);
      cor[j] = (v[e[0]] < v[e[1]]) ? (1) : (-1);
   }
}

void Mesh::GetBdrElementEdges(int i, Array<int> &edges, Array<int> &cor) const
{
   if (Dim == 2)
   {
      edges.SetSize(1);
      cor.SetSize(1);
      edges[0] = be_to_face[i];
      const int *v = boundary[i]->GetVertices();
      cor[0] = (v[0] < v[1]) ? (1) : (-1);
   }
   else if (Dim == 3)
   {
      if (bel_to_edge)
      {
         bel_to_edge->GetRow(i, edges);
      }
      else
      {
         mfem_error("Mesh::GetBdrElementEdges(...)");
      }

      const int *v = boundary[i]->GetVertices();
      const int ne = boundary[i]->GetNEdges();
      cor.SetSize(ne);
      for (int j = 0; j < ne; j++)
      {
         const int *e = boundary[i]->GetEdgeVertices(j);
         cor[j] = (v[e[0]] < v[e[1]]) ? (1) : (-1);
      }
   }
}

void Mesh::GetFaceEdges(int i, Array<int> &edges, Array<int> &o) const
{
   if (Dim == 2)
   {
      edges.SetSize(1);
      edges[0] = i;
      o.SetSize(1);
      const int *v = faces[i]->GetVertices();
      o[0] = (v[0] < v[1]) ? (1) : (-1);
   }

   if (Dim != 3)
   {
      return;
   }

   GetFaceEdgeTable(); // generate face_edge Table (if not generated)

   face_edge->GetRow(i, edges);

   const int *v = faces[i]->GetVertices();
   const int ne = faces[i]->GetNEdges();
   o.SetSize(ne);
   for (int j = 0; j < ne; j++)
   {
      const int *e = faces[i]->GetEdgeVertices(j);
      o[j] = (v[e[0]] < v[e[1]]) ? (1) : (-1);
   }
}

void Mesh::GetEdgeVertices(int i, Array<int> &vert) const
{
   // the two vertices are sorted: vert[0] < vert[1]
   // this is consistent with the global edge orientation
   // generate edge_vertex Table (if not generated)
   if (!edge_vertex) { GetEdgeVertexTable(); }
   edge_vertex->GetRow(i, vert);
}

Table *Mesh::GetFaceEdgeTable() const
{
   if (face_edge)
   {
      return face_edge;
   }

   if (Dim != 3)
   {
      return NULL;
   }

#ifdef MFEM_DEBUG
   if (faces.Size() != NumOfFaces)
   {
      mfem_error("Mesh::GetFaceEdgeTable : faces were not generated!");
   }
#endif

   DSTable v_to_v(NumOfVertices);
   GetVertexToVertexTable(v_to_v);

   face_edge = new Table;
   GetElementArrayEdgeTable(faces, v_to_v, *face_edge);

   return (face_edge);
}

Table *Mesh::GetEdgeVertexTable() const
{
   if (edge_vertex)
   {
      return edge_vertex;
   }

   DSTable v_to_v(NumOfVertices);
   GetVertexToVertexTable(v_to_v);

   int nedges = v_to_v.NumberOfEntries();
   edge_vertex = new Table(nedges, 2);
   for (int i = 0; i < NumOfVertices; i++)
   {
      for (DSTable::RowIterator it(v_to_v, i); !it; ++it)
      {
         int j = it.Index();
         edge_vertex->Push(j, i);
         edge_vertex->Push(j, it.Column());
      }
   }
   edge_vertex->Finalize();

   return edge_vertex;
}

Table *Mesh::GetVertexToElementTable()
{
   Table *vert_elem = new Table;

   vert_elem->MakeI(NumOfVertices);

   for (int i = 0; i < NumOfElements; i++)
   {
      const int nv = elements[i]->GetNVertices();
      const int *v = elements[i]->GetVertices();
      for (int j = 0; j < nv; j++)
      {
         vert_elem->AddAColumnInRow(v[j]);
      }
   }

   vert_elem->MakeJ();

   for (int i = 0; i < NumOfElements; i++)
   {
      const int nv = elements[i]->GetNVertices();
      const int *v = elements[i]->GetVertices();
      for (int j = 0; j < nv; j++)
      {
         vert_elem->AddConnection(v[j], i);
      }
   }

   vert_elem->ShiftUpI();

   return vert_elem;
}

Table *Mesh::GetVertexToBdrElementTable()
{
   Table *vert_bdr_elem = new Table;

   vert_bdr_elem->MakeI(NumOfVertices);

   for (int i = 0; i < NumOfBdrElements; i++)
   {
      const int nv = boundary[i]->GetNVertices();
      const int *v = boundary[i]->GetVertices();
      for (int j = 0; j < nv; j++)
      {
         vert_bdr_elem->AddAColumnInRow(v[j]);
      }
   }

   vert_bdr_elem->MakeJ();

   for (int i = 0; i < NumOfBdrElements; i++)
   {
      const int nv = boundary[i]->GetNVertices();
      const int *v = boundary[i]->GetVertices();
      for (int j = 0; j < nv; j++)
      {
         vert_bdr_elem->AddConnection(v[j], i);
      }
   }

   vert_bdr_elem->ShiftUpI();

   return vert_bdr_elem;
}

Table *Mesh::GetFaceToElementTable() const
{
   Table *face_elem = new Table;

   face_elem->MakeI(faces_info.Size());

   for (int i = 0; i < faces_info.Size(); i++)
   {
      if (faces_info[i].Elem2No >= 0)
      {
         face_elem->AddColumnsInRow(i, 2);
      }
      else
      {
         face_elem->AddAColumnInRow(i);
      }
   }

   face_elem->MakeJ();

   for (int i = 0; i < faces_info.Size(); i++)
   {
      face_elem->AddConnection(i, faces_info[i].Elem1No);
      if (faces_info[i].Elem2No >= 0)
      {
         face_elem->AddConnection(i, faces_info[i].Elem2No);
      }
   }

   face_elem->ShiftUpI();

   return face_elem;
}

void Mesh::GetElementFaces(int i, Array<int> &el_faces, Array<int> &ori) const
{
   MFEM_VERIFY(el_to_face != NULL, "el_to_face not generated");

   el_to_face->GetRow(i, el_faces);

   int n = el_faces.Size();
   ori.SetSize(n);

   for (int j = 0; j < n; j++)
   {
      if (faces_info[el_faces[j]].Elem1No == i)
      {
         ori[j] = faces_info[el_faces[j]].Elem1Inf % 64;
      }
      else
      {
         MFEM_ASSERT(faces_info[el_faces[j]].Elem2No == i, "internal error");
         ori[j] = faces_info[el_faces[j]].Elem2Inf % 64;
      }
   }
}

Array<int> Mesh::FindFaceNeighbors(const int elem) const
{
   if (face_to_elem == NULL)
   {
      face_to_elem = GetFaceToElementTable();
   }

   Array<int> elem_faces;
   Array<int> ori;
   GetElementFaces(elem, elem_faces, ori);

   Array<int> nghb;
   for (auto f : elem_faces)
   {
      Array<int> row;
      face_to_elem->GetRow(f, row);
      for (auto r : row)
      {
         nghb.Append(r);
      }
   }

   nghb.Sort();
   nghb.Unique();

   return nghb;
}

void Mesh::GetBdrElementFace(int i, int *f, int *o) const
{
   *f = GetBdrElementFaceIndex(i);

   const int *fv = (Dim > 1) ? faces[*f]->GetVertices() : NULL;
   const int *bv = boundary[i]->GetVertices();

   // find the orientation of the bdr. elem. w.r.t.
   // the corresponding face element (that's the base)
   switch (GetBdrElementGeometry(i))
   {
      case Geometry::POINT:    *o = 0; break;
      case Geometry::SEGMENT:  *o = (fv[0] == bv[0]) ? 0 : 1; break;
      case Geometry::TRIANGLE: *o = GetTriOrientation(fv, bv); break;
      case Geometry::SQUARE:   *o = GetQuadOrientation(fv, bv); break;
      default: MFEM_ABORT("invalid geometry");
   }
}

void Mesh::GetBdrElementAdjacentElement(int bdr_el, int &el, int &info) const
{
   int fid = GetBdrElementFaceIndex(bdr_el);

   const FaceInfo &fi = faces_info[fid];
   MFEM_ASSERT(fi.Elem1Inf % 64 == 0, "internal error"); // orientation == 0

   const int *fv = (Dim > 1) ? faces[fid]->GetVertices() : NULL;
   const int *bv = boundary[bdr_el]->GetVertices();
   int ori;
   switch (GetBdrElementGeometry(bdr_el))
   {
      case Geometry::POINT:    ori = 0; break;
      case Geometry::SEGMENT:  ori = (fv[0] == bv[0]) ? 0 : 1; break;
      case Geometry::TRIANGLE: ori = GetTriOrientation(fv, bv); break;
      case Geometry::SQUARE:   ori = GetQuadOrientation(fv, bv); break;
      default: MFEM_ABORT("boundary element type not implemented"); ori = 0;
   }
   el   = fi.Elem1No;
   info = fi.Elem1Inf + ori;
}

void Mesh::GetBdrElementAdjacentElement2(
   int bdr_el, int &el, int &info) const
{
   int fid = GetBdrElementFaceIndex(bdr_el);

   const FaceInfo &fi = faces_info[fid];
   MFEM_ASSERT(fi.Elem1Inf % 64 == 0, "internal error"); // orientation == 0

   const int *fv = (Dim > 1) ? faces[fid]->GetVertices() : NULL;
   const int *bv = boundary[bdr_el]->GetVertices();
   int ori;
   switch (GetBdrElementGeometry(bdr_el))
   {
      case Geometry::POINT:    ori = 0; break;
      case Geometry::SEGMENT:  ori = (fv[0] == bv[0]) ? 0 : 1; break;
      case Geometry::TRIANGLE: ori = GetTriOrientation(bv, fv); break;
      case Geometry::SQUARE:   ori = GetQuadOrientation(bv, fv); break;
      default: MFEM_ABORT("boundary element type not implemented"); ori = 0;
   }
   el   = fi.Elem1No;
   info = fi.Elem1Inf + ori;
}

void Mesh::SetAttribute(int i, int attr)
{
  elements[i]->SetAttribute(attr);
  if (ncmesh) ncmesh->SetAttribute(i, attr);
}

Element::Type Mesh::GetElementType(int i) const
{
   return elements[i]->GetType();
}

Element::Type Mesh::GetBdrElementType(int i) const
{
   return boundary[i]->GetType();
}

void Mesh::GetPointMatrix(int i, DenseMatrix &pointmat) const
{
   int k, j, nv;
   const int *v;

   v  = elements[i]->GetVertices();
   nv = elements[i]->GetNVertices();

   pointmat.SetSize(spaceDim, nv);
   for (k = 0; k < spaceDim; k++)
   {
      for (j = 0; j < nv; j++)
      {
         pointmat(k, j) = vertices[v[j]](k);
      }
   }
}

void Mesh::GetBdrPointMatrix(int i,DenseMatrix &pointmat) const
{
   int k, j, nv;
   const int *v;

   v  = boundary[i]->GetVertices();
   nv = boundary[i]->GetNVertices();

   pointmat.SetSize(spaceDim, nv);
   for (k = 0; k < spaceDim; k++)
      for (j = 0; j < nv; j++)
      {
         pointmat(k, j) = vertices[v[j]](k);
      }
}

real_t Mesh::GetLength(int i, int j) const
{
   const real_t *vi = vertices[i]();
   const real_t *vj = vertices[j]();
   real_t length = 0.;

   for (int k = 0; k < spaceDim; k++)
   {
      length += (vi[k]-vj[k])*(vi[k]-vj[k]);
   }

   return sqrt(length);
}

// static method
void Mesh::GetElementArrayEdgeTable(const Array<Element*> &elem_array,
                                    const DSTable &v_to_v, Table &el_to_edge)
{
   el_to_edge.MakeI(elem_array.Size());
   for (int i = 0; i < elem_array.Size(); i++)
   {
      el_to_edge.AddColumnsInRow(i, elem_array[i]->GetNEdges());
   }
   el_to_edge.MakeJ();
   for (int i = 0; i < elem_array.Size(); i++)
   {
      const int *v = elem_array[i]->GetVertices();
      const int ne = elem_array[i]->GetNEdges();
      for (int j = 0; j < ne; j++)
      {
         const int *e = elem_array[i]->GetEdgeVertices(j);
         el_to_edge.AddConnection(i, v_to_v(v[e[0]], v[e[1]]));
      }
   }
   el_to_edge.ShiftUpI();
}

void Mesh::GetVertexToVertexTable(DSTable &v_to_v) const
{
   if (edge_vertex)
   {
      for (int i = 0; i < edge_vertex->Size(); i++)
      {
         const int *v = edge_vertex->GetRow(i);
         v_to_v.Push(v[0], v[1]);
      }
   }
   else
   {
      for (int i = 0; i < NumOfElements; i++)
      {
         const int *v = elements[i]->GetVertices();
         const int ne = elements[i]->GetNEdges();
         for (int j = 0; j < ne; j++)
         {
            const int *e = elements[i]->GetEdgeVertices(j);
            v_to_v.Push(v[e[0]], v[e[1]]);
         }
      }
   }
}

int Mesh::GetElementToEdgeTable(Table &e_to_f)
{
   int i, NumberOfEdges;

   DSTable v_to_v(NumOfVertices);
   GetVertexToVertexTable(v_to_v);

   NumberOfEdges = v_to_v.NumberOfEntries();

   // Fill the element to edge table
   GetElementArrayEdgeTable(elements, v_to_v, e_to_f);

   if (Dim == 2)
   {
      // Initialize the indices for the boundary elements.
      be_to_face.SetSize(NumOfBdrElements);
      for (i = 0; i < NumOfBdrElements; i++)
      {
         const int *v = boundary[i]->GetVertices();
         be_to_face[i] = v_to_v(v[0], v[1]);
      }
   }
   else if (Dim == 3)
   {
      if (bel_to_edge == NULL)
      {
         bel_to_edge = new Table;
      }
      GetElementArrayEdgeTable(boundary, v_to_v, *bel_to_edge);
   }
   else
   {
      mfem_error("1D GetElementToEdgeTable is not yet implemented.");
   }

   // Return the number of edges
   return NumberOfEdges;
}

const Table & Mesh::ElementToElementTable()
{
   if (el_to_el)
   {
      return *el_to_el;
   }

   // Note that, for ParNCMeshes, faces_info will contain also the ghost faces
   MFEM_ASSERT(faces_info.Size() >= GetNumFaces(), "faces were not generated!");

   Array<Connection> conn;
   conn.Reserve(2*faces_info.Size());

   for (int i = 0; i < faces_info.Size(); i++)
   {
      const FaceInfo &fi = faces_info[i];
      if (fi.Elem2No >= 0)
      {
         conn.Append(Connection(fi.Elem1No, fi.Elem2No));
         conn.Append(Connection(fi.Elem2No, fi.Elem1No));
      }
      else if (fi.Elem2Inf >= 0)
      {
         int nbr_elem_idx = NumOfElements - 1 - fi.Elem2No;
         conn.Append(Connection(fi.Elem1No, nbr_elem_idx));
         conn.Append(Connection(nbr_elem_idx, fi.Elem1No));
      }
   }

   conn.Sort();
   conn.Unique();
   el_to_el = new Table(NumOfElements, conn);

   return *el_to_el;
}

const Table & Mesh::ElementToFaceTable() const
{
   if (el_to_face == NULL)
   {
      mfem_error("Mesh::ElementToFaceTable()");
   }
   return *el_to_face;
}

const Table & Mesh::ElementToEdgeTable() const
{
   if (el_to_edge == NULL)
   {
      mfem_error("Mesh::ElementToEdgeTable()");
   }
   return *el_to_edge;
}

void Mesh::AddPointFaceElement(int lf, int gf, int el)
{
   if (faces[gf] == NULL)  // this will be elem1
   {
      faces[gf] = new Point(&gf);
      faces_info[gf].Elem1No  = el;
      faces_info[gf].Elem1Inf = 64 * lf; // face lf with orientation 0
      faces_info[gf].Elem2No  = -1; // in case there's no other side
      faces_info[gf].Elem2Inf = -1; // face is not shared
   }
   else  //  this will be elem2
   {
      /* WARNING: Without the following check the mesh faces_info data structure
         may contain unreliable data. Normally, the order in which elements are
         processed could swap which elements appear as Elem1No and Elem2No. In
         branched meshes, where more than two elements can meet at a given node,
         the indices stored in Elem1No and Elem2No will be the first and last,
         respectively, elements found which touch a given node. This can lead to
         inconsistencies in any algorithms which rely on this data structure. To
         properly support branched meshes this data structure should be extended
         to support multiple elements per face. */
      /*
      MFEM_VERIFY(faces_info[gf].Elem2No < 0, "Invalid mesh topology. "
                  "Interior point found connecting 1D elements "
                  << faces_info[gf].Elem1No << ", " << faces_info[gf].Elem2No
                  << " and " << el << ".");
      */
      faces_info[gf].Elem2No  = el;
      faces_info[gf].Elem2Inf = 64 * lf + 1;
   }
}

void Mesh::AddSegmentFaceElement(int lf, int gf, int el, int v0, int v1)
{
   if (faces[gf] == NULL)  // this will be elem1
   {
      faces[gf] = new Segment(v0, v1);
      faces_info[gf].Elem1No  = el;
      faces_info[gf].Elem1Inf = 64 * lf; // face lf with orientation 0
      faces_info[gf].Elem2No  = -1; // in case there's no other side
      faces_info[gf].Elem2Inf = -1; // face is not shared
   }
   else  //  this will be elem2
   {
      MFEM_VERIFY(faces_info[gf].Elem2No < 0, "Invalid mesh topology.  "
                  "Interior edge found between 2D elements "
                  << faces_info[gf].Elem1No << ", " << faces_info[gf].Elem2No
                  << " and " << el << ".");
      int *v = faces[gf]->GetVertices();
      faces_info[gf].Elem2No  = el;
      if (v[1] == v0 && v[0] == v1)
      {
         faces_info[gf].Elem2Inf = 64 * lf + 1;
      }
      else if (v[0] == v0 && v[1] == v1)
      {
         // Temporarily allow even edge orientations: see the remark in
         // AddTriangleFaceElement().
         // Also, in a non-orientable surface mesh, the orientation will be even
         // for edges that connect elements with opposite orientations.
         faces_info[gf].Elem2Inf = 64 * lf;
      }
      else
      {
         MFEM_ABORT("internal error");
      }
   }
}

void Mesh::AddTriangleFaceElement(int lf, int gf, int el,
                                  int v0, int v1, int v2)
{
   if (faces[gf] == NULL)  // this will be elem1
   {
      faces[gf] = new Triangle(v0, v1, v2);
      faces_info[gf].Elem1No  = el;
      faces_info[gf].Elem1Inf = 64 * lf; // face lf with orientation 0
      faces_info[gf].Elem2No  = -1; // in case there's no other side
      faces_info[gf].Elem2Inf = -1; // face is not shared
   }
   else  //  this will be elem2
   {
      MFEM_VERIFY(faces_info[gf].Elem2No < 0, "Invalid mesh topology.  "
                  "Interior triangular face found connecting elements "
                  << faces_info[gf].Elem1No << ", " << faces_info[gf].Elem2No
                  << " and " << el << ".");
      int orientation, vv[3] = { v0, v1, v2 };
      orientation = GetTriOrientation(faces[gf]->GetVertices(), vv);
      // In a valid mesh, we should have (orientation % 2 != 0), however, if
      // one of the adjacent elements has wrong orientation, both face
      // orientations can be even, until the element orientations are fixed.
      // MFEM_ASSERT(orientation % 2 != 0, "");
      faces_info[gf].Elem2No  = el;
      faces_info[gf].Elem2Inf = 64 * lf + orientation;
   }
}

void Mesh::AddQuadFaceElement(int lf, int gf, int el,
                              int v0, int v1, int v2, int v3)
{
   if (faces_info[gf].Elem1No < 0)  // this will be elem1
   {
      faces[gf] = new Quadrilateral(v0, v1, v2, v3);
      faces_info[gf].Elem1No  = el;
      faces_info[gf].Elem1Inf = 64 * lf; // face lf with orientation 0
      faces_info[gf].Elem2No  = -1; // in case there's no other side
      faces_info[gf].Elem2Inf = -1; // face is not shared
   }
   else  //  this will be elem2
   {
      MFEM_VERIFY(faces_info[gf].Elem2No < 0, "Invalid mesh topology.  "
                  "Interior quadrilateral face found connecting elements "
                  << faces_info[gf].Elem1No << ", " << faces_info[gf].Elem2No
                  << " and " << el << ".");
      int vv[4] = { v0, v1, v2, v3 };
      int oo = GetQuadOrientation(faces[gf]->GetVertices(), vv);
      // Temporarily allow even face orientations: see the remark in
      // AddTriangleFaceElement().
      // MFEM_ASSERT(oo % 2 != 0, "");
      faces_info[gf].Elem2No  = el;
      faces_info[gf].Elem2Inf = 64 * lf + oo;
   }
}

void Mesh::GenerateFaces()
{
   int nfaces = GetNumFaces();
   for (auto &f : faces)
   {
      FreeElement(f);
   }

   // (re)generate the interior faces and the info for them
   faces.SetSize(nfaces);
   faces_info.SetSize(nfaces);
   for (int i = 0; i < nfaces; ++i)
   {
      faces[i] = NULL;
      faces_info[i].Elem1No = -1;
      faces_info[i].NCFace = -1;
   }

   Array<int> v;
   for (int i = 0; i < NumOfElements; ++i)
   {
      elements[i]->GetVertices(v);
      if (Dim == 1)
      {
         AddPointFaceElement(0, v[0], i);
         AddPointFaceElement(1, v[1], i);
      }
      else if (Dim == 2)
      {
         const int * const ef = el_to_edge->GetRow(i);
         const int ne = elements[i]->GetNEdges();
         for (int j = 0; j < ne; j++)
         {
            const int *e = elements[i]->GetEdgeVertices(j);
            AddSegmentFaceElement(j, ef[j], i, v[e[0]], v[e[1]]);
         }
      }
      else
      {
         const int * const ef = el_to_face->GetRow(i);
         switch (GetElementType(i))
         {
            case Element::TETRAHEDRON:
            {
               for (int j = 0; j < 4; j++)
               {
                  const int *fv = tet_t::FaceVert[j];
                  AddTriangleFaceElement(j, ef[j], i,
                                         v[fv[0]], v[fv[1]], v[fv[2]]);
               }
               break;
            }
            case Element::WEDGE:
            {
               for (int j = 0; j < 2; j++)
               {
                  const int *fv = pri_t::FaceVert[j];
                  AddTriangleFaceElement(j, ef[j], i,
                                         v[fv[0]], v[fv[1]], v[fv[2]]);
               }
               for (int j = 2; j < 5; j++)
               {
                  const int *fv = pri_t::FaceVert[j];
                  AddQuadFaceElement(j, ef[j], i,
                                     v[fv[0]], v[fv[1]], v[fv[2]], v[fv[3]]);
               }
               break;
            }
            case Element::PYRAMID:
            {
               for (int j = 0; j < 1; j++)
               {
                  const int *fv = pyr_t::FaceVert[j];
                  AddQuadFaceElement(j, ef[j], i,
                                     v[fv[0]], v[fv[1]], v[fv[2]], v[fv[3]]);
               }
               for (int j = 1; j < 5; j++)
               {
                  const int *fv = pyr_t::FaceVert[j];
                  AddTriangleFaceElement(j, ef[j], i,
                                         v[fv[0]], v[fv[1]], v[fv[2]]);
               }
               break;
            }
            case Element::HEXAHEDRON:
            {
               for (int j = 0; j < 6; j++)
               {
                  const int *fv = hex_t::FaceVert[j];
                  AddQuadFaceElement(j, ef[j], i,
                                     v[fv[0]], v[fv[1]], v[fv[2]], v[fv[3]]);
               }
               break;
            }
            default:
               MFEM_ABORT("Unexpected type of Element.");
         }
      }
   }
}

void Mesh::GenerateNCFaceInfo()
{
   MFEM_VERIFY(ncmesh, "missing NCMesh.");

   for (auto &x : faces_info)
   {
      x.NCFace = -1;
   }

   const NCMesh::NCList &list =
      (Dim == 2) ? ncmesh->GetEdgeList() : ncmesh->GetFaceList();

   nc_faces_info.SetSize(0);
   nc_faces_info.Reserve(list.masters.Size() + list.slaves.Size());

   int nfaces = GetNumFaces();

   // add records for master faces
   for (const NCMesh::Master &master : list.masters)
   {
      if (master.index >= nfaces) { continue; }

      FaceInfo &master_fi = faces_info[master.index];
      master_fi.NCFace = nc_faces_info.Size();
      nc_faces_info.Append(NCFaceInfo(false, master.local, NULL));
      // NOTE: one of the unused members stores local face no. to be used below
      MFEM_ASSERT(master_fi.Elem2No == -1, "internal error");
      MFEM_ASSERT(master_fi.Elem2Inf == -1, "internal error");
   }

   // add records for slave faces
   for (const NCMesh::Slave &slave : list.slaves)
   {
      if (slave.index < 0 || // degenerate slave face
          slave.index >= nfaces || // ghost slave
          slave.master >= nfaces) // has ghost master
      {
         continue;
      }

      FaceInfo &slave_fi = faces_info[slave.index];
      FaceInfo &master_fi = faces_info[slave.master];
      NCFaceInfo &master_nc = nc_faces_info[master_fi.NCFace];

      slave_fi.NCFace = nc_faces_info.Size();
      slave_fi.Elem2No = master_fi.Elem1No;
      slave_fi.Elem2Inf = 64 * master_nc.MasterFace; // get lf no. stored above
      // NOTE: In 3D, the orientation part of Elem2Inf is encoded in the point
      //       matrix. In 2D, the point matrix has the orientation of the parent
      //       edge, so its columns need to be flipped when applying it, see
      //       ApplyLocalSlaveTransformation.

      nc_faces_info.Append(
         NCFaceInfo(true, slave.master,
                    list.point_matrices[slave.geom][slave.matrix]));
   }
}

STable3D *Mesh::GetFacesTable()
{
   STable3D *faces_tbl = new STable3D(NumOfVertices);
   for (int i = 0; i < NumOfElements; i++)
   {
      const int *v = elements[i]->GetVertices();
      switch (GetElementType(i))
      {
         case Element::TETRAHEDRON:
         {
            for (int j = 0; j < 4; j++)
            {
               const int *fv = tet_t::FaceVert[j];
               faces_tbl->Push(v[fv[0]], v[fv[1]], v[fv[2]]);
            }
            break;
         }
         case Element::PYRAMID:
         {
            for (int j = 0; j < 1; j++)
            {
               const int *fv = pyr_t::FaceVert[j];
               faces_tbl->Push4(v[fv[0]], v[fv[1]], v[fv[2]], v[fv[3]]);
            }
            for (int j = 1; j < 5; j++)
            {
               const int *fv = pyr_t::FaceVert[j];
               faces_tbl->Push(v[fv[0]], v[fv[1]], v[fv[2]]);
            }
            break;
         }
         case Element::WEDGE:
         {
            for (int j = 0; j < 2; j++)
            {
               const int *fv = pri_t::FaceVert[j];
               faces_tbl->Push(v[fv[0]], v[fv[1]], v[fv[2]]);
            }
            for (int j = 2; j < 5; j++)
            {
               const int *fv = pri_t::FaceVert[j];
               faces_tbl->Push4(v[fv[0]], v[fv[1]], v[fv[2]], v[fv[3]]);
            }
            break;
         }
         case Element::HEXAHEDRON:
         {
            // find the face by the vertices with the smallest 3 numbers
            // z = 0, y = 0, x = 1, y = 1, x = 0, z = 1
            for (int j = 0; j < 6; j++)
            {
               const int *fv = hex_t::FaceVert[j];
               faces_tbl->Push4(v[fv[0]], v[fv[1]], v[fv[2]], v[fv[3]]);
            }
            break;
         }
         default:
            MFEM_ABORT("Unexpected type of Element: " << GetElementType(i));
      }
   }
   return faces_tbl;
}

STable3D *Mesh::GetElementToFaceTable(int ret_ftbl)
{
   Array<int> v;
   STable3D *faces_tbl;

   if (el_to_face != NULL)
   {
      delete el_to_face;
   }
   el_to_face = new Table(NumOfElements, 6);  // must be 6 for hexahedra
   faces_tbl = new STable3D(NumOfVertices);
   for (int i = 0; i < NumOfElements; i++)
   {
      elements[i]->GetVertices(v);
      switch (GetElementType(i))
      {
         case Element::TETRAHEDRON:
         {
            for (int j = 0; j < 4; j++)
            {
               const int *fv = tet_t::FaceVert[j];
               el_to_face->Push(
                  i, faces_tbl->Push(v[fv[0]], v[fv[1]], v[fv[2]]));
            }
            break;
         }
         case Element::WEDGE:
         {
            for (int j = 0; j < 2; j++)
            {
               const int *fv = pri_t::FaceVert[j];
               el_to_face->Push(
                  i, faces_tbl->Push(v[fv[0]], v[fv[1]], v[fv[2]]));
            }
            for (int j = 2; j < 5; j++)
            {
               const int *fv = pri_t::FaceVert[j];
               el_to_face->Push(
                  i, faces_tbl->Push4(v[fv[0]], v[fv[1]], v[fv[2]], v[fv[3]]));
            }
            break;
         }
         case Element::PYRAMID:
         {
            for (int j = 0; j < 1; j++)
            {
               const int *fv = pyr_t::FaceVert[j];
               el_to_face->Push(
                  i, faces_tbl->Push4(v[fv[0]], v[fv[1]], v[fv[2]], v[fv[3]]));
            }
            for (int j = 1; j < 5; j++)
            {
               const int *fv = pyr_t::FaceVert[j];
               el_to_face->Push(
                  i, faces_tbl->Push(v[fv[0]], v[fv[1]], v[fv[2]]));
            }
            break;
         }
         case Element::HEXAHEDRON:
         {
            // find the face by the vertices with the smallest 3 numbers
            // z = 0, y = 0, x = 1, y = 1, x = 0, z = 1
            for (int j = 0; j < 6; j++)
            {
               const int *fv = hex_t::FaceVert[j];
               el_to_face->Push(
                  i, faces_tbl->Push4(v[fv[0]], v[fv[1]], v[fv[2]], v[fv[3]]));
            }
            break;
         }
         default:
            MFEM_ABORT("Unexpected type of Element.");
      }
   }
   el_to_face->Finalize();
   NumOfFaces = faces_tbl->NumberOfElements();
   be_to_face.SetSize(NumOfBdrElements);

   for (int i = 0; i < NumOfBdrElements; i++)
   {
      boundary[i]->GetVertices(v);
      switch (GetBdrElementType(i))
      {
         case Element::TRIANGLE:
         {
            be_to_face[i] = (*faces_tbl)(v[0], v[1], v[2]);
            break;
         }
         case Element::QUADRILATERAL:
         {
            be_to_face[i] = (*faces_tbl)(v[0], v[1], v[2], v[3]);
            break;
         }
         default:
            MFEM_ABORT("Unexpected type of boundary Element.");
      }
   }

   if (ret_ftbl)
   {
      return faces_tbl;
   }
   delete faces_tbl;
   return NULL;
}

// shift cyclically 3 integers so that the smallest is first
static inline
void Rotate3(int &a, int &b, int &c)
{
   if (a < b)
   {
      if (a > c)
      {
         ShiftRight(a, b, c);
      }
   }
   else
   {
      if (b < c)
      {
         ShiftRight(c, b, a);
      }
      else
      {
         ShiftRight(a, b, c);
      }
   }
}

void Mesh::ReorientTetMesh()
{
   if (Dim != 3 || !(meshgen & 1))
   {
      return;
   }

   ResetLazyData();

   DSTable *old_v_to_v = NULL;
   Table *old_elem_vert = NULL;

   if (Nodes)
   {
      PrepareNodeReorder(&old_v_to_v, &old_elem_vert);
   }

   for (int i = 0; i < NumOfElements; i++)
   {
      if (GetElementType(i) == Element::TETRAHEDRON)
      {
         int *v = elements[i]->GetVertices();

         Rotate3(v[0], v[1], v[2]);
         if (v[0] < v[3])
         {
            Rotate3(v[1], v[2], v[3]);
         }
         else
         {
            ShiftRight(v[0], v[1], v[3]);
         }
      }
   }

   for (int i = 0; i < NumOfBdrElements; i++)
   {
      if (GetBdrElementType(i) == Element::TRIANGLE)
      {
         int *v = boundary[i]->GetVertices();

         Rotate3(v[0], v[1], v[2]);
      }
   }

   if (!Nodes)
   {
      GetElementToFaceTable();
      GenerateFaces();
      if (el_to_edge)
      {
         NumOfEdges = GetElementToEdgeTable(*el_to_edge);
      }
   }
   else
   {
      DoNodeReorder(old_v_to_v, old_elem_vert);
      delete old_elem_vert;
      delete old_v_to_v;
   }
}

int *Mesh::CartesianPartitioning(int nxyz[])
{
   int *partitioning;
   real_t pmin[3] = { infinity(), infinity(), infinity() };
   real_t pmax[3] = { -infinity(), -infinity(), -infinity() };
   // find a bounding box using the vertices
   for (int vi = 0; vi < NumOfVertices; vi++)
   {
      const real_t *p = vertices[vi]();
      for (int i = 0; i < spaceDim; i++)
      {
         if (p[i] < pmin[i]) { pmin[i] = p[i]; }
         if (p[i] > pmax[i]) { pmax[i] = p[i]; }
      }
   }

   partitioning = new int[NumOfElements];

   // determine the partitioning using the centers of the elements
   real_t ppt[3];
   Vector pt(ppt, spaceDim);
   for (int el = 0; el < NumOfElements; el++)
   {
      GetElementTransformation(el)->Transform(
         Geometries.GetCenter(GetElementBaseGeometry(el)), pt);
      int part = 0;
      for (int i = spaceDim-1; i >= 0; i--)
      {
         int idx = (int)floor(nxyz[i]*((pt(i) - pmin[i])/(pmax[i] - pmin[i])));
         if (idx < 0) { idx = 0; }
         if (idx >= nxyz[i]) { idx = nxyz[i]-1; }
         part = part * nxyz[i] + idx;
      }
      partitioning[el] = part;
   }

   return partitioning;
}

void FindPartitioningComponents(Table &elem_elem,
                                const Array<int> &partitioning,
                                Array<int> &component,
                                Array<int> &num_comp);

int *Mesh::GeneratePartitioning(int nparts, int part_method)
{
#ifdef MFEM_USE_METIS

   int print_messages = 1;
   // If running in parallel, print messages only from rank 0.
#ifdef MFEM_USE_MPI
   int init_flag, fin_flag;
   MPI_Initialized(&init_flag);
   MPI_Finalized(&fin_flag);
   if (init_flag && !fin_flag)
   {
      int rank;
      MPI_Comm_rank(GetGlobalMPI_Comm(), &rank);
      if (rank != 0) { print_messages = 0; }
   }
#endif

   int i, *partitioning;

   ElementToElementTable();

   partitioning = new int[NumOfElements];

   if (nparts == 1)
   {
      for (i = 0; i < NumOfElements; i++)
      {
         partitioning[i] = 0;
      }
   }
   else if (NumOfElements <= nparts)
   {
      for (i = 0; i < NumOfElements; i++)
      {
         partitioning[i] = i;
      }
   }
   else
   {
      idx_t *I, *J, n;
#ifndef MFEM_USE_METIS_5
      idx_t wgtflag = 0;
      idx_t numflag = 0;
      idx_t options[5];
#else
      idx_t ncon = 1;
      idx_t errflag;
      idx_t options[40];
#endif
      idx_t edgecut;

      // In case METIS have been compiled with 64bit indices
      bool freedata = false;
      idx_t mparts = (idx_t) nparts;
      idx_t *mpartitioning;

      n = NumOfElements;
      if (sizeof(idx_t) == sizeof(int))
      {
         I = (idx_t*) el_to_el->GetI();
         J = (idx_t*) el_to_el->GetJ();
         mpartitioning = (idx_t*) partitioning;
      }
      else
      {
         int *iI = el_to_el->GetI();
         int *iJ = el_to_el->GetJ();
         int m = iI[n];
         I = new idx_t[n+1];
         J = new idx_t[m];
         for (int k = 0; k < n+1; k++) { I[k] = iI[k]; }
         for (int k = 0; k < m; k++) { J[k] = iJ[k]; }
         mpartitioning = new idx_t[n];
         freedata = true;
      }
#ifndef MFEM_USE_METIS_5
      options[0] = 0;
#else
      METIS_SetDefaultOptions(options);
      options[METIS_OPTION_CONTIG] = 1; // set METIS_OPTION_CONTIG
      // If the mesh is disconnected, disable METIS_OPTION_CONTIG.
      {
         Array<int> part(partitioning, NumOfElements);
         part = 0; // single part for the whole mesh
         Array<int> component; // size will be set to num. elem.
         Array<int> num_comp;  // size will be set to num. parts (1)
         FindPartitioningComponents(*el_to_el, part, component, num_comp);
         if (num_comp[0] > 1) { options[METIS_OPTION_CONTIG] = 0; }
      }
#endif

      // Sort the neighbor lists
      if (part_method >= 0 && part_method <= 2)
      {
         for (i = 0; i < n; i++)
         {
            // Sort in increasing order.
            // std::sort(J+I[i], J+I[i+1]);

            // Sort in decreasing order, as in previous versions of MFEM.
            std::sort(J+I[i], J+I[i+1], std::greater<idx_t>());
         }
      }

      // This function should be used to partition a graph into a small
      // number of partitions (less than 8).
      if (part_method == 0 || part_method == 3)
      {
#ifndef MFEM_USE_METIS_5
         METIS_PartGraphRecursive(&n,
                                  I,
                                  J,
                                  NULL,
                                  NULL,
                                  &wgtflag,
                                  &numflag,
                                  &mparts,
                                  options,
                                  &edgecut,
                                  mpartitioning);
#else
         errflag = METIS_PartGraphRecursive(&n,
                                            &ncon,
                                            I,
                                            J,
                                            NULL,
                                            NULL,
                                            NULL,
                                            &mparts,
                                            NULL,
                                            NULL,
                                            options,
                                            &edgecut,
                                            mpartitioning);
         if (errflag != 1)
         {
            mfem_error("Mesh::GeneratePartitioning: "
                       " error in METIS_PartGraphRecursive!");
         }
#endif
      }

      // This function should be used to partition a graph into a large
      // number of partitions (greater than 8).
      if (part_method == 1 || part_method == 4)
      {
#ifndef MFEM_USE_METIS_5
         METIS_PartGraphKway(&n,
                             I,
                             J,
                             NULL,
                             NULL,
                             &wgtflag,
                             &numflag,
                             &mparts,
                             options,
                             &edgecut,
                             mpartitioning);
#else
         errflag = METIS_PartGraphKway(&n,
                                       &ncon,
                                       I,
                                       J,
                                       NULL,
                                       NULL,
                                       NULL,
                                       &mparts,
                                       NULL,
                                       NULL,
                                       options,
                                       &edgecut,
                                       mpartitioning);
         if (errflag != 1)
         {
            mfem_error("Mesh::GeneratePartitioning: "
                       " error in METIS_PartGraphKway!");
         }
#endif
      }

      // The objective of this partitioning is to minimize the total
      // communication volume
      if (part_method == 2 || part_method == 5)
      {
#ifndef MFEM_USE_METIS_5
         METIS_PartGraphVKway(&n,
                              I,
                              J,
                              NULL,
                              NULL,
                              &wgtflag,
                              &numflag,
                              &mparts,
                              options,
                              &edgecut,
                              mpartitioning);
#else
         options[METIS_OPTION_OBJTYPE] = METIS_OBJTYPE_VOL;
         errflag = METIS_PartGraphKway(&n,
                                       &ncon,
                                       I,
                                       J,
                                       NULL,
                                       NULL,
                                       NULL,
                                       &mparts,
                                       NULL,
                                       NULL,
                                       options,
                                       &edgecut,
                                       mpartitioning);
         if (errflag != 1)
         {
            mfem_error("Mesh::GeneratePartitioning: "
                       " error in METIS_PartGraphKway!");
         }
#endif
      }

#ifdef MFEM_DEBUG
      if (print_messages)
      {
         mfem::out << "Mesh::GeneratePartitioning(...): edgecut = "
                   << edgecut << endl;
      }
#endif
      nparts = (int) mparts;
      if (mpartitioning != (idx_t*)partitioning)
      {
         for (int k = 0; k<NumOfElements; k++)
         {
            partitioning[k] = mpartitioning[k];
         }
      }
      if (freedata)
      {
         delete[] I;
         delete[] J;
         delete[] mpartitioning;
      }
   }

   delete el_to_el;
   el_to_el = NULL;

   // Check for empty partitionings (a "feature" in METIS)
   if (nparts > 1 && NumOfElements > nparts)
   {
      Array< Pair<int,int> > psize(nparts);
      int empty_parts;

      // Count how many elements are in each partition, and store the result in
      // psize, where psize[i].one is the number of elements, and psize[i].two
      // is partition index. Keep track of the number of empty parts.
      auto count_partition_elements = [&]()
      {
         for (i = 0; i < nparts; i++)
         {
            psize[i].one = 0;
            psize[i].two = i;
         }

         for (i = 0; i < NumOfElements; i++)
         {
            psize[partitioning[i]].one++;
         }

         empty_parts = 0;
         for (i = 0; i < nparts; i++)
         {
            if (psize[i].one == 0) { empty_parts++; }
         }
      };

      count_partition_elements();

      // This code just split the largest partitionings in two.
      // Do we need to replace it with something better?
      while (empty_parts)
      {
         if (print_messages)
         {
            mfem::err << "Mesh::GeneratePartitioning(...): METIS returned "
                      << empty_parts << " empty parts!"
                      << " Applying a simple fix ..." << endl;
         }

         SortPairs<int,int>(psize, nparts);

         for (i = nparts-1; i > nparts-1-empty_parts; i--)
         {
            psize[i].one /= 2;
         }

         for (int j = 0; j < NumOfElements; j++)
         {
            for (i = nparts-1; i > nparts-1-empty_parts; i--)
            {
               if (psize[i].one == 0 || partitioning[j] != psize[i].two)
               {
                  continue;
               }
               else
               {
                  partitioning[j] = psize[nparts-1-i].two;
                  psize[i].one--;
               }
            }
         }

         // Check for empty partitionings again
         count_partition_elements();
      }
   }

   return partitioning;

#else

   mfem_error("Mesh::GeneratePartitioning(...): "
              "MFEM was compiled without Metis.");

   return NULL;

#endif
}

/* required: 0 <= partitioning[i] < num_part */
void FindPartitioningComponents(Table &elem_elem,
                                const Array<int> &partitioning,
                                Array<int> &component,
                                Array<int> &num_comp)
{
   int i, j, k;
   int num_elem, *i_elem_elem, *j_elem_elem;

   num_elem    = elem_elem.Size();
   i_elem_elem = elem_elem.GetI();
   j_elem_elem = elem_elem.GetJ();

   component.SetSize(num_elem);

   Array<int> elem_stack(num_elem);
   int stack_p, stack_top_p, elem;
   int num_part;

   num_part = -1;
   for (i = 0; i < num_elem; i++)
   {
      if (partitioning[i] > num_part)
      {
         num_part = partitioning[i];
      }
      component[i] = -1;
   }
   num_part++;

   num_comp.SetSize(num_part);
   for (i = 0; i < num_part; i++)
   {
      num_comp[i] = 0;
   }

   stack_p = 0;
   stack_top_p = 0;  // points to the first unused element in the stack
   for (elem = 0; elem < num_elem; elem++)
   {
      if (component[elem] >= 0)
      {
         continue;
      }

      component[elem] = num_comp[partitioning[elem]]++;

      elem_stack[stack_top_p++] = elem;

      for ( ; stack_p < stack_top_p; stack_p++)
      {
         i = elem_stack[stack_p];
         for (j = i_elem_elem[i]; j < i_elem_elem[i+1]; j++)
         {
            k = j_elem_elem[j];
            if (partitioning[k] == partitioning[i])
            {
               if (component[k] < 0)
               {
                  component[k] = component[i];
                  elem_stack[stack_top_p++] = k;
               }
               else if (component[k] != component[i])
               {
                  mfem_error("FindPartitioningComponents");
               }
            }
         }
      }
   }
}

void Mesh::CheckPartitioning(int *partitioning_)
{
   int i, n_empty, n_mcomp;
   Array<int> component, num_comp;
   const Array<int> partitioning(partitioning_, GetNE());

   ElementToElementTable();

   FindPartitioningComponents(*el_to_el, partitioning, component, num_comp);

   n_empty = n_mcomp = 0;
   for (i = 0; i < num_comp.Size(); i++)
      if (num_comp[i] == 0)
      {
         n_empty++;
      }
      else if (num_comp[i] > 1)
      {
         n_mcomp++;
      }

   if (n_empty > 0)
   {
      mfem::out << "Mesh::CheckPartitioning(...) :\n"
                << "The following subdomains are empty :\n";
      for (i = 0; i < num_comp.Size(); i++)
         if (num_comp[i] == 0)
         {
            mfem::out << ' ' << i;
         }
      mfem::out << endl;
   }
   if (n_mcomp > 0)
   {
      mfem::out << "Mesh::CheckPartitioning(...) :\n"
                << "The following subdomains are NOT connected :\n";
      for (i = 0; i < num_comp.Size(); i++)
         if (num_comp[i] > 1)
         {
            mfem::out << ' ' << i;
         }
      mfem::out << endl;
   }
   if (n_empty == 0 && n_mcomp == 0)
      mfem::out << "Mesh::CheckPartitioning(...) : "
                "All subdomains are connected." << endl;

   if (el_to_el)
   {
      delete el_to_el;
   }
   el_to_el = NULL;
}

// compute the coefficients of the polynomial in t:
//   c(0)+c(1)*t+...+c(d)*t^d = det(A+t*B)
// where A, B are (d x d), d=2,3
void DetOfLinComb(const DenseMatrix &A, const DenseMatrix &B, Vector &c)
{
   const real_t *a = A.Data();
   const real_t *b = B.Data();

   c.SetSize(A.Width()+1);
   switch (A.Width())
   {
      case 2:
      {
         // det(A+t*B) = |a0 a2|   / |a0 b2| + |b0 a2| \       |b0 b2|
         //              |a1 a3| + \ |a1 b3|   |b1 a3| / * t + |b1 b3| * t^2
         c(0) = a[0]*a[3]-a[1]*a[2];
         c(1) = a[0]*b[3]-a[1]*b[2]+b[0]*a[3]-b[1]*a[2];
         c(2) = b[0]*b[3]-b[1]*b[2];
      }
      break;

      case 3:
      {
         /*              |a0 a3 a6|
          * det(A+t*B) = |a1 a4 a7| +
          *              |a2 a5 a8|

          *     /  |b0 a3 a6|   |a0 b3 a6|   |a0 a3 b6| \
          *   + |  |b1 a4 a7| + |a1 b4 a7| + |a1 a4 b7| | * t +
          *     \  |b2 a5 a8|   |a2 b5 a8|   |a2 a5 b8| /

          *     /  |a0 b3 b6|   |b0 a3 b6|   |b0 b3 a6| \
          *   + |  |a1 b4 b7| + |b1 a4 b7| + |b1 b4 a7| | * t^2 +
          *     \  |a2 b5 b8|   |b2 a5 b8|   |b2 b5 a8| /

          *     |b0 b3 b6|
          *   + |b1 b4 b7| * t^3
          *     |b2 b5 b8|       */
         c(0) = (a[0] * (a[4] * a[8] - a[5] * a[7]) +
                 a[1] * (a[5] * a[6] - a[3] * a[8]) +
                 a[2] * (a[3] * a[7] - a[4] * a[6]));

         c(1) = (b[0] * (a[4] * a[8] - a[5] * a[7]) +
                 b[1] * (a[5] * a[6] - a[3] * a[8]) +
                 b[2] * (a[3] * a[7] - a[4] * a[6]) +

                 a[0] * (b[4] * a[8] - b[5] * a[7]) +
                 a[1] * (b[5] * a[6] - b[3] * a[8]) +
                 a[2] * (b[3] * a[7] - b[4] * a[6]) +

                 a[0] * (a[4] * b[8] - a[5] * b[7]) +
                 a[1] * (a[5] * b[6] - a[3] * b[8]) +
                 a[2] * (a[3] * b[7] - a[4] * b[6]));

         c(2) = (a[0] * (b[4] * b[8] - b[5] * b[7]) +
                 a[1] * (b[5] * b[6] - b[3] * b[8]) +
                 a[2] * (b[3] * b[7] - b[4] * b[6]) +

                 b[0] * (a[4] * b[8] - a[5] * b[7]) +
                 b[1] * (a[5] * b[6] - a[3] * b[8]) +
                 b[2] * (a[3] * b[7] - a[4] * b[6]) +

                 b[0] * (b[4] * a[8] - b[5] * a[7]) +
                 b[1] * (b[5] * a[6] - b[3] * a[8]) +
                 b[2] * (b[3] * a[7] - b[4] * a[6]));

         c(3) = (b[0] * (b[4] * b[8] - b[5] * b[7]) +
                 b[1] * (b[5] * b[6] - b[3] * b[8]) +
                 b[2] * (b[3] * b[7] - b[4] * b[6]));
      }
      break;

      default:
         mfem_error("DetOfLinComb(...)");
   }
}

// compute the real roots of
//   z(0)+z(1)*x+...+z(d)*x^d = 0,  d=2,3;
// the roots are returned in x, sorted in increasing order;
// it is assumed that x is at least of size d;
// return the number of roots counting multiplicity;
// return -1 if all z(i) are 0.
int FindRoots(const Vector &z, Vector &x)
{
   int d = z.Size()-1;
   if (d > 3 || d < 0)
   {
      mfem_error("FindRoots(...)");
   }

   while (z(d) == 0.0)
   {
      if (d == 0)
      {
         return (-1);
      }
      d--;
   }
   switch (d)
   {
      case 0:
      {
         return 0;
      }

      case 1:
      {
         x(0) = -z(0)/z(1);
         return 1;
      }

      case 2:
      {
         real_t a = z(2), b = z(1), c = z(0);
         real_t D = b*b-4*a*c;
         if (D < 0.0)
         {
            return 0;
         }
         if (D == 0.0)
         {
            x(0) = x(1) = -0.5 * b / a;
            return 2; // root with multiplicity 2
         }
         if (b == 0.0)
         {
            x(0) = -(x(1) = fabs(0.5 * sqrt(D) / a));
            return 2;
         }
         else
         {
            real_t t;
            if (b > 0.0)
            {
               t = -0.5 * (b + sqrt(D));
            }
            else
            {
               t = -0.5 * (b - sqrt(D));
            }
            x(0) = t / a;
            x(1) = c / t;
            if (x(0) > x(1))
            {
               Swap<real_t>(x(0), x(1));
            }
            return 2;
         }
      }

      case 3:
      {
         real_t a = z(2)/z(3), b = z(1)/z(3), c = z(0)/z(3);

         // find the real roots of x^3 + a x^2 + b x + c = 0
         real_t Q = (a * a - 3 * b) / 9;
         real_t R = (2 * a * a * a - 9 * a * b + 27 * c) / 54;
         real_t Q3 = Q * Q * Q;
         real_t R2 = R * R;

         if (R2 == Q3)
         {
            if (Q == 0)
            {
               x(0) = x(1) = x(2) = - a / 3;
            }
            else
            {
               real_t sqrtQ = sqrt(Q);

               if (R > 0)
               {
                  x(0) = -2 * sqrtQ - a / 3;
                  x(1) = x(2) = sqrtQ - a / 3;
               }
               else
               {
                  x(0) = x(1) = - sqrtQ - a / 3;
                  x(2) = 2 * sqrtQ - a / 3;
               }
            }
            return 3;
         }
         else if (R2 < Q3)
         {
            real_t theta = acos(R / sqrt(Q3));
            real_t A = -2 * sqrt(Q);
            real_t x0, x1, x2;
            x0 = A * cos(theta / 3) - a / 3;
            x1 = A * cos((theta + 2.0 * M_PI) / 3) - a / 3;
            x2 = A * cos((theta - 2.0 * M_PI) / 3) - a / 3;

            /* Sort x0, x1, x2 */
            if (x0 > x1)
            {
               Swap<real_t>(x0, x1);
            }
            if (x1 > x2)
            {
               Swap<real_t>(x1, x2);
               if (x0 > x1)
               {
                  Swap<real_t>(x0, x1);
               }
            }
            x(0) = x0;
            x(1) = x1;
            x(2) = x2;
            return 3;
         }
         else
         {
            real_t A;
            if (R >= 0.0)
            {
               A = -pow(sqrt(R2 - Q3) + R, 1.0/3.0);
            }
            else
            {
               A =  pow(sqrt(R2 - Q3) - R, 1.0/3.0);
            }
            x(0) = A + Q / A - a / 3;
            return 1;
         }
      }
   }
   return 0;
}

void FindTMax(Vector &c, Vector &x, real_t &tmax,
              const real_t factor, const int Dim)
{
   const real_t c0 = c(0);
   c(0) = c0 * (1.0 - pow(factor, -Dim));
   int nr = FindRoots(c, x);
   for (int j = 0; j < nr; j++)
   {
      if (x(j) > tmax)
      {
         break;
      }
      if (x(j) >= 0.0)
      {
         tmax = x(j);
         break;
      }
   }
   c(0) = c0 * (1.0 - pow(factor, Dim));
   nr = FindRoots(c, x);
   for (int j = 0; j < nr; j++)
   {
      if (x(j) > tmax)
      {
         break;
      }
      if (x(j) >= 0.0)
      {
         tmax = x(j);
         break;
      }
   }
}

void Mesh::CheckDisplacements(const Vector &displacements, real_t &tmax)
{
   int nvs = vertices.Size();
   DenseMatrix P, V, DS, PDS(spaceDim), VDS(spaceDim);
   Vector c(spaceDim+1), x(spaceDim);
   const real_t factor = 2.0;

   // check for tangling assuming constant speed
   if (tmax < 1.0)
   {
      tmax = 1.0;
   }
   for (int i = 0; i < NumOfElements; i++)
   {
      Element *el = elements[i];
      int nv = el->GetNVertices();
      int *v = el->GetVertices();
      P.SetSize(spaceDim, nv);
      V.SetSize(spaceDim, nv);
      for (int j = 0; j < spaceDim; j++)
         for (int k = 0; k < nv; k++)
         {
            P(j, k) = vertices[v[k]](j);
            V(j, k) = displacements(v[k]+j*nvs);
         }
      DS.SetSize(nv, spaceDim);
      const FiniteElement *fe =
         GetTransformationFEforElementType(el->GetType());
      // check if  det(P.DShape+t*V.DShape) > 0 for all x and 0<=t<=1
      switch (el->GetType())
      {
         case Element::TRIANGLE:
         case Element::TETRAHEDRON:
         {
            // DS is constant
            fe->CalcDShape(Geometries.GetCenter(fe->GetGeomType()), DS);
            Mult(P, DS, PDS);
            Mult(V, DS, VDS);
            DetOfLinComb(PDS, VDS, c);
            if (c(0) <= 0.0)
            {
               tmax = 0.0;
            }
            else
            {
               FindTMax(c, x, tmax, factor, Dim);
            }
         }
         break;

         case Element::QUADRILATERAL:
         {
            const IntegrationRule &ir = fe->GetNodes();
            for (int j = 0; j < nv; j++)
            {
               fe->CalcDShape(ir.IntPoint(j), DS);
               Mult(P, DS, PDS);
               Mult(V, DS, VDS);
               DetOfLinComb(PDS, VDS, c);
               if (c(0) <= 0.0)
               {
                  tmax = 0.0;
               }
               else
               {
                  FindTMax(c, x, tmax, factor, Dim);
               }
            }
         }
         break;

         default:
            mfem_error("Mesh::CheckDisplacements(...)");
      }
   }
}

void Mesh::MoveVertices(const Vector &displacements)
{
   for (int i = 0, nv = vertices.Size(); i < nv; i++)
      for (int j = 0; j < spaceDim; j++)
      {
         vertices[i](j) += displacements(j*nv+i);
      }
}

void Mesh::GetVertices(Vector &vert_coord) const
{
   int nv = vertices.Size();
   vert_coord.SetSize(nv*spaceDim);
   for (int i = 0; i < nv; i++)
      for (int j = 0; j < spaceDim; j++)
      {
         vert_coord(j*nv+i) = vertices[i](j);
      }
}

void Mesh::SetVertices(const Vector &vert_coord)
{
   for (int i = 0, nv = vertices.Size(); i < nv; i++)
      for (int j = 0; j < spaceDim; j++)
      {
         vertices[i](j) = vert_coord(j*nv+i);
      }
}

void Mesh::GetNode(int i, real_t *coord) const
{
   if (Nodes)
   {
      FiniteElementSpace *fes = Nodes->FESpace();
      for (int j = 0; j < spaceDim; j++)
      {
         coord[j] = AsConst(*Nodes)(fes->DofToVDof(i, j));
      }
   }
   else
   {
      for (int j = 0; j < spaceDim; j++)
      {
         coord[j] = vertices[i](j);
      }
   }
}

void Mesh::SetNode(int i, const real_t *coord)
{
   if (Nodes)
   {
      FiniteElementSpace *fes = Nodes->FESpace();
      for (int j = 0; j < spaceDim; j++)
      {
         (*Nodes)(fes->DofToVDof(i, j)) = coord[j];
      }
   }
   else
   {
      for (int j = 0; j < spaceDim; j++)
      {
         vertices[i](j) = coord[j];
      }

   }
}

void Mesh::MoveNodes(const Vector &displacements)
{
   if (Nodes)
   {
      (*Nodes) += displacements;
   }
   else
   {
      MoveVertices(displacements);
   }

   // Invalidate the old geometric factors
   NodesUpdated();
}

void Mesh::GetNodes(Vector &node_coord) const
{
   if (Nodes)
   {
      node_coord = (*Nodes);
   }
   else
   {
      GetVertices(node_coord);
   }
}

void Mesh::SetNodes(const Vector &node_coord)
{
   if (Nodes)
   {
      (*Nodes) = node_coord;
   }
   else
   {
      SetVertices(node_coord);
   }

   // Invalidate the old geometric factors
   NodesUpdated();
}

void Mesh::NewNodes(GridFunction &nodes, bool make_owner)
{
   if (own_nodes) { delete Nodes; }
   Nodes = &nodes;
   spaceDim = Nodes->FESpace()->GetVDim();
   own_nodes = (int)make_owner;

   if (NURBSext != nodes.FESpace()->GetNURBSext())
   {
      delete NURBSext;
      NURBSext = nodes.FESpace()->StealNURBSext();
   }

   if (ncmesh)
   {
      ncmesh->MakeTopologyOnly();
   }

   // Invalidate the old geometric factors
   NodesUpdated();
}

void Mesh::SwapNodes(GridFunction *&nodes, int &own_nodes_)
{
   // If this is a nonconforming mesh without nodes, ncmesh->coordinates will
   // be non-empty; so if the 'nodes' argument is not NULL, we will create an
   // inconsistent state where the Mesh has nodes and ncmesh->coordinates is not
   // empty. This was creating an issue for Mesh::Print() since both the
   // "coordinates" and "nodes" sections were written, leading to crashes during
   // loading. This issue is now fixed in Mesh::Printer() by temporarily
   // swapping ncmesh->coordinates with an empty array when the Mesh has nodes.

   mfem::Swap<GridFunction*>(Nodes, nodes);
   mfem::Swap<int>(own_nodes, own_nodes_);
   // TODO:
   // if (nodes)
   //    nodes->FESpace()->MakeNURBSextOwner();
   // NURBSext = (Nodes) ? Nodes->FESpace()->StealNURBSext() : NULL;

   // Invalidate the old geometric factors
   NodesUpdated();
}

void Mesh::AverageVertices(const int *indexes, int n, int result)
{
   int j, k;

   for (k = 0; k < spaceDim; k++)
   {
      vertices[result](k) = vertices[indexes[0]](k);
   }

   for (j = 1; j < n; j++)
      for (k = 0; k < spaceDim; k++)
      {
         vertices[result](k) += vertices[indexes[j]](k);
      }

   for (k = 0; k < spaceDim; k++)
   {
      vertices[result](k) *= (1.0 / n);
   }
}

void Mesh::UpdateNodes()
{
   if (Nodes)
   {
      Nodes->FESpace()->Update();
      Nodes->Update();

      // update vertex coordinates for compatibility (e.g., GetVertex())
      SetVerticesFromNodes(Nodes);

      // Invalidate the old geometric factors
      NodesUpdated();
   }
}

void Mesh::UniformRefinement2D_base(bool update_nodes)
{
   ResetLazyData();

   if (el_to_edge == NULL)
   {
      el_to_edge = new Table;
      NumOfEdges = GetElementToEdgeTable(*el_to_edge);
   }

   int quad_counter = 0;
   for (int i = 0; i < NumOfElements; i++)
   {
      if (elements[i]->GetType() == Element::QUADRILATERAL)
      {
         quad_counter++;
      }
   }

   const int oedge = NumOfVertices;
   const int oelem = oedge + NumOfEdges;

   Array<Element*> new_elements;
   Array<Element*> new_boundary;

   vertices.SetSize(oelem + quad_counter);
   new_elements.SetSize(4 * NumOfElements);
   quad_counter = 0;

   for (int i = 0, j = 0; i < NumOfElements; i++)
   {
      const Element::Type el_type = elements[i]->GetType();
      const int attr = elements[i]->GetAttribute();
      int *v = elements[i]->GetVertices();
      const int *e = el_to_edge->GetRow(i);
      int vv[2];

      if (el_type == Element::TRIANGLE)
      {
         for (int ei = 0; ei < 3; ei++)
         {
            for (int k = 0; k < 2; k++)
            {
               vv[k] = v[tri_t::Edges[ei][k]];
            }
            AverageVertices(vv, 2, oedge+e[ei]);
         }

         new_elements[j++] =
            new Triangle(v[0], oedge+e[0], oedge+e[2], attr);
         new_elements[j++] =
            new Triangle(oedge+e[1], oedge+e[2], oedge+e[0], attr);
         new_elements[j++] =
            new Triangle(oedge+e[0], v[1], oedge+e[1], attr);
         new_elements[j++] =
            new Triangle(oedge+e[2], oedge+e[1], v[2], attr);
      }
      else if (el_type == Element::QUADRILATERAL)
      {
         const int qe = quad_counter;
         quad_counter++;
         AverageVertices(v, 4, oelem+qe);

         for (int ei = 0; ei < 4; ei++)
         {
            for (int k = 0; k < 2; k++)
            {
               vv[k] = v[quad_t::Edges[ei][k]];
            }
            AverageVertices(vv, 2, oedge+e[ei]);
         }

         new_elements[j++] =
            new Quadrilateral(v[0], oedge+e[0], oelem+qe, oedge+e[3], attr);
         new_elements[j++] =
            new Quadrilateral(oedge+e[0], v[1], oedge+e[1], oelem+qe, attr);
         new_elements[j++] =
            new Quadrilateral(oelem+qe, oedge+e[1], v[2], oedge+e[2], attr);
         new_elements[j++] =
            new Quadrilateral(oedge+e[3], oelem+qe, oedge+e[2], v[3], attr);
      }
      else
      {
         MFEM_ABORT("unknown element type: " << el_type);
      }
      FreeElement(elements[i]);
   }
   mfem::Swap(elements, new_elements);

   // refine boundary elements
   new_boundary.SetSize(2 * NumOfBdrElements);
   for (int i = 0, j = 0; i < NumOfBdrElements; i++)
   {
      const int attr = boundary[i]->GetAttribute();
      int *v = boundary[i]->GetVertices();

      new_boundary[j++] = new Segment(v[0], oedge+be_to_face[i], attr);
      new_boundary[j++] = new Segment(oedge+be_to_face[i], v[1], attr);

      FreeElement(boundary[i]);
   }
   mfem::Swap(boundary, new_boundary);

   static const real_t A = 0.0, B = 0.5, C = 1.0;
   static real_t tri_children[2*3*4] =
   {
      A,A, B,A, A,B,
      B,B, A,B, B,A,
      B,A, C,A, B,B,
      A,B, B,B, A,C
   };
   static real_t quad_children[2*4*4] =
   {
      A,A, B,A, B,B, A,B, // lower-left
      B,A, C,A, C,B, B,B, // lower-right
      B,B, C,B, C,C, B,C, // upper-right
      A,B, B,B, B,C, A,C  // upper-left
   };

   CoarseFineTr.point_matrices[Geometry::TRIANGLE]
   .UseExternalData(tri_children, 2, 3, 4);
   CoarseFineTr.point_matrices[Geometry::SQUARE]
   .UseExternalData(quad_children, 2, 4, 4);
   CoarseFineTr.embeddings.SetSize(elements.Size());

   for (int i = 0; i < elements.Size(); i++)
   {
      Embedding &emb = CoarseFineTr.embeddings[i];
      emb.parent = i / 4;
      emb.matrix = i % 4;
   }

   NumOfVertices    = vertices.Size();
   NumOfElements    = 4 * NumOfElements;
   NumOfBdrElements = 2 * NumOfBdrElements;
   NumOfFaces       = 0;

   NumOfEdges = GetElementToEdgeTable(*el_to_edge);
   GenerateFaces();

   last_operation = Mesh::REFINE;
   sequence++;

   if (update_nodes) { UpdateNodes(); }

#ifdef MFEM_DEBUG
   if (!Nodes || update_nodes)
   {
      CheckElementOrientation(false);
   }
   CheckBdrElementOrientation(false);
#endif
}

static inline real_t sqr(const real_t &x)
{
   return x*x;
}

void Mesh::UniformRefinement3D_base(Array<int> *f2qf_ptr, DSTable *v_to_v_p,
                                    bool update_nodes)
{
   ResetLazyData();

   if (el_to_edge == NULL)
   {
      el_to_edge = new Table;
      NumOfEdges = GetElementToEdgeTable(*el_to_edge);
   }

   if (el_to_face == NULL)
   {
      GetElementToFaceTable();
   }

   Array<int> f2qf_loc;
   Array<int> &f2qf = f2qf_ptr ? *f2qf_ptr : f2qf_loc;
   f2qf.SetSize(0);

   int NumOfQuadFaces = 0;
   if (HasGeometry(Geometry::SQUARE))
   {
      if (HasGeometry(Geometry::TRIANGLE))
      {
         f2qf.SetSize(faces.Size());
         for (int i = 0; i < faces.Size(); i++)
         {
            if (faces[i]->GetType() == Element::QUADRILATERAL)
            {
               f2qf[i] = NumOfQuadFaces;
               NumOfQuadFaces++;
            }
         }
      }
      else
      {
         NumOfQuadFaces = faces.Size();
      }
   }

   int hex_counter = 0;
   if (HasGeometry(Geometry::CUBE))
   {
      for (int i = 0; i < elements.Size(); i++)
      {
         if (elements[i]->GetType() == Element::HEXAHEDRON)
         {
            hex_counter++;
         }
      }
   }

   int pyr_counter = 0;
   if (HasGeometry(Geometry::PYRAMID))
   {
      for (int i = 0; i < elements.Size(); i++)
      {
         if (elements[i]->GetType() == Element::PYRAMID)
         {
            pyr_counter++;
         }
      }
   }

   // Map from edge-index to vertex-index, needed for ReorientTetMesh() for
   // parallel meshes.
   // Note: with the removal of ReorientTetMesh() this may no longer
   // be needed.  Unfortunately, it's hard to be sure.
   Array<int> e2v;
   if (HasGeometry(Geometry::TETRAHEDRON))
   {
      e2v.SetSize(NumOfEdges);

      DSTable *v_to_v_ptr = v_to_v_p;
      if (!v_to_v_p)
      {
         v_to_v_ptr = new DSTable(NumOfVertices);
         GetVertexToVertexTable(*v_to_v_ptr);
      }

      Array<Pair<int,int> > J_v2v(NumOfEdges); // (second vertex id, edge id)
      J_v2v.SetSize(0);
      for (int i = 0; i < NumOfVertices; i++)
      {
         Pair<int,int> *row_start = J_v2v.end();
         for (DSTable::RowIterator it(*v_to_v_ptr, i); !it; ++it)
         {
            J_v2v.Append(Pair<int,int>(it.Column(), it.Index()));
         }
         std::sort(row_start, J_v2v.end());
      }

      for (int i = 0; i < J_v2v.Size(); i++)
      {
         e2v[J_v2v[i].two] = i;
      }

      if (!v_to_v_p)
      {
         delete v_to_v_ptr;
      }
      else
      {
         for (int i = 0; i < NumOfVertices; i++)
         {
            for (DSTable::RowIterator it(*v_to_v_ptr, i); !it; ++it)
            {
               it.SetIndex(e2v[it.Index()]);
            }
         }
      }
   }

   // Offsets for new vertices from edges, faces (quads only), and elements
   // (hexes only); each of these entities generates one new vertex.
   const int oedge = NumOfVertices;
   const int oface = oedge + NumOfEdges;
   const int oelem = oface + NumOfQuadFaces;

   Array<Element*> new_elements;
   Array<Element*> new_boundary;

   vertices.SetSize(oelem + hex_counter);
   new_elements.SetSize(8 * NumOfElements + 2 * pyr_counter);
   CoarseFineTr.embeddings.SetSize(new_elements.Size());

   hex_counter = 0;
   for (int i = 0, j = 0; i < NumOfElements; i++)
   {
      const Element::Type el_type = elements[i]->GetType();
      const int attr = elements[i]->GetAttribute();
      int *v = elements[i]->GetVertices();
      const int *e = el_to_edge->GetRow(i);
      int vv[4], ev[12];

      if (e2v.Size())
      {
         const int ne = el_to_edge->RowSize(i);
         for (int k = 0; k < ne; k++) { ev[k] = e2v[e[k]]; }
         e = ev;
      }

      switch (el_type)
      {
         case Element::TETRAHEDRON:
         {
            for (int ei = 0; ei < 6; ei++)
            {
               for (int k = 0; k < 2; k++)
               {
                  vv[k] = v[tet_t::Edges[ei][k]];
               }
               AverageVertices(vv, 2, oedge+e[ei]);
            }

            // Algorithm for choosing refinement type:
            // 0: smallest octahedron diagonal
            // 1: best aspect ratio
            const int rt_algo = 1;
            // Refinement type:
            // 0: (v0,v1)-(v2,v3), 1: (v0,v2)-(v1,v3), 2: (v0,v3)-(v1,v2)
            // 0:      e0-e5,      1:      e1-e4,      2:      e2-e3
            int rt;
            ElementTransformation *T = GetElementTransformation(i);
            T->SetIntPoint(&Geometries.GetCenter(Geometry::TETRAHEDRON));
            const DenseMatrix &J = T->Jacobian();
            if (rt_algo == 0)
            {
               // smallest octahedron diagonal
               real_t len_sqr, min_len;

               min_len = sqr(J(0,0)-J(0,1)-J(0,2)) +
                         sqr(J(1,0)-J(1,1)-J(1,2)) +
                         sqr(J(2,0)-J(2,1)-J(2,2));
               rt = 0;

               len_sqr = sqr(J(0,1)-J(0,0)-J(0,2)) +
                         sqr(J(1,1)-J(1,0)-J(1,2)) +
                         sqr(J(2,1)-J(2,0)-J(2,2));
               if (len_sqr < min_len) { min_len = len_sqr; rt = 1; }

               len_sqr = sqr(J(0,2)-J(0,0)-J(0,1)) +
                         sqr(J(1,2)-J(1,0)-J(1,1)) +
                         sqr(J(2,2)-J(2,0)-J(2,1));
               if (len_sqr < min_len) { rt = 2; }
            }
            else
            {
               // best aspect ratio
               real_t Em_data[18], Js_data[9], Jp_data[9];
               DenseMatrix Em(Em_data, 3, 6);
               DenseMatrix Js(Js_data, 3, 3), Jp(Jp_data, 3, 3);
               real_t ar1, ar2, kappa, kappa_min;

               for (int s = 0; s < 3; s++)
               {
                  for (int t = 0; t < 3; t++)
                  {
                     Em(t,s) = 0.5*J(t,s);
                  }
               }
               for (int t = 0; t < 3; t++)
               {
                  Em(t,3) = 0.5*(J(t,0)+J(t,1));
                  Em(t,4) = 0.5*(J(t,0)+J(t,2));
                  Em(t,5) = 0.5*(J(t,1)+J(t,2));
               }

               // rt = 0; Em: {0,5,1,2}, {0,5,2,4}
               for (int t = 0; t < 3; t++)
               {
                  Js(t,0) = Em(t,5)-Em(t,0);
                  Js(t,1) = Em(t,1)-Em(t,0);
                  Js(t,2) = Em(t,2)-Em(t,0);
               }
               Geometries.JacToPerfJac(Geometry::TETRAHEDRON, Js, Jp);
               ar1 = Jp.CalcSingularvalue(0)/Jp.CalcSingularvalue(2);
               for (int t = 0; t < 3; t++)
               {
                  Js(t,0) = Em(t,5)-Em(t,0);
                  Js(t,1) = Em(t,2)-Em(t,0);
                  Js(t,2) = Em(t,4)-Em(t,0);
               }
               Geometries.JacToPerfJac(Geometry::TETRAHEDRON, Js, Jp);
               ar2 = Jp.CalcSingularvalue(0)/Jp.CalcSingularvalue(2);
               kappa_min = std::max(ar1, ar2);
               rt = 0;

               // rt = 1; Em: {1,0,4,2}, {1,2,4,5}
               for (int t = 0; t < 3; t++)
               {
                  Js(t,0) = Em(t,0)-Em(t,1);
                  Js(t,1) = Em(t,4)-Em(t,1);
                  Js(t,2) = Em(t,2)-Em(t,1);
               }
               Geometries.JacToPerfJac(Geometry::TETRAHEDRON, Js, Jp);
               ar1 = Jp.CalcSingularvalue(0)/Jp.CalcSingularvalue(2);
               for (int t = 0; t < 3; t++)
               {
                  Js(t,0) = Em(t,2)-Em(t,1);
                  Js(t,1) = Em(t,4)-Em(t,1);
                  Js(t,2) = Em(t,5)-Em(t,1);
               }
               Geometries.JacToPerfJac(Geometry::TETRAHEDRON, Js, Jp);
               ar2 = Jp.CalcSingularvalue(0)/Jp.CalcSingularvalue(2);
               kappa = std::max(ar1, ar2);
               if (kappa < kappa_min) { kappa_min = kappa; rt = 1; }

               // rt = 2; Em: {2,0,1,3}, {2,1,5,3}
               for (int t = 0; t < 3; t++)
               {
                  Js(t,0) = Em(t,0)-Em(t,2);
                  Js(t,1) = Em(t,1)-Em(t,2);
                  Js(t,2) = Em(t,3)-Em(t,2);
               }
               Geometries.JacToPerfJac(Geometry::TETRAHEDRON, Js, Jp);
               ar1 = Jp.CalcSingularvalue(0)/Jp.CalcSingularvalue(2);
               for (int t = 0; t < 3; t++)
               {
                  Js(t,0) = Em(t,1)-Em(t,2);
                  Js(t,1) = Em(t,5)-Em(t,2);
                  Js(t,2) = Em(t,3)-Em(t,2);
               }
               Geometries.JacToPerfJac(Geometry::TETRAHEDRON, Js, Jp);
               ar2 = Jp.CalcSingularvalue(0)/Jp.CalcSingularvalue(2);
               kappa = std::max(ar1, ar2);
               if (kappa < kappa_min) { rt = 2; }
            }

            static const int mv_all[3][4][4] =
            {
               { {0,5,1,2}, {0,5,2,4}, {0,5,4,3}, {0,5,3,1} }, // rt = 0
               { {1,0,4,2}, {1,2,4,5}, {1,5,4,3}, {1,3,4,0} }, // rt = 1
               { {2,0,1,3}, {2,1,5,3}, {2,5,4,3}, {2,4,0,3} }  // rt = 2
            };
            const int (&mv)[4][4] = mv_all[rt];

#ifndef MFEM_USE_MEMALLOC
            new_elements[j+0] =
               new Tetrahedron(v[0], oedge+e[0], oedge+e[1], oedge+e[2], attr);
            new_elements[j+1] =
               new Tetrahedron(oedge+e[0], v[1], oedge+e[3], oedge+e[4], attr);
            new_elements[j+2] =
               new Tetrahedron(oedge+e[1], oedge+e[3], v[2], oedge+e[5], attr);
            new_elements[j+3] =
               new Tetrahedron(oedge+e[2], oedge+e[4], oedge+e[5], v[3], attr);

            for (int k = 0; k < 4; k++)
            {
               new_elements[j+4+k] =
                  new Tetrahedron(oedge+e[mv[k][0]], oedge+e[mv[k][1]],
                                  oedge+e[mv[k][2]], oedge+e[mv[k][3]], attr);
            }
#else
            Tetrahedron *tet;
            new_elements[j+0] = tet = TetMemory.Alloc();
            tet->Init(v[0], oedge+e[0], oedge+e[1], oedge+e[2], attr);

            new_elements[j+1] = tet = TetMemory.Alloc();
            tet->Init(oedge+e[0], v[1], oedge+e[3], oedge+e[4], attr);

            new_elements[j+2] = tet = TetMemory.Alloc();
            tet->Init(oedge+e[1], oedge+e[3], v[2], oedge+e[5], attr);

            new_elements[j+3] = tet = TetMemory.Alloc();
            tet->Init(oedge+e[2], oedge+e[4], oedge+e[5], v[3], attr);

            for (int k = 0; k < 4; k++)
            {
               new_elements[j+4+k] = tet = TetMemory.Alloc();
               tet->Init(oedge+e[mv[k][0]], oedge+e[mv[k][1]],
                         oedge+e[mv[k][2]], oedge+e[mv[k][3]], attr);
            }
#endif
            for (int k = 0; k < 4; k++)
            {
               CoarseFineTr.embeddings[j+k].parent = i;
               CoarseFineTr.embeddings[j+k].matrix = k;
            }
            for (int k = 0; k < 4; k++)
            {
               CoarseFineTr.embeddings[j+4+k].parent = i;
               CoarseFineTr.embeddings[j+4+k].matrix = 4*(rt+1)+k;
            }

            j += 8;
         }
         break;

         case Element::WEDGE:
         {
            const int *f = el_to_face->GetRow(i);

            for (int fi = 2; fi < 5; fi++)
            {
               for (int k = 0; k < 4; k++)
               {
                  vv[k] = v[pri_t::FaceVert[fi][k]];
               }
               AverageVertices(vv, 4, oface + f2qf[f[fi]]);
            }

            for (int ei = 0; ei < 9; ei++)
            {
               for (int k = 0; k < 2; k++)
               {
                  vv[k] = v[pri_t::Edges[ei][k]];
               }
               AverageVertices(vv, 2, oedge+e[ei]);
            }

            const int qf2 = f2qf[f[2]];
            const int qf3 = f2qf[f[3]];
            const int qf4 = f2qf[f[4]];

            new_elements[j++] =
               new Wedge(v[0], oedge+e[0], oedge+e[2],
                         oedge+e[6], oface+qf2, oface+qf4, attr);

            new_elements[j++] =
               new Wedge(oedge+e[1], oedge+e[2], oedge+e[0],
                         oface+qf3, oface+qf4, oface+qf2, attr);

            new_elements[j++] =
               new Wedge(oedge+e[0], v[1], oedge+e[1],
                         oface+qf2, oedge+e[7], oface+qf3, attr);

            new_elements[j++] =
               new Wedge(oedge+e[2], oedge+e[1], v[2],
                         oface+qf4, oface+qf3, oedge+e[8], attr);

            new_elements[j++] =
               new Wedge(oedge+e[6], oface+qf2, oface+qf4,
                         v[3], oedge+e[3], oedge+e[5], attr);

            new_elements[j++] =
               new Wedge(oface+qf3, oface+qf4, oface+qf2,
                         oedge+e[4], oedge+e[5], oedge+e[3], attr);

            new_elements[j++] =
               new Wedge(oface+qf2, oedge+e[7], oface+qf3,
                         oedge+e[3], v[4], oedge+e[4], attr);

            new_elements[j++] =
               new Wedge(oface+qf4, oface+qf3, oedge+e[8],
                         oedge+e[5], oedge+e[4], v[5], attr);
         }
         break;

         case Element::PYRAMID:
         {
            const int *f = el_to_face->GetRow(i);
            // pyr_counter++;

            for (int fi = 0; fi < 1; fi++)
            {
               for (int k = 0; k < 4; k++)
               {
                  vv[k] = v[pyr_t::FaceVert[fi][k]];
               }
               AverageVertices(vv, 4, oface + f2qf[f[fi]]);
            }

            for (int ei = 0; ei < 8; ei++)
            {
               for (int k = 0; k < 2; k++)
               {
                  vv[k] = v[pyr_t::Edges[ei][k]];
               }
               AverageVertices(vv, 2, oedge+e[ei]);
            }

            const int qf0 = f2qf[f[0]];

            new_elements[j++] =
               new Pyramid(v[0], oedge+e[0], oface+qf0,
                           oedge+e[3], oedge+e[4], attr);

            new_elements[j++] =
               new Pyramid(oedge+e[0], v[1], oedge+e[1],
                           oface+qf0, oedge+e[5], attr);

            new_elements[j++] =
               new Pyramid(oface+qf0, oedge+e[1], v[2],
                           oedge+e[2], oedge+e[6], attr);

            new_elements[j++] =
               new Pyramid(oedge+e[3], oface+qf0, oedge+e[2],
                           v[3], oedge+e[7], attr);

            new_elements[j++] =
               new Pyramid(oedge+e[4], oedge+e[5], oedge+e[6],
                           oedge+e[7], v[4], attr);

            new_elements[j++] =
               new Pyramid(oedge+e[7], oedge+e[6], oedge+e[5],
                           oedge+e[4], oface+qf0, attr);

#ifndef MFEM_USE_MEMALLOC
            new_elements[j++] =
               new Tetrahedron(oedge+e[0], oedge+e[4], oedge+e[5],
                               oface+qf0, attr);

            new_elements[j++] =
               new Tetrahedron(oedge+e[1], oedge+e[5], oedge+e[6],
                               oface+qf0, attr);

            new_elements[j++] =
               new Tetrahedron(oedge+e[2], oedge+e[6], oedge+e[7],
                               oface+qf0, attr);

            new_elements[j++] =
               new Tetrahedron(oedge+e[3], oedge+e[7], oedge+e[4],
                               oface+qf0, attr);
#else
            Tetrahedron *tet;
            new_elements[j++] = tet = TetMemory.Alloc();
            tet->Init(oedge+e[0], oedge+e[4], oedge+e[5],
                      oface+qf0, attr);

            new_elements[j++] = tet = TetMemory.Alloc();
            tet->Init(oedge+e[1], oedge+e[5], oedge+e[6],
                      oface+qf0, attr);

            new_elements[j++] = tet = TetMemory.Alloc();
            tet->Init(oedge+e[2], oedge+e[6], oedge+e[7],
                      oface+qf0, attr);

            new_elements[j++] = tet = TetMemory.Alloc();
            tet->Init(oedge+e[3], oedge+e[7], oedge+e[4],
                      oface+qf0, attr);
#endif
            // Tetrahedral elements may be new to this mesh so ensure that
            // the relevant flags are switched on
            mesh_geoms |= (1 << Geometry::TETRAHEDRON);
            meshgen |= 1;
         }
         break;

         case Element::HEXAHEDRON:
         {
            const int *f = el_to_face->GetRow(i);
            const int he = hex_counter;
            hex_counter++;

            const int *qf;
            int qf_data[6];
            if (f2qf.Size() == 0)
            {
               qf = f;
            }
            else
            {
               for (int k = 0; k < 6; k++) { qf_data[k] = f2qf[f[k]]; }
               qf = qf_data;
            }

            AverageVertices(v, 8, oelem+he);

            for (int fi = 0; fi < 6; fi++)
            {
               for (int k = 0; k < 4; k++)
               {
                  vv[k] = v[hex_t::FaceVert[fi][k]];
               }
               AverageVertices(vv, 4, oface + qf[fi]);
            }

            for (int ei = 0; ei < 12; ei++)
            {
               for (int k = 0; k < 2; k++)
               {
                  vv[k] = v[hex_t::Edges[ei][k]];
               }
               AverageVertices(vv, 2, oedge+e[ei]);
            }

            new_elements[j++] =
               new Hexahedron(v[0], oedge+e[0], oface+qf[0],
                              oedge+e[3], oedge+e[8], oface+qf[1],
                              oelem+he, oface+qf[4], attr);
            new_elements[j++] =
               new Hexahedron(oedge+e[0], v[1], oedge+e[1],
                              oface+qf[0], oface+qf[1], oedge+e[9],
                              oface+qf[2], oelem+he, attr);
            new_elements[j++] =
               new Hexahedron(oface+qf[0], oedge+e[1], v[2],
                              oedge+e[2], oelem+he, oface+qf[2],
                              oedge+e[10], oface+qf[3], attr);
            new_elements[j++] =
               new Hexahedron(oedge+e[3], oface+qf[0], oedge+e[2],
                              v[3], oface+qf[4], oelem+he,
                              oface+qf[3], oedge+e[11], attr);
            new_elements[j++] =
               new Hexahedron(oedge+e[8], oface+qf[1], oelem+he,
                              oface+qf[4], v[4], oedge+e[4],
                              oface+qf[5], oedge+e[7], attr);
            new_elements[j++] =
               new Hexahedron(oface+qf[1], oedge+e[9], oface+qf[2],
                              oelem+he, oedge+e[4], v[5],
                              oedge+e[5], oface+qf[5], attr);
            new_elements[j++] =
               new Hexahedron(oelem+he, oface+qf[2], oedge+e[10],
                              oface+qf[3], oface+qf[5], oedge+e[5],
                              v[6], oedge+e[6], attr);
            new_elements[j++] =
               new Hexahedron(oface+qf[4], oelem+he, oface+qf[3],
                              oedge+e[11], oedge+e[7], oface+qf[5],
                              oedge+e[6], v[7], attr);
         }
         break;

         default:
            MFEM_ABORT("Unknown 3D element type \"" << el_type << "\"");
            break;
      }
      FreeElement(elements[i]);
   }
   mfem::Swap(elements, new_elements);

   // refine boundary elements
   new_boundary.SetSize(4 * NumOfBdrElements);
   for (int i = 0, j = 0; i < NumOfBdrElements; i++)
   {
      const Element::Type bdr_el_type = boundary[i]->GetType();
      const int attr = boundary[i]->GetAttribute();
      int *v = boundary[i]->GetVertices();
      const int *e = bel_to_edge->GetRow(i);
      int ev[4];

      if (e2v.Size())
      {
         const int ne = bel_to_edge->RowSize(i);
         for (int k = 0; k < ne; k++) { ev[k] = e2v[e[k]]; }
         e = ev;
      }

      if (bdr_el_type == Element::TRIANGLE)
      {
         new_boundary[j++] =
            new Triangle(v[0], oedge+e[0], oedge+e[2], attr);
         new_boundary[j++] =
            new Triangle(oedge+e[1], oedge+e[2], oedge+e[0], attr);
         new_boundary[j++] =
            new Triangle(oedge+e[0], v[1], oedge+e[1], attr);
         new_boundary[j++] =
            new Triangle(oedge+e[2], oedge+e[1], v[2], attr);
      }
      else if (bdr_el_type == Element::QUADRILATERAL)
      {
         const int qf =
            (f2qf.Size() == 0) ? be_to_face[i] : f2qf[be_to_face[i]];

         new_boundary[j++] =
            new Quadrilateral(v[0], oedge+e[0], oface+qf, oedge+e[3], attr);
         new_boundary[j++] =
            new Quadrilateral(oedge+e[0], v[1], oedge+e[1], oface+qf, attr);
         new_boundary[j++] =
            new Quadrilateral(oface+qf, oedge+e[1], v[2], oedge+e[2], attr);
         new_boundary[j++] =
            new Quadrilateral(oedge+e[3], oface+qf, oedge+e[2], v[3], attr);
      }
      else
      {
         MFEM_ABORT("boundary Element is not a triangle or a quad!");
      }
      FreeElement(boundary[i]);
   }
   mfem::Swap(boundary, new_boundary);

   static const real_t A = 0.0, B = 0.5, C = 1.0, D = -1.0;
   static real_t tet_children[3*4*16] =
   {
      A,A,A, B,A,A, A,B,A, A,A,B,
      B,A,A, C,A,A, B,B,A, B,A,B,
      A,B,A, B,B,A, A,C,A, A,B,B,
      A,A,B, B,A,B, A,B,B, A,A,C,
      // edge coordinates:
      //    0 -> B,A,A  1 -> A,B,A  2 -> A,A,B
      //    3 -> B,B,A  4 -> B,A,B  5 -> A,B,B
      // rt = 0: {0,5,1,2}, {0,5,2,4}, {0,5,4,3}, {0,5,3,1}
      B,A,A, A,B,B, A,B,A, A,A,B,
      B,A,A, A,B,B, A,A,B, B,A,B,
      B,A,A, A,B,B, B,A,B, B,B,A,
      B,A,A, A,B,B, B,B,A, A,B,A,
      // rt = 1: {1,0,4,2}, {1,2,4,5}, {1,5,4,3}, {1,3,4,0}
      A,B,A, B,A,A, B,A,B, A,A,B,
      A,B,A, A,A,B, B,A,B, A,B,B,
      A,B,A, A,B,B, B,A,B, B,B,A,
      A,B,A, B,B,A, B,A,B, B,A,A,
      // rt = 2: {2,0,1,3}, {2,1,5,3}, {2,5,4,3}, {2,4,0,3}
      A,A,B, B,A,A, A,B,A, B,B,A,
      A,A,B, A,B,A, A,B,B, B,B,A,
      A,A,B, A,B,B, B,A,B, B,B,A,
      A,A,B, B,A,B, B,A,A, B,B,A
   };
   static real_t pyr_children[3*5*10] =
   {
      A,A,A, B,A,A, B,B,A, A,B,A, A,A,B,
      B,A,A, C,A,A, C,B,A, B,B,A, B,A,B,
      B,B,A, C,B,A, C,C,A, B,C,A, B,B,B,
      A,B,A, B,B,A, B,C,A, A,C,A, A,B,B,
      A,A,B, B,A,B, B,B,B, A,B,B, A,A,C,
      A,B,B, B,B,B, B,A,B, A,A,B, B,B,A,
      B,A,A, A,A,B, B,A,B, B,B,A, D,D,D,
      C,B,A, B,A,B, B,B,B, B,B,A, D,D,D,
      B,C,A, B,B,B, A,B,B, B,B,A, D,D,D,
      A,B,A, A,B,B, A,A,B, B,B,A, D,D,D
   };
   static real_t pri_children[3*6*8] =
   {
      A,A,A, B,A,A, A,B,A, A,A,B, B,A,B, A,B,B,
      B,B,A, A,B,A, B,A,A, B,B,B, A,B,B, B,A,B,
      B,A,A, C,A,A, B,B,A, B,A,B, C,A,B, B,B,B,
      A,B,A, B,B,A, A,C,A, A,B,B, B,B,B, A,C,B,
      A,A,B, B,A,B, A,B,B, A,A,C, B,A,C, A,B,C,
      B,B,B, A,B,B, B,A,B, B,B,C, A,B,C, B,A,C,
      B,A,B, C,A,B, B,B,B, B,A,C, C,A,C, B,B,C,
      A,B,B, B,B,B, A,C,B, A,B,C, B,B,C, A,C,C
   };
   static real_t hex_children[3*8*8] =
   {
      A,A,A, B,A,A, B,B,A, A,B,A, A,A,B, B,A,B, B,B,B, A,B,B,
      B,A,A, C,A,A, C,B,A, B,B,A, B,A,B, C,A,B, C,B,B, B,B,B,
      B,B,A, C,B,A, C,C,A, B,C,A, B,B,B, C,B,B, C,C,B, B,C,B,
      A,B,A, B,B,A, B,C,A, A,C,A, A,B,B, B,B,B, B,C,B, A,C,B,
      A,A,B, B,A,B, B,B,B, A,B,B, A,A,C, B,A,C, B,B,C, A,B,C,
      B,A,B, C,A,B, C,B,B, B,B,B, B,A,C, C,A,C, C,B,C, B,B,C,
      B,B,B, C,B,B, C,C,B, B,C,B, B,B,C, C,B,C, C,C,C, B,C,C,
      A,B,B, B,B,B, B,C,B, A,C,B, A,B,C, B,B,C, B,C,C, A,C,C
   };

   CoarseFineTr.point_matrices[Geometry::TETRAHEDRON]
   .UseExternalData(tet_children, 3, 4, 16);
   CoarseFineTr.point_matrices[Geometry::PYRAMID]
   .UseExternalData(pyr_children, 3, 5, 10);
   CoarseFineTr.point_matrices[Geometry::PRISM]
   .UseExternalData(pri_children, 3, 6, 8);
   CoarseFineTr.point_matrices[Geometry::CUBE]
   .UseExternalData(hex_children, 3, 8, 8);

   for (int i = 0; i < elements.Size(); i++)
   {
      // tetrahedron elements are handled above:
      if (elements[i]->GetType() == Element::TETRAHEDRON) { continue; }

      Embedding &emb = CoarseFineTr.embeddings[i];
      emb.parent = i / 8;
      emb.matrix = i % 8;
   }

   NumOfVertices    = vertices.Size();
   NumOfElements    = 8 * NumOfElements + 2 * pyr_counter;
   NumOfBdrElements = 4 * NumOfBdrElements;

   GetElementToFaceTable();
   GenerateFaces();

#ifdef MFEM_DEBUG
   CheckBdrElementOrientation(false);
#endif

   NumOfEdges = GetElementToEdgeTable(*el_to_edge);

   last_operation = Mesh::REFINE;
   sequence++;

   if (update_nodes) { UpdateNodes(); }
}

void Mesh::LocalRefinement(const Array<int> &marked_el, int type)
{
   int i, j, ind, nedges;
   Array<int> v;

   ResetLazyData();

   if (ncmesh)
   {
      MFEM_ABORT("Local and nonconforming refinements cannot be mixed.");
   }

   InitRefinementTransforms();

   if (Dim == 1) // --------------------------------------------------------
   {
      int cne = NumOfElements, cnv = NumOfVertices;
      NumOfVertices += marked_el.Size();
      NumOfElements += marked_el.Size();
      vertices.SetSize(NumOfVertices);
      elements.SetSize(NumOfElements);
      CoarseFineTr.embeddings.SetSize(NumOfElements);

      for (j = 0; j < marked_el.Size(); j++)
      {
         i = marked_el[j];
         Segment *c_seg = (Segment *)elements[i];
         int *vert = c_seg->GetVertices(), attr = c_seg->GetAttribute();
         int new_v = cnv + j, new_e = cne + j;
         AverageVertices(vert, 2, new_v);
         elements[new_e] = new Segment(new_v, vert[1], attr);
         vert[1] = new_v;

         CoarseFineTr.embeddings[i] = Embedding(i, Geometry::SEGMENT, 1);
         CoarseFineTr.embeddings[new_e] = Embedding(i, Geometry::SEGMENT, 2);
      }

      static real_t seg_children[3*2] = { 0.0,1.0, 0.0,0.5, 0.5,1.0 };
      CoarseFineTr.point_matrices[Geometry::SEGMENT].
      UseExternalData(seg_children, 1, 2, 3);

      GenerateFaces();

   } // end of 'if (Dim == 1)'
   else if (Dim == 2) // ---------------------------------------------------
   {
      // 1. Get table of vertex to vertex connections.
      DSTable v_to_v(NumOfVertices);
      GetVertexToVertexTable(v_to_v);

      // 2. Get edge to element connections in arrays edge1 and edge2
      nedges = v_to_v.NumberOfEntries();
      int *edge1  = new int[nedges];
      int *edge2  = new int[nedges];
      int *middle = new int[nedges];

      for (i = 0; i < nedges; i++)
      {
         edge1[i] = edge2[i] = middle[i] = -1;
      }

      for (i = 0; i < NumOfElements; i++)
      {
         elements[i]->GetVertices(v);
         for (j = 1; j < v.Size(); j++)
         {
            ind = v_to_v(v[j-1], v[j]);
            (edge1[ind] == -1) ? (edge1[ind] = i) : (edge2[ind] = i);
         }
         ind = v_to_v(v[0], v[v.Size()-1]);
         (edge1[ind] == -1) ? (edge1[ind] = i) : (edge2[ind] = i);
      }

      // 3. Do the red refinement.
      for (i = 0; i < marked_el.Size(); i++)
      {
         RedRefinement(marked_el[i], v_to_v, edge1, edge2, middle);
      }

      // 4. Do the green refinement (to get conforming mesh).
      int need_refinement;
      do
      {
         need_refinement = 0;
         for (i = 0; i < nedges; i++)
         {
            if (middle[i] != -1 && edge1[i] != -1)
            {
               need_refinement = 1;
               GreenRefinement(edge1[i], v_to_v, edge1, edge2, middle);
            }
         }
      }
      while (need_refinement == 1);

      // 5. Update the boundary elements.
      int v1[2], v2[2], bisect, temp;
      temp = NumOfBdrElements;
      for (i = 0; i < temp; i++)
      {
         boundary[i]->GetVertices(v);
         bisect = v_to_v(v[0], v[1]);
         if (middle[bisect] != -1) // the element was refined (needs updating)
         {
            if (boundary[i]->GetType() == Element::SEGMENT)
            {
               v1[0] =           v[0]; v1[1] = middle[bisect];
               v2[0] = middle[bisect]; v2[1] =           v[1];

               boundary[i]->SetVertices(v1);
               boundary.Append(new Segment(v2, boundary[i]->GetAttribute()));
            }
            else
               mfem_error("Only bisection of segment is implemented"
                          " for bdr elem.");
         }
      }
      NumOfBdrElements = boundary.Size();

      // 6. Free the allocated memory.
      delete [] edge1;
      delete [] edge2;
      delete [] middle;

      if (el_to_edge != NULL)
      {
         NumOfEdges = GetElementToEdgeTable(*el_to_edge);
         GenerateFaces();
      }

   }
   else if (Dim == 3) // ---------------------------------------------------
   {
      // 1. Hash table of vertex to vertex connections corresponding to refined
      //    edges.
      HashTable<Hashed2> v_to_v;

      MFEM_VERIFY(GetNE() == 0 ||
                  ((Tetrahedron*)elements[0])->GetRefinementFlag() != 0,
                  "tetrahedral mesh is not marked for refinement:"
                  " call Finalize(true)");

      // 2. Do the red refinement.
      int ii;
      switch (type)
      {
         case 1:
            for (i = 0; i < marked_el.Size(); i++)
            {
               Bisection(marked_el[i], v_to_v);
            }
            break;
         case 2:
            for (i = 0; i < marked_el.Size(); i++)
            {
               Bisection(marked_el[i], v_to_v);

               Bisection(NumOfElements - 1, v_to_v);
               Bisection(marked_el[i], v_to_v);
            }
            break;
         case 3:
            for (i = 0; i < marked_el.Size(); i++)
            {
               Bisection(marked_el[i], v_to_v);

               ii = NumOfElements - 1;
               Bisection(ii, v_to_v);
               Bisection(NumOfElements - 1, v_to_v);
               Bisection(ii, v_to_v);

               Bisection(marked_el[i], v_to_v);
               Bisection(NumOfElements-1, v_to_v);
               Bisection(marked_el[i], v_to_v);
            }
            break;
      }

      // 3. Do the green refinement (to get conforming mesh).
      int need_refinement;
      // int need_refinement, onoe, max_gen = 0;
      do
      {
         // int redges[2], type, flag;
         need_refinement = 0;
         // onoe = NumOfElements;
         // for (i = 0; i < onoe; i++)
         for (i = 0; i < NumOfElements; i++)
         {
            // ((Tetrahedron *)elements[i])->
            // ParseRefinementFlag(redges, type, flag);
            // if (flag > max_gen)  max_gen = flag;
            if (elements[i]->NeedRefinement(v_to_v))
            {
               need_refinement = 1;
               Bisection(i, v_to_v);
            }
         }
      }
      while (need_refinement == 1);

      // mfem::out << "Maximum generation: " << max_gen << endl;

      // 4. Update the boundary elements.
      do
      {
         need_refinement = 0;
         for (i = 0; i < NumOfBdrElements; i++)
            if (boundary[i]->NeedRefinement(v_to_v))
            {
               need_refinement = 1;
               BdrBisection(i, v_to_v);
            }
      }
      while (need_refinement == 1);

      NumOfVertices = vertices.Size();
      NumOfBdrElements = boundary.Size();

      // 5. Update element-to-edge and element-to-face relations.
      if (el_to_edge != NULL)
      {
         NumOfEdges = GetElementToEdgeTable(*el_to_edge);
      }
      if (el_to_face != NULL)
      {
         GetElementToFaceTable();
         GenerateFaces();
      }

   } //  end 'if (Dim == 3)'

   last_operation = Mesh::REFINE;
   sequence++;

   UpdateNodes();

#ifdef MFEM_DEBUG
   CheckElementOrientation(false);
#endif
}

void Mesh::NonconformingRefinement(const Array<Refinement> &refinements,
                                   int nc_limit)
{
   MFEM_VERIFY(!NURBSext, "Nonconforming refinement of NURBS meshes is "
               "not supported. Project the NURBS to Nodes first.");

   ResetLazyData();

   if (!ncmesh)
   {
      // start tracking refinement hierarchy
      ncmesh = new NCMesh(this);
   }

   if (!refinements.Size())
   {
      last_operation = Mesh::NONE;
      return;
   }

   // do the refinements
   ncmesh->MarkCoarseLevel();
   ncmesh->Refine(refinements);

   if (nc_limit > 0)
   {
      ncmesh->LimitNCLevel(nc_limit);
   }

   // create a second mesh containing the finest elements from 'ncmesh'
   Mesh* mesh2 = new Mesh(*ncmesh);
   ncmesh->OnMeshUpdated(mesh2);

   // now swap the meshes, the second mesh will become the old coarse mesh
   // and this mesh will be the new fine mesh
   Swap(*mesh2, false);
   delete mesh2;

   GenerateNCFaceInfo();

   last_operation = Mesh::REFINE;
   sequence++;

   UpdateNodes();
}

real_t Mesh::AggregateError(const Array<real_t> &elem_error,
                            const int *fine, int nfine, int op)
{
   real_t error = (op == 3) ? std::pow(elem_error[fine[0]],
                                       2.0) : elem_error[fine[0]];

   for (int i = 1; i < nfine; i++)
   {
      MFEM_VERIFY(fine[i] < elem_error.Size(), "");

      real_t err_fine = elem_error[fine[i]];
      switch (op)
      {
         case 0: error = std::min(error, err_fine); break;
         case 1: error += err_fine; break;
         case 2: error = std::max(error, err_fine); break;
         case 3: error += std::pow(err_fine, 2.0); break;
         default: MFEM_ABORT("Invalid operation.");
      }
   }
   return (op == 3) ? std::sqrt(error) : error;
}

bool Mesh::NonconformingDerefinement(Array<real_t> &elem_error,
                                     real_t threshold, int nc_limit, int op)
{
   MFEM_VERIFY(ncmesh, "Only supported for non-conforming meshes.");
   MFEM_VERIFY(!NURBSext, "Derefinement of NURBS meshes is not supported. "
               "Project the NURBS to Nodes first.");

   ResetLazyData();

   const Table &dt = ncmesh->GetDerefinementTable();

   Array<int> level_ok;
   if (nc_limit > 0)
   {
      ncmesh->CheckDerefinementNCLevel(dt, level_ok, nc_limit);
   }

   Array<int> derefs;
   for (int i = 0; i < dt.Size(); i++)
   {
      if (nc_limit > 0 && !level_ok[i]) { continue; }

      real_t error =
         AggregateError(elem_error, dt.GetRow(i), dt.RowSize(i), op);

      if (error < threshold) { derefs.Append(i); }
   }

   if (!derefs.Size()) { return false; }

   ncmesh->Derefine(derefs);

   Mesh* mesh2 = new Mesh(*ncmesh);
   ncmesh->OnMeshUpdated(mesh2);

   Swap(*mesh2, false);
   delete mesh2;

   GenerateNCFaceInfo();

   last_operation = Mesh::DEREFINE;
   sequence++;

   UpdateNodes();

   return true;
}

bool Mesh::DerefineByError(Array<real_t> &elem_error, real_t threshold,
                           int nc_limit, int op)
{
   // NOTE: the error array is not const because it will be expanded in parallel
   //       by ghost element errors
   if (Nonconforming())
   {
      return NonconformingDerefinement(elem_error, threshold, nc_limit, op);
   }
   else
   {
      MFEM_ABORT("Derefinement is currently supported for non-conforming "
                 "meshes only.");
      return false;
   }
}

bool Mesh::DerefineByError(const Vector &elem_error, real_t threshold,
                           int nc_limit, int op)
{
   Array<real_t> tmp(elem_error.Size());
   for (int i = 0; i < tmp.Size(); i++)
   {
      tmp[i] = elem_error(i);
   }
   return DerefineByError(tmp, threshold, nc_limit, op);
}


void Mesh::InitFromNCMesh(const NCMesh &ncmesh_)
{
   Dim = ncmesh_.Dimension();
   spaceDim = ncmesh_.SpaceDimension();

   DeleteTables();

   ncmesh_.GetMeshComponents(*this);

   NumOfVertices = vertices.Size();
   NumOfElements = elements.Size();
   NumOfBdrElements = boundary.Size();

   SetMeshGen(); // set the mesh type: 'meshgen', ...

   NumOfEdges = NumOfFaces = 0;
   nbInteriorFaces = nbBoundaryFaces = -1;

   if (Dim > 1)
   {
      el_to_edge = new Table;
      NumOfEdges = GetElementToEdgeTable(*el_to_edge);
   }
   if (Dim > 2)
   {
      GetElementToFaceTable();
   }
   GenerateFaces();
#ifdef MFEM_DEBUG
   CheckBdrElementOrientation(false);
#endif

   // NOTE: ncmesh->OnMeshUpdated() and GenerateNCFaceInfo() should be called
   // outside after this method.
}

Mesh::Mesh(const NCMesh &ncmesh_)
  : attribute_sets(attributes), bdr_attribute_sets(bdr_attributes)
{
   Init();
   InitTables();
   InitFromNCMesh(ncmesh_);
   SetAttributes();
}

void Mesh::Swap(Mesh& other, bool non_geometry)
{
   mfem::Swap(Dim, other.Dim);
   mfem::Swap(spaceDim, other.spaceDim);

   mfem::Swap(NumOfVertices, other.NumOfVertices);
   mfem::Swap(NumOfElements, other.NumOfElements);
   mfem::Swap(NumOfBdrElements, other.NumOfBdrElements);
   mfem::Swap(NumOfEdges, other.NumOfEdges);
   mfem::Swap(NumOfFaces, other.NumOfFaces);

   mfem::Swap(meshgen, other.meshgen);
   mfem::Swap(mesh_geoms, other.mesh_geoms);

   mfem::Swap(elements, other.elements);
   mfem::Swap(vertices, other.vertices);
   mfem::Swap(boundary, other.boundary);
   mfem::Swap(faces, other.faces);
   mfem::Swap(faces_info, other.faces_info);
   mfem::Swap(nc_faces_info, other.nc_faces_info);
   mfem::Swap(nbInteriorFaces, other.nbInteriorFaces);
   mfem::Swap(nbBoundaryFaces, other.nbBoundaryFaces);

   mfem::Swap(el_to_edge, other.el_to_edge);
   mfem::Swap(el_to_face, other.el_to_face);
   mfem::Swap(el_to_el, other.el_to_el);
   mfem::Swap(bel_to_edge, other.bel_to_edge);
   mfem::Swap(be_to_face, other.be_to_face);
   mfem::Swap(face_edge, other.face_edge);
   mfem::Swap(face_to_elem, other.face_to_elem);
   mfem::Swap(edge_vertex, other.edge_vertex);

   mfem::Swap(attributes, other.attributes);
   mfem::Swap(bdr_attributes, other.bdr_attributes);

   mfem::Swap(geom_factors, other.geom_factors);
   mfem::Swap(face_geom_factors, other.face_geom_factors);

#ifdef MFEM_USE_MEMALLOC
   TetMemory.Swap(other.TetMemory);
#endif

   if (non_geometry)
   {
      mfem::Swap(NURBSext, other.NURBSext);
      mfem::Swap(ncmesh, other.ncmesh);

      mfem::Swap(Nodes, other.Nodes);
      if (Nodes) { Nodes->FESpace()->UpdateMeshPointer(this); }
      if (other.Nodes) { other.Nodes->FESpace()->UpdateMeshPointer(&other); }
      mfem::Swap(own_nodes, other.own_nodes);

      mfem::Swap(CoarseFineTr, other.CoarseFineTr);

      mfem::Swap(sequence, other.sequence);
      mfem::Swap(nodes_sequence, other.nodes_sequence);
      mfem::Swap(last_operation, other.last_operation);
   }
}

void Mesh::GetElementData(const Array<Element*> &elem_array, int geom,
                          Array<int> &elem_vtx, Array<int> &attr) const
{
   // protected method
   const int nv = Geometry::NumVerts[geom];
   int num_elems = 0;
   for (int i = 0; i < elem_array.Size(); i++)
   {
      if (elem_array[i]->GetGeometryType() == geom)
      {
         num_elems++;
      }
   }
   elem_vtx.SetSize(nv*num_elems);
   attr.SetSize(num_elems);
   elem_vtx.SetSize(0);
   attr.SetSize(0);
   for (int i = 0; i < elem_array.Size(); i++)
   {
      Element *el = elem_array[i];
      if (el->GetGeometryType() != geom) { continue; }

      Array<int> loc_vtx(el->GetVertices(), nv);
      elem_vtx.Append(loc_vtx);
      attr.Append(el->GetAttribute());
   }
}

static Array<int>& AllElements(Array<int> &list, int nelem)
{
   list.SetSize(nelem);
   for (int i = 0; i < nelem; i++) { list[i] = i; }
   return list;
}

void Mesh::UniformRefinement(int ref_algo)
{
   Array<int> list;

   if (NURBSext)
   {
      NURBSUniformRefinement();
   }
   else if (ncmesh)
   {
      GeneralRefinement(AllElements(list, GetNE()));
   }
   else if (ref_algo == 1 && meshgen == 1 && Dim == 3)
   {
      // algorithm "B" for an all-tet mesh
      LocalRefinement(AllElements(list, GetNE()));
   }
   else
   {
      switch (Dim)
      {
         case 1: LocalRefinement(AllElements(list, GetNE())); break;
         case 2: UniformRefinement2D(); break;
         case 3: UniformRefinement3D(); break;
         default: MFEM_ABORT("internal error");
      }
   }
}

void Mesh::NURBSCoarsening(int cf, real_t tol)
{
   if (NURBSext && cf > 1)
   {
      NURBSext->ConvertToPatches(*Nodes);
      Array<int> initialCoarsening;  // Initial coarsening factors
      NURBSext->GetCoarseningFactors(initialCoarsening);

      // If refinement formulas are nested, then initial coarsening is skipped.
      bool noInitialCoarsening = true;
      for (auto f : initialCoarsening)
      {
         noInitialCoarsening = (noInitialCoarsening && f == 1);
      }

      if (noInitialCoarsening)
      {
         NURBSext->Coarsen(cf, tol);
      }
      else
      {
         // Perform an initial full coarsening, and then refine. This is
         // necessary only for non-nested refinement formulas.
         NURBSext->Coarsen(initialCoarsening, tol);

         // FiniteElementSpace::Update is not supported
         last_operation = Mesh::NONE;
         sequence++;

         UpdateNURBS();

         // Prepare for refinement by factors.
         NURBSext->ConvertToPatches(*Nodes);

         Array<int> rf(initialCoarsening);
         bool divisible = true;
         for (int i=0; i<rf.Size(); ++i)
         {
            rf[i] /= cf;
            divisible = divisible && cf * rf[i] == initialCoarsening[i];
         }

         MFEM_VERIFY(divisible, "Invalid coarsening");

         // Refine from the fully coarsened mesh to the mesh coarsened by the
         // factor cf.
         NURBSext->UniformRefinement(rf);
      }

      last_operation = Mesh::NONE; // FiniteElementSpace::Update is not supported
      sequence++;

      UpdateNURBS();
   }
}

void Mesh::GeneralRefinement(const Array<Refinement> &refinements,
                             int nonconforming, int nc_limit)
{
   if (ncmesh)
   {
      nonconforming = 1;
   }
   else if (Dim == 1 || (Dim == 3 && (meshgen & 1)))
   {
      nonconforming = 0;
   }
   else if (nonconforming < 0)
   {
      // determine if nonconforming refinement is suitable
      if ((meshgen & 2) || (meshgen & 4) || (meshgen & 8))
      {
         nonconforming = 1; // tensor product elements and wedges
      }
      else
      {
         nonconforming = 0; // simplices
      }
   }

   if (nonconforming)
   {
      // non-conforming refinement (hanging nodes)
      NonconformingRefinement(refinements, nc_limit);
   }
   else
   {
      Array<int> el_to_refine(refinements.Size());
      for (int i = 0; i < refinements.Size(); i++)
      {
         el_to_refine[i] = refinements[i].index;
      }

      // infer 'type' of local refinement from first element's 'ref_type'
      int type, rt = (refinements.Size() ? refinements[0].GetType() : 7);
      if (rt == 1 || rt == 2 || rt == 4)
      {
         type = 1; // bisection
      }
      else if (rt == 3 || rt == 5 || rt == 6)
      {
         type = 2; // quadrisection
      }
      else
      {
         type = 3; // octasection
      }

      // red-green refinement and bisection, no hanging nodes
      LocalRefinement(el_to_refine, type);
   }
}

void Mesh::GeneralRefinement(const Array<int> &el_to_refine, int nonconforming,
                             int nc_limit)
{
   Array<Refinement> refinements(el_to_refine.Size());
   for (int i = 0; i < el_to_refine.Size(); i++)
   {
      refinements[i] = Refinement(el_to_refine[i]);
   }
   GeneralRefinement(refinements, nonconforming, nc_limit);
}

void Mesh::EnsureNCMesh(bool simplices_nonconforming)
{
   MFEM_VERIFY(!NURBSext, "Cannot convert a NURBS mesh to an NC mesh. "
               "Please project the NURBS to Nodes first, with SetCurvature().");

#ifdef MFEM_USE_MPI
   MFEM_VERIFY(ncmesh != NULL || dynamic_cast<const ParMesh*>(this) == NULL,
               "Sorry, converting a conforming ParMesh to an NC mesh is "
               "not possible.");
#endif

   if (!ncmesh)
   {
      if ((meshgen & 0x2) /* quads/hexes */ ||
          (meshgen & 0x4) /* wedges */ ||
          (simplices_nonconforming && (meshgen & 0x1)) /* simplices */)
      {
         ncmesh = new NCMesh(this);
         ncmesh->OnMeshUpdated(this);
         GenerateNCFaceInfo();
      }
   }
}

void Mesh::RandomRefinement(real_t prob, bool aniso, int nonconforming,
                            int nc_limit)
{
   Array<Refinement> refs;
   for (int i = 0; i < GetNE(); i++)
   {
      if ((real_t) rand() / real_t(RAND_MAX) < prob)
      {
         int type = 7;
         if (aniso)
         {
            type = (Dim == 3) ? (rand() % 7 + 1) : (rand() % 3 + 1);
         }
         refs.Append(Refinement(i, type));
      }
   }
   GeneralRefinement(refs, nonconforming, nc_limit);
}

void Mesh::RefineAtVertex(const Vertex& vert, real_t eps, int nonconforming)
{
   Array<int> v;
   Array<Refinement> refs;
   for (int i = 0; i < GetNE(); i++)
   {
      GetElementVertices(i, v);
      bool refine = false;
      for (int j = 0; j < v.Size(); j++)
      {
         real_t dist = 0.0;
         for (int l = 0; l < spaceDim; l++)
         {
            real_t d = vert(l) - vertices[v[j]](l);
            dist += d*d;
         }
         if (dist <= eps*eps) { refine = true; break; }
      }
      if (refine)
      {
         refs.Append(Refinement(i));
      }
   }
   GeneralRefinement(refs, nonconforming);
}

bool Mesh::RefineByError(const Array<real_t> &elem_error, real_t threshold,
                         int nonconforming, int nc_limit)
{
   MFEM_VERIFY(elem_error.Size() == GetNE(), "");
   Array<Refinement> refs;
   for (int i = 0; i < GetNE(); i++)
   {
      if (elem_error[i] > threshold)
      {
         refs.Append(Refinement(i));
      }
   }
   if (ReduceInt(refs.Size()))
   {
      GeneralRefinement(refs, nonconforming, nc_limit);
      return true;
   }
   return false;
}

bool Mesh::RefineByError(const Vector &elem_error, real_t threshold,
                         int nonconforming, int nc_limit)
{
   Array<real_t> tmp(const_cast<real_t*>(elem_error.GetData()),
                     elem_error.Size());
   return RefineByError(tmp, threshold, nonconforming, nc_limit);
}


void Mesh::Bisection(int i, const DSTable &v_to_v,
                     int *edge1, int *edge2, int *middle)
{
   int *vert;
   int v[2][4], v_new, bisect, t;
   Element *el = elements[i];
   Vertex V;

   t = el->GetType();
   if (t == Element::TRIANGLE)
   {
      Triangle *tri = (Triangle *) el;

      vert = tri->GetVertices();

      // 1. Get the index for the new vertex in v_new.
      bisect = v_to_v(vert[0], vert[1]);
      MFEM_ASSERT(bisect >= 0, "");

      if (middle[bisect] == -1)
      {
         v_new = NumOfVertices++;
         for (int d = 0; d < spaceDim; d++)
         {
            V(d) = 0.5 * (vertices[vert[0]](d) + vertices[vert[1]](d));
         }
         vertices.Append(V);

         // Put the element that may need refinement (because of this
         // bisection) in edge1, or -1 if no more refinement is needed.
         if (edge1[bisect] == i)
         {
            edge1[bisect] = edge2[bisect];
         }

         middle[bisect] = v_new;
      }
      else
      {
         v_new = middle[bisect];

         // This edge will require no more refinement.
         edge1[bisect] = -1;
      }

      // 2. Set the node indices for the new elements in v[0] and v[1] so that
      //    the  edge marked for refinement is between the first two nodes.
      v[0][0] = vert[2]; v[0][1] = vert[0]; v[0][2] = v_new;
      v[1][0] = vert[1]; v[1][1] = vert[2]; v[1][2] = v_new;

      tri->SetVertices(v[0]);   // changes vert[0..2] !!!

      Triangle* tri_new = new Triangle(v[1], tri->GetAttribute());
      elements.Append(tri_new);

      int tr = tri->GetTransform();
      tri_new->ResetTransform(tr);

      // record the sequence of refinements
      tri->PushTransform(4);
      tri_new->PushTransform(5);

      int coarse = FindCoarseElement(i);
      CoarseFineTr.embeddings[i].parent = coarse;
      CoarseFineTr.embeddings.Append(Embedding(coarse, Geometry::TRIANGLE));

      // 3. edge1 and edge2 may have to be changed for the second triangle.
      if (v[1][0] < v_to_v.NumberOfRows() && v[1][1] < v_to_v.NumberOfRows())
      {
         bisect = v_to_v(v[1][0], v[1][1]);
         MFEM_ASSERT(bisect >= 0, "");

         if (edge1[bisect] == i)
         {
            edge1[bisect] = NumOfElements;
         }
         else if (edge2[bisect] == i)
         {
            edge2[bisect] = NumOfElements;
         }
      }
      NumOfElements++;
   }
   else
   {
      MFEM_ABORT("Bisection for now works only for triangles.");
   }
}

void Mesh::Bisection(int i, HashTable<Hashed2> &v_to_v)
{
   int *vert;
   int v[2][4], v_new, bisect, t;
   Element *el = elements[i];
   Vertex V;

   t = el->GetType();
   if (t == Element::TETRAHEDRON)
   {
      Tetrahedron *tet = (Tetrahedron *) el;

      MFEM_VERIFY(tet->GetRefinementFlag() != 0,
                  "TETRAHEDRON element is not marked for refinement.");

      vert = tet->GetVertices();

      // 1. Get the index for the new vertex in v_new.
      bisect = v_to_v.FindId(vert[0], vert[1]);
      if (bisect == -1)
      {
         v_new = NumOfVertices + v_to_v.GetId(vert[0],vert[1]);
         for (int j = 0; j < 3; j++)
         {
            V(j) = 0.5 * (vertices[vert[0]](j) + vertices[vert[1]](j));
         }
         vertices.Append(V);
      }
      else
      {
         v_new = NumOfVertices + bisect;
      }

      // 2. Set the node indices for the new elements in v[2][4] so that
      //    the edge marked for refinement is between the first two nodes.
      int type, old_redges[2], flag;
      tet->ParseRefinementFlag(old_redges, type, flag);

      int new_type, new_redges[2][2];
      v[0][3] = v_new;
      v[1][3] = v_new;
      new_redges[0][0] = 2;
      new_redges[0][1] = 1;
      new_redges[1][0] = 2;
      new_redges[1][1] = 1;
      int tr1 = -1, tr2 = -1;
      switch (old_redges[0])
      {
         case 2:
            v[0][0] = vert[0]; v[0][1] = vert[2]; v[0][2] = vert[3];
            if (type == Tetrahedron::TYPE_PF) { new_redges[0][1] = 4; }
            tr1 = 0;
            break;
         case 3:
            v[0][0] = vert[3]; v[0][1] = vert[0]; v[0][2] = vert[2];
            tr1 = 2;
            break;
         case 5:
            v[0][0] = vert[2]; v[0][1] = vert[3]; v[0][2] = vert[0];
            tr1 = 4;
      }
      switch (old_redges[1])
      {
         case 1:
            v[1][0] = vert[2]; v[1][1] = vert[1]; v[1][2] = vert[3];
            if (type == Tetrahedron::TYPE_PF) { new_redges[1][0] = 3; }
            tr2 = 1;
            break;
         case 4:
            v[1][0] = vert[1]; v[1][1] = vert[3]; v[1][2] = vert[2];
            tr2 = 3;
            break;
         case 5:
            v[1][0] = vert[3]; v[1][1] = vert[2]; v[1][2] = vert[1];
            tr2 = 5;
      }

      int attr = tet->GetAttribute();
      tet->SetVertices(v[0]);

#ifdef MFEM_USE_MEMALLOC
      Tetrahedron *tet2 = TetMemory.Alloc();
      tet2->SetVertices(v[1]);
      tet2->SetAttribute(attr);
#else
      Tetrahedron *tet2 = new Tetrahedron(v[1], attr);
#endif
      tet2->ResetTransform(tet->GetTransform());
      elements.Append(tet2);

      // record the sequence of refinements
      tet->PushTransform(tr1);
      tet2->PushTransform(tr2);

      int coarse = FindCoarseElement(i);
      CoarseFineTr.embeddings[i].parent = coarse;
      CoarseFineTr.embeddings.Append(Embedding(coarse, Geometry::TETRAHEDRON));

      // 3. Set the bisection flag
      switch (type)
      {
         case Tetrahedron::TYPE_PU:
            new_type = Tetrahedron::TYPE_PF; break;
         case Tetrahedron::TYPE_PF:
            new_type = Tetrahedron::TYPE_A;  break;
         default:
            new_type = Tetrahedron::TYPE_PU;
      }

      tet->CreateRefinementFlag(new_redges[0], new_type, flag+1);
      tet2->CreateRefinementFlag(new_redges[1], new_type, flag+1);

      NumOfElements++;
   }
   else
   {
      MFEM_ABORT("Bisection with HashTable for now works only for tetrahedra.");
   }
}

void Mesh::BdrBisection(int i, const HashTable<Hashed2> &v_to_v)
{
   int *vert;
   int v[2][3], v_new, bisect, t;
   Element *bdr_el = boundary[i];

   t = bdr_el->GetType();
   if (t == Element::TRIANGLE)
   {
      Triangle *tri = (Triangle *) bdr_el;

      vert = tri->GetVertices();

      // 1. Get the index for the new vertex in v_new.
      bisect = v_to_v.FindId(vert[0], vert[1]);
      MFEM_ASSERT(bisect >= 0, "");
      v_new = NumOfVertices + bisect;
      MFEM_ASSERT(v_new != -1, "");

      // 2. Set the node indices for the new elements in v[0] and v[1] so that
      //    the  edge marked for refinement is between the first two nodes.
      v[0][0] = vert[2]; v[0][1] = vert[0]; v[0][2] = v_new;
      v[1][0] = vert[1]; v[1][1] = vert[2]; v[1][2] = v_new;

      tri->SetVertices(v[0]);

      boundary.Append(new Triangle(v[1], tri->GetAttribute()));

      NumOfBdrElements++;
   }
   else
   {
      MFEM_ABORT("Bisection of boundary elements with HashTable works only for"
                 " triangles!");
   }
}

void Mesh::UniformRefinement(int i, const DSTable &v_to_v,
                             int *edge1, int *edge2, int *middle)
{
   Array<int> v;
   int j, v1[3], v2[3], v3[3], v4[3], v_new[3], bisect[3];
   Vertex V;

   if (elements[i]->GetType() == Element::TRIANGLE)
   {
      Triangle *tri0 = (Triangle*) elements[i];
      tri0->GetVertices(v);

      // 1. Get the indices for the new vertices in array v_new
      bisect[0] = v_to_v(v[0],v[1]);
      bisect[1] = v_to_v(v[1],v[2]);
      bisect[2] = v_to_v(v[0],v[2]);
      MFEM_ASSERT(bisect[0] >= 0 && bisect[1] >= 0 && bisect[2] >= 0, "");

      for (j = 0; j < 3; j++)                // for the 3 edges fix v_new
      {
         if (middle[bisect[j]] == -1)
         {
            v_new[j] = NumOfVertices++;
            for (int d = 0; d < spaceDim; d++)
            {
               V(d) = (vertices[v[j]](d) + vertices[v[(j+1)%3]](d))/2.;
            }
            vertices.Append(V);

            // Put the element that may need refinement (because of this
            // bisection) in edge1, or -1 if no more refinement is needed.
            if (edge1[bisect[j]] == i)
            {
               edge1[bisect[j]] = edge2[bisect[j]];
            }

            middle[bisect[j]] = v_new[j];
         }
         else
         {
            v_new[j] = middle[bisect[j]];

            // This edge will require no more refinement.
            edge1[bisect[j]] = -1;
         }
      }

      // 2. Set the node indices for the new elements in v1, v2, v3 & v4 so that
      //    the edges marked for refinement be between the first two nodes.
      v1[0] =     v[0]; v1[1] = v_new[0]; v1[2] = v_new[2];
      v2[0] = v_new[0]; v2[1] =     v[1]; v2[2] = v_new[1];
      v3[0] = v_new[2]; v3[1] = v_new[1]; v3[2] =     v[2];
      v4[0] = v_new[1]; v4[1] = v_new[2]; v4[2] = v_new[0];

      Triangle* tri1 = new Triangle(v1, tri0->GetAttribute());
      Triangle* tri2 = new Triangle(v2, tri0->GetAttribute());
      Triangle* tri3 = new Triangle(v3, tri0->GetAttribute());

      elements.Append(tri1);
      elements.Append(tri2);
      elements.Append(tri3);

      tri0->SetVertices(v4);

      // record the sequence of refinements
      unsigned code = tri0->GetTransform();
      tri1->ResetTransform(code);
      tri2->ResetTransform(code);
      tri3->ResetTransform(code);

      tri0->PushTransform(3);
      tri1->PushTransform(0);
      tri2->PushTransform(1);
      tri3->PushTransform(2);

      // set parent indices
      int coarse = FindCoarseElement(i);
      CoarseFineTr.embeddings[i] = Embedding(coarse, Geometry::TRIANGLE);
      CoarseFineTr.embeddings.Append(Embedding(coarse, Geometry::TRIANGLE));
      CoarseFineTr.embeddings.Append(Embedding(coarse, Geometry::TRIANGLE));
      CoarseFineTr.embeddings.Append(Embedding(coarse, Geometry::TRIANGLE));

      NumOfElements += 3;
   }
   else
   {
      MFEM_ABORT("Uniform refinement for now works only for triangles.");
   }
}

void Mesh::InitRefinementTransforms()
{
   // initialize CoarseFineTr
   CoarseFineTr.Clear();
   CoarseFineTr.embeddings.SetSize(NumOfElements);
   for (int i = 0; i < NumOfElements; i++)
   {
      elements[i]->ResetTransform(0);
      CoarseFineTr.embeddings[i] = Embedding(i, GetElementGeometry(i));
   }
}

int Mesh::FindCoarseElement(int i)
{
   int coarse;
   while ((coarse = CoarseFineTr.embeddings[i].parent) != i)
   {
      i = coarse;
   }
   return coarse;
}

const CoarseFineTransformations &Mesh::GetRefinementTransforms() const
{
   MFEM_VERIFY(GetLastOperation() == Mesh::REFINE, "");

   if (ncmesh)
   {
      return ncmesh->GetRefinementTransforms();
   }

   Mesh::GeometryList elem_geoms(*this);
   for (int i = 0; i < elem_geoms.Size(); i++)
   {
      const Geometry::Type geom = elem_geoms[i];
      if (CoarseFineTr.point_matrices[geom].SizeK()) { continue; }

      if (geom == Geometry::TRIANGLE ||
          geom == Geometry::TETRAHEDRON)
      {
         std::map<unsigned, int> mat_no;
         mat_no[0] = 1; // identity

         // assign matrix indices to element transformations
         for (int j = 0; j < elements.Size(); j++)
         {
            int index = 0;
            unsigned code = elements[j]->GetTransform();
            if (code)
            {
               int &matrix = mat_no[code];
               if (!matrix) { matrix = static_cast<int>(mat_no.size()); }
               index = matrix-1;
            }
            CoarseFineTr.embeddings[j].matrix = index;
         }

         DenseTensor &pmats = CoarseFineTr.point_matrices[geom];
         pmats.SetSize(Dim, Dim+1, static_cast<int>((mat_no.size())));

         // calculate the point matrices used
         std::map<unsigned, int>::iterator it;
         for (it = mat_no.begin(); it != mat_no.end(); ++it)
         {
            if (geom == Geometry::TRIANGLE)
            {
               Triangle::GetPointMatrix(it->first, pmats(it->second-1));
            }
            else
            {
               Tetrahedron::GetPointMatrix(it->first, pmats(it->second-1));
            }
         }
      }
      else
      {
         MFEM_ABORT("Don't know how to construct CoarseFineTransformations for"
                    " geom = " << geom);
      }
   }

   // NOTE: quads and hexes already have trivial transformations ready
   return CoarseFineTr;
}

void Mesh::PrintXG(std::ostream &os) const
{
   MFEM_ASSERT(Dim==spaceDim, "2D Manifold meshes not supported");
   int i, j;
   Array<int> v;

   if (Dim == 2)
   {
      // Print the type of the mesh.
      if (Nodes == NULL)
      {
         os << "areamesh2\n\n";
      }
      else
      {
         os << "curved_areamesh2\n\n";
      }

      // Print the boundary elements.
      os << NumOfBdrElements << '\n';
      for (i = 0; i < NumOfBdrElements; i++)
      {
         boundary[i]->GetVertices(v);

         os << boundary[i]->GetAttribute();
         for (j = 0; j < v.Size(); j++)
         {
            os << ' ' << v[j] + 1;
         }
         os << '\n';
      }

      // Print the elements.
      os << NumOfElements << '\n';
      for (i = 0; i < NumOfElements; i++)
      {
         elements[i]->GetVertices(v);

         os << elements[i]->GetAttribute() << ' ' << v.Size();
         for (j = 0; j < v.Size(); j++)
         {
            os << ' ' << v[j] + 1;
         }
         os << '\n';
      }

      if (Nodes == NULL)
      {
         // Print the vertices.
         os << NumOfVertices << '\n';
         for (i = 0; i < NumOfVertices; i++)
         {
            os << vertices[i](0);
            for (j = 1; j < Dim; j++)
            {
               os << ' ' << vertices[i](j);
            }
            os << '\n';
         }
      }
      else
      {
         os << NumOfVertices << '\n';
         Nodes->Save(os);
      }
   }
   else  // ===== Dim != 2 =====
   {
      if (Nodes)
      {
         mfem_error("Mesh::PrintXG(...) : Curved mesh in 3D");
      }

      if (meshgen == 1)
      {
         int nv;
         const int *ind;

         os << "NETGEN_Neutral_Format\n";
         // print the vertices
         os << NumOfVertices << '\n';
         for (i = 0; i < NumOfVertices; i++)
         {
            for (j = 0; j < Dim; j++)
            {
               os << ' ' << vertices[i](j);
            }
            os << '\n';
         }

         // print the elements
         os << NumOfElements << '\n';
         for (i = 0; i < NumOfElements; i++)
         {
            nv = elements[i]->GetNVertices();
            ind = elements[i]->GetVertices();
            os << elements[i]->GetAttribute();
            for (j = 0; j < nv; j++)
            {
               os << ' ' << ind[j]+1;
            }
            os << '\n';
         }

         // print the boundary information.
         os << NumOfBdrElements << '\n';
         for (i = 0; i < NumOfBdrElements; i++)
         {
            nv = boundary[i]->GetNVertices();
            ind = boundary[i]->GetVertices();
            os << boundary[i]->GetAttribute();
            for (j = 0; j < nv; j++)
            {
               os << ' ' << ind[j]+1;
            }
            os << '\n';
         }
      }
      else if (meshgen == 2)  // TrueGrid
      {
         int nv;
         const int *ind;

         os << "TrueGrid\n"
            << "1 " << NumOfVertices << " " << NumOfElements
            << " 0 0 0 0 0 0 0\n"
            << "0 0 0 1 0 0 0 0 0 0 0\n"
            << "0 0 " << NumOfBdrElements << " 0 0 0 0 0 0 0 0 0 0 0 0 0\n"
            << "0.0 0.0 0.0 0 0 0.0 0.0 0 0.0\n"
            << "0 0 0 0 0 0 0 0 0 0 0 0 0 0 0 0\n";

         for (i = 0; i < NumOfVertices; i++)
            os << i+1 << " 0.0 " << vertices[i](0) << ' ' << vertices[i](1)
               << ' ' << vertices[i](2) << " 0.0\n";

         for (i = 0; i < NumOfElements; i++)
         {
            nv = elements[i]->GetNVertices();
            ind = elements[i]->GetVertices();
            os << i+1 << ' ' << elements[i]->GetAttribute();
            for (j = 0; j < nv; j++)
            {
               os << ' ' << ind[j]+1;
            }
            os << '\n';
         }

         for (i = 0; i < NumOfBdrElements; i++)
         {
            nv = boundary[i]->GetNVertices();
            ind = boundary[i]->GetVertices();
            os << boundary[i]->GetAttribute();
            for (j = 0; j < nv; j++)
            {
               os << ' ' << ind[j]+1;
            }
            os << " 1.0 1.0 1.0 1.0\n";
         }
      }
   }

   os << flush;
}

void Mesh::Printer(std::ostream &os, std::string section_delimiter,
                   const std::string &comments) const
{
   int i, j;

   if (NURBSext)
   {
      // general format
      NURBSext->Print(os, comments);
      os << '\n';
      Nodes->Save(os);

      // patch-wise format
      // NURBSext->ConvertToPatches(*Nodes);
      // NURBSext->Print(os);

      return;
   }

   if (Nonconforming())
   {
      // Workaround for inconsistent Mesh state where the Mesh has nodes and
      // ncmesh->coodrinates is not empty. Such state can be created with the
      // method Mesh::SwapNodes(), see the comment at the beginning of its
      // implementation.
      Array<real_t> coords_save;
      if (Nodes) { mfem::Swap(coords_save, ncmesh->coordinates); }

      // nonconforming mesh format
      ncmesh->Print(os, comments);

      if (Nodes)
      {
         mfem::Swap(coords_save, ncmesh->coordinates);

         os << "\n# mesh curvature GridFunction";
         os << "\nnodes\n";
         Nodes->Save(os);
      }

      os << "\nmfem_mesh_end" << endl;
      return;
   }

   // serial/parallel conforming mesh format
   const bool set_names = attribute_sets.SetsExist() ||
     bdr_attribute_sets.SetsExist();
   os << (!set_names && section_delimiter.empty()
          ? "MFEM mesh v1.0\n" :
	  (!set_names ? "MFEM mesh v1.2\n" : "MFEM mesh v1.3\n"));

   if (set_names && section_delimiter.empty())
   {
      section_delimiter = "mfem_mesh_end";
   }

   // optional
   if (!comments.empty()) { os << '\n' << comments << '\n'; }

   os <<
      "\n#\n# MFEM Geometry Types (see fem/geom.hpp):\n#\n"
      "# POINT       = 0\n"
      "# SEGMENT     = 1\n"
      "# TRIANGLE    = 2\n"
      "# SQUARE      = 3\n"
      "# TETRAHEDRON = 4\n"
      "# CUBE        = 5\n"
      "# PRISM       = 6\n"
      "# PYRAMID     = 7\n"
      "#\n";

   os << "\ndimension\n" << Dim;

   os << "\n\nelements\n" << NumOfElements << '\n';
   for (i = 0; i < NumOfElements; i++)
   {
      PrintElement(elements[i], os);
   }

   if (set_names)
   {
     os << "\nattribute_sets\n";
     attribute_sets.Print(os);
   }

   os << "\nboundary\n" << NumOfBdrElements << '\n';
   for (i = 0; i < NumOfBdrElements; i++)
   {
      PrintElement(boundary[i], os);
   }

   if (set_names)
   {
     os << "\nbdr_attribute_sets\n";
     bdr_attribute_sets.Print(os);
   }

   os << "\nvertices\n" << NumOfVertices << '\n';
   if (Nodes == NULL)
   {
      os << spaceDim << '\n';
      for (i = 0; i < NumOfVertices; i++)
      {
         os << vertices[i](0);
         for (j = 1; j < spaceDim; j++)
         {
            os << ' ' << vertices[i](j);
         }
         os << '\n';
      }
      os.flush();
   }
   else
   {
      os << "\nnodes\n";
      Nodes->Save(os);
   }

   if (!section_delimiter.empty())
   {
      os << '\n'
         << section_delimiter << endl; // only with formats v1.2 and above
   }
}

void Mesh::PrintTopo(std::ostream &os, const Array<int> &e_to_k,
		     const int version, const std::string &comments) const
{
  MFEM_VERIFY(version == 10 || version == 11, "Invalid NURBS mesh version");

   int i;
   Array<int> vert;

   os << "MFEM NURBS mesh v" << int(version / 10) << "." << version % 10 << "\n";

   // optional
   if (!comments.empty()) { os << '\n' << comments << '\n'; }

   os <<
      "\n#\n# MFEM Geometry Types (see fem/geom.hpp):\n#\n"
      "# SEGMENT     = 1\n"
      "# SQUARE      = 3\n"
      "# CUBE        = 5\n"
      "#\n";

   os << "\ndimension\n" << Dim
      << "\n\nelements\n" << NumOfElements << '\n';
   for (i = 0; i < NumOfElements; i++)
   {
      PrintElement(elements[i], os);
   }

   os << "\nboundary\n" << NumOfBdrElements << '\n';
   for (i = 0; i < NumOfBdrElements; i++)
   {
      PrintElement(boundary[i], os);
   }

   os << "\nedges\n" << NumOfEdges << '\n';
   for (i = 0; i < NumOfEdges; i++)
   {
      edge_vertex->GetRow(i, vert);
      int ki = e_to_k[i];
      if (ki < 0)
      {
         ki = -1 - ki;
      }
      os << ki << ' ' << vert[0] << ' ' << vert[1] << '\n';
   }
   os << "\nvertices\n" << NumOfVertices << '\n';
}

void Mesh::Save(const std::string &fname, int precision) const
{
   ofstream ofs(fname);
   ofs.precision(precision);
   Print(ofs);
}

#ifdef MFEM_USE_ADIOS2
void Mesh::Print(adios2stream &os) const
{
   os.Print(*this);
}
#endif

void Mesh::PrintVTK(std::ostream &os)
{
   os <<
      "# vtk DataFile Version 3.0\n"
      "Generated by MFEM\n"
      "ASCII\n"
      "DATASET UNSTRUCTURED_GRID\n";

   if (Nodes == NULL)
   {
      os << "POINTS " << NumOfVertices << " double\n";
      for (int i = 0; i < NumOfVertices; i++)
      {
         os << vertices[i](0);
         int j;
         for (j = 1; j < spaceDim; j++)
         {
            os << ' ' << vertices[i](j);
         }
         for ( ; j < 3; j++)
         {
            os << ' ' << 0.0;
         }
         os << '\n';
      }
   }
   else
   {
      Array<int> vdofs(3);
      os << "POINTS " << Nodes->FESpace()->GetNDofs() << " double\n";
      for (int i = 0; i < Nodes->FESpace()->GetNDofs(); i++)
      {
         vdofs.SetSize(1);
         vdofs[0] = i;
         Nodes->FESpace()->DofsToVDofs(vdofs);
         os << (*Nodes)(vdofs[0]);
         int j;
         for (j = 1; j < spaceDim; j++)
         {
            os << ' ' << (*Nodes)(vdofs[j]);
         }
         for ( ; j < 3; j++)
         {
            os << ' ' << 0.0;
         }
         os << '\n';
      }
   }

   int order = -1;
   if (Nodes == NULL)
   {
      int size = 0;
      for (int i = 0; i < NumOfElements; i++)
      {
         size += elements[i]->GetNVertices() + 1;
      }
      os << "CELLS " << NumOfElements << ' ' << size << '\n';
      for (int i = 0; i < NumOfElements; i++)
      {
         const int *v = elements[i]->GetVertices();
         const int nv = elements[i]->GetNVertices();
         os << nv;
         Geometry::Type geom = elements[i]->GetGeometryType();
         const int *perm = VTKGeometry::VertexPermutation[geom];
         for (int j = 0; j < nv; j++)
         {
            os << ' ' << v[perm ? perm[j] : j];
         }
         os << '\n';
      }
      order = 1;
   }
   else
   {
      Array<int> dofs;
      int size = 0;
      for (int i = 0; i < NumOfElements; i++)
      {
         Nodes->FESpace()->GetElementDofs(i, dofs);
         MFEM_ASSERT(Dim != 0 || dofs.Size() == 1,
                     "Point meshes should have a single dof per element");
         size += dofs.Size() + 1;
      }
      os << "CELLS " << NumOfElements << ' ' << size << '\n';
      const char *fec_name = Nodes->FESpace()->FEColl()->Name();

      if (!strcmp(fec_name, "Linear") ||
          !strcmp(fec_name, "H1_0D_P1") ||
          !strcmp(fec_name, "H1_1D_P1") ||
          !strcmp(fec_name, "H1_2D_P1") ||
          !strcmp(fec_name, "H1_3D_P1"))
      {
         order = 1;
      }
      else if (!strcmp(fec_name, "Quadratic") ||
               !strcmp(fec_name, "H1_1D_P2") ||
               !strcmp(fec_name, "H1_2D_P2") ||
               !strcmp(fec_name, "H1_3D_P2"))
      {
         order = 2;
      }
      if (order == -1)
      {
         mfem::err << "Mesh::PrintVTK : can not save '"
                   << fec_name << "' elements!" << endl;
         mfem_error();
      }
      for (int i = 0; i < NumOfElements; i++)
      {
         Nodes->FESpace()->GetElementDofs(i, dofs);
         os << dofs.Size();
         if (order == 1)
         {
            for (int j = 0; j < dofs.Size(); j++)
            {
               os << ' ' << dofs[j];
            }
         }
         else if (order == 2)
         {
            const int *vtk_mfem;
            switch (elements[i]->GetGeometryType())
            {
               case Geometry::SEGMENT:
               case Geometry::TRIANGLE:
               case Geometry::SQUARE:
                  vtk_mfem = vtk_quadratic_hex; break; // identity map
               case Geometry::TETRAHEDRON:
                  vtk_mfem = vtk_quadratic_tet; break;
               case Geometry::PRISM:
                  vtk_mfem = vtk_quadratic_wedge; break;
               case Geometry::CUBE:
               default:
                  vtk_mfem = vtk_quadratic_hex; break;
            }
            for (int j = 0; j < dofs.Size(); j++)
            {
               os << ' ' << dofs[vtk_mfem[j]];
            }
         }
         os << '\n';
      }
   }

   os << "CELL_TYPES " << NumOfElements << '\n';
   for (int i = 0; i < NumOfElements; i++)
   {
      int vtk_cell_type = 5;
      Geometry::Type geom = GetElement(i)->GetGeometryType();
      if (order == 1) { vtk_cell_type = VTKGeometry::Map[geom]; }
      else if (order == 2) { vtk_cell_type = VTKGeometry::QuadraticMap[geom]; }
      os << vtk_cell_type << '\n';
   }

   // write attributes
   os << "CELL_DATA " << NumOfElements << '\n'
      << "SCALARS material int\n"
      << "LOOKUP_TABLE default\n";
   for (int i = 0; i < NumOfElements; i++)
   {
      os << elements[i]->GetAttribute() << '\n';
   }
   os.flush();
}

void Mesh::PrintVTU(std::string fname,
                    VTKFormat format,
                    bool high_order_output,
                    int compression_level,
                    bool bdr)
{
   int ref = (high_order_output && Nodes)
             ? Nodes->FESpace()->GetMaxElementOrder() : 1;

   fname = fname + ".vtu";
   std::fstream os(fname.c_str(),std::ios::out);
   os << "<VTKFile type=\"UnstructuredGrid\" version=\"2.2\"";
   if (compression_level != 0)
   {
      os << " compressor=\"vtkZLibDataCompressor\"";
   }
   os << " byte_order=\"" << VTKByteOrder() << "\">\n";
   os << "<UnstructuredGrid>\n";
   PrintVTU(os, ref, format, high_order_output, compression_level, bdr);
   os << "</Piece>\n"; // need to close the piece open in the PrintVTU method
   os << "</UnstructuredGrid>\n";
   os << "</VTKFile>" << std::endl;

   os.close();
}

void Mesh::PrintBdrVTU(std::string fname,
                       VTKFormat format,
                       bool high_order_output,
                       int compression_level)
{
   PrintVTU(fname, format, high_order_output, compression_level, true);
}

void Mesh::PrintVTU(std::ostream &os, int ref, VTKFormat format,
                    bool high_order_output, int compression_level,
                    bool bdr_elements)
{
   RefinedGeometry *RefG;
   DenseMatrix pmat;

   const char *fmt_str = (format == VTKFormat::ASCII) ? "ascii" : "binary";
   const char *type_str = (format != VTKFormat::BINARY32) ? "Float64" : "Float32";
   std::vector<char> buf;

   auto get_geom = [&](int i)
   {
      if (bdr_elements) { return GetBdrElementGeometry(i); }
      else { return GetElementBaseGeometry(i); }
   };

   int ne = bdr_elements ? GetNBE() : GetNE();
   // count the number of points and cells
   int np = 0, nc_ref = 0;
   for (int i = 0; i < ne; i++)
   {
      Geometry::Type geom = get_geom(i);
      int nv = Geometries.GetVertices(geom)->GetNPoints();
      RefG = GlobGeometryRefiner.Refine(geom, ref, 1);
      np += RefG->RefPts.GetNPoints();
      nc_ref += RefG->RefGeoms.Size() / nv;
   }

   os << "<Piece NumberOfPoints=\"" << np << "\" NumberOfCells=\""
      << (high_order_output ? ne : nc_ref) << "\">\n";

   // print out the points
   os << "<Points>\n";
   os << "<DataArray type=\"" << type_str
      << "\" NumberOfComponents=\"3\" format=\"" << fmt_str << "\">\n";
   for (int i = 0; i < ne; i++)
   {
      RefG = GlobGeometryRefiner.Refine(get_geom(i), ref, 1);

      if (bdr_elements)
      {
         GetBdrElementTransformation(i)->Transform(RefG->RefPts, pmat);
      }
      else
      {
         GetElementTransformation(i)->Transform(RefG->RefPts, pmat);
      }

      for (int j = 0; j < pmat.Width(); j++)
      {
         WriteBinaryOrASCII(os, buf, pmat(0,j), " ", format);
         if (pmat.Height() > 1)
         {
            WriteBinaryOrASCII(os, buf, pmat(1,j), " ", format);
         }
         else
         {
            WriteBinaryOrASCII(os, buf, 0.0, " ", format);
         }
         if (pmat.Height() > 2)
         {
            WriteBinaryOrASCII(os, buf, pmat(2,j), "", format);
         }
         else
         {
            WriteBinaryOrASCII(os, buf, 0.0, "", format);
         }
         if (format == VTKFormat::ASCII) { os << '\n'; }
      }
   }
   if (format != VTKFormat::ASCII)
   {
      WriteBase64WithSizeAndClear(os, buf, compression_level);
   }
   os << "</DataArray>" << std::endl;
   os << "</Points>" << std::endl;

   os << "<Cells>" << std::endl;
   os << "<DataArray type=\"Int32\" Name=\"connectivity\" format=\""
      << fmt_str << "\">" << std::endl;
   // connectivity
   std::vector<int> offset;

   np = 0;
   if (high_order_output)
   {
      Array<int> local_connectivity;
      for (int iel = 0; iel < ne; iel++)
      {
         Geometry::Type geom = get_geom(iel);
         CreateVTKElementConnectivity(local_connectivity, geom, ref);
         int nnodes = local_connectivity.Size();
         for (int i=0; i<nnodes; ++i)
         {
            WriteBinaryOrASCII(os, buf, np+local_connectivity[i], " ",
                               format);
         }
         if (format == VTKFormat::ASCII) { os << '\n'; }
         np += nnodes;
         offset.push_back(np);
      }
   }
   else
   {
      int coff = 0;
      for (int i = 0; i < ne; i++)
      {
         Geometry::Type geom = get_geom(i);
         int nv = Geometries.GetVertices(geom)->GetNPoints();
         RefG = GlobGeometryRefiner.Refine(geom, ref, 1);
         Array<int> &RG = RefG->RefGeoms;
         for (int j = 0; j < RG.Size(); )
         {
            coff = coff+nv;
            offset.push_back(coff);
            const int *p = VTKGeometry::VertexPermutation[geom];
            for (int k = 0; k < nv; k++, j++)
            {
               WriteBinaryOrASCII(os, buf, np + RG[p ? (j - k + p[k]) : j], " ",
                                  format);
            }
            if (format == VTKFormat::ASCII) { os << '\n'; }
         }
         np += RefG->RefPts.GetNPoints();
      }
   }
   if (format != VTKFormat::ASCII)
   {
      WriteBase64WithSizeAndClear(os, buf, compression_level);
   }
   os << "</DataArray>" << std::endl;

   os << "<DataArray type=\"Int32\" Name=\"offsets\" format=\""
      << fmt_str << "\">" << std::endl;
   // offsets
   for (size_t ii=0; ii<offset.size(); ii++)
   {
      WriteBinaryOrASCII(os, buf, offset[ii], "\n", format);
   }
   if (format != VTKFormat::ASCII)
   {
      WriteBase64WithSizeAndClear(os, buf, compression_level);
   }
   os << "</DataArray>" << std::endl;
   os << "<DataArray type=\"UInt8\" Name=\"types\" format=\""
      << fmt_str << "\">" << std::endl;
   // cell types
   const int *vtk_geom_map =
      high_order_output ? VTKGeometry::HighOrderMap : VTKGeometry::Map;
   for (int i = 0; i < ne; i++)
   {
      Geometry::Type geom = get_geom(i);
      uint8_t vtk_cell_type = 5;

      vtk_cell_type = vtk_geom_map[geom];

      if (high_order_output)
      {
         WriteBinaryOrASCII(os, buf, vtk_cell_type, "\n", format);
      }
      else
      {
         int nv = Geometries.GetVertices(geom)->GetNPoints();
         RefG = GlobGeometryRefiner.Refine(geom, ref, 1);
         Array<int> &RG = RefG->RefGeoms;
         for (int j = 0; j < RG.Size(); j += nv)
         {
            WriteBinaryOrASCII(os, buf, vtk_cell_type, "\n", format);
         }
      }
   }
   if (format != VTKFormat::ASCII)
   {
      WriteBase64WithSizeAndClear(os, buf, compression_level);
   }
   os << "</DataArray>" << std::endl;
   os << "</Cells>" << std::endl;

   os << "<CellData Scalars=\"attribute\">" << std::endl;
   os << "<DataArray type=\"Int32\" Name=\"attribute\" format=\""
      << fmt_str << "\">" << std::endl;
   for (int i = 0; i < ne; i++)
   {
      int attr = bdr_elements ? GetBdrAttribute(i) : GetAttribute(i);
      if (high_order_output)
      {
         WriteBinaryOrASCII(os, buf, attr, "\n", format);
      }
      else
      {
         Geometry::Type geom = get_geom(i);
         int nv = Geometries.GetVertices(geom)->GetNPoints();
         RefG = GlobGeometryRefiner.Refine(geom, ref, 1);
         for (int j = 0; j < RefG->RefGeoms.Size(); j += nv)
         {
            WriteBinaryOrASCII(os, buf, attr, "\n", format);
         }
      }
   }
   if (format != VTKFormat::ASCII)
   {
      WriteBase64WithSizeAndClear(os, buf, compression_level);
   }
   os << "</DataArray>" << std::endl;
   os << "</CellData>" << std::endl;
}


void Mesh::PrintVTK(std::ostream &os, int ref, int field_data)
{
   int np, nc, size;
   RefinedGeometry *RefG;
   DenseMatrix pmat;

   os <<
      "# vtk DataFile Version 3.0\n"
      "Generated by MFEM\n"
      "ASCII\n"
      "DATASET UNSTRUCTURED_GRID\n";

   // additional dataset information
   if (field_data)
   {
      os << "FIELD FieldData 1\n"
         << "MaterialIds " << 1 << " " << attributes.Size() << " int\n";
      for (int i = 0; i < attributes.Size(); i++)
      {
         os << ' ' << attributes[i];
      }
      os << '\n';
   }

   // count the points, cells, size
   np = nc = size = 0;
   for (int i = 0; i < GetNE(); i++)
   {
      Geometry::Type geom = GetElementBaseGeometry(i);
      int nv = Geometries.GetVertices(geom)->GetNPoints();
      RefG = GlobGeometryRefiner.Refine(geom, ref, 1);
      np += RefG->RefPts.GetNPoints();
      nc += RefG->RefGeoms.Size() / nv;
      size += (RefG->RefGeoms.Size() / nv) * (nv + 1);
   }
   os << "POINTS " << np << " double\n";
   // write the points
   for (int i = 0; i < GetNE(); i++)
   {
      RefG = GlobGeometryRefiner.Refine(
                GetElementBaseGeometry(i), ref, 1);

      GetElementTransformation(i)->Transform(RefG->RefPts, pmat);

      for (int j = 0; j < pmat.Width(); j++)
      {
         os << pmat(0, j) << ' ';
         if (pmat.Height() > 1)
         {
            os << pmat(1, j) << ' ';
            if (pmat.Height() > 2)
            {
               os << pmat(2, j);
            }
            else
            {
               os << 0.0;
            }
         }
         else
         {
            os << 0.0 << ' ' << 0.0;
         }
         os << '\n';
      }
   }

   // write the cells
   os << "CELLS " << nc << ' ' << size << '\n';
   np = 0;
   for (int i = 0; i < GetNE(); i++)
   {
      Geometry::Type geom = GetElementBaseGeometry(i);
      int nv = Geometries.GetVertices(geom)->GetNPoints();
      RefG = GlobGeometryRefiner.Refine(geom, ref, 1);
      Array<int> &RG = RefG->RefGeoms;

      for (int j = 0; j < RG.Size(); )
      {
         os << nv;
         for (int k = 0; k < nv; k++, j++)
         {
            os << ' ' << np + RG[j];
         }
         os << '\n';
      }
      np += RefG->RefPts.GetNPoints();
   }
   os << "CELL_TYPES " << nc << '\n';
   for (int i = 0; i < GetNE(); i++)
   {
      Geometry::Type geom = GetElementBaseGeometry(i);
      int nv = Geometries.GetVertices(geom)->GetNPoints();
      RefG = GlobGeometryRefiner.Refine(geom, ref, 1);
      Array<int> &RG = RefG->RefGeoms;
      int vtk_cell_type = VTKGeometry::Map[geom];

      for (int j = 0; j < RG.Size(); j += nv)
      {
         os << vtk_cell_type << '\n';
      }
   }
   // write attributes (materials)
   os << "CELL_DATA " << nc << '\n'
      << "SCALARS material int\n"
      << "LOOKUP_TABLE default\n";
   for (int i = 0; i < GetNE(); i++)
   {
      Geometry::Type geom = GetElementBaseGeometry(i);
      int nv = Geometries.GetVertices(geom)->GetNPoints();
      RefG = GlobGeometryRefiner.Refine(geom, ref, 1);
      int attr = GetAttribute(i);
      for (int j = 0; j < RefG->RefGeoms.Size(); j += nv)
      {
         os << attr << '\n';
      }
   }

   if (Dim > 1)
   {
      Array<int> coloring;
      srand((unsigned)time(0));
      real_t a = rand_real();
      int el0 = (int)floor(a * GetNE());
      GetElementColoring(coloring, el0);
      os << "SCALARS element_coloring int\n"
         << "LOOKUP_TABLE default\n";
      for (int i = 0; i < GetNE(); i++)
      {
         Geometry::Type geom = GetElementBaseGeometry(i);
         int nv = Geometries.GetVertices(geom)->GetNPoints();
         RefG = GlobGeometryRefiner.Refine(geom, ref, 1);
         for (int j = 0; j < RefG->RefGeoms.Size(); j += nv)
         {
            os << coloring[i] + 1 << '\n';
         }
      }
   }

   // prepare to write data
   os << "POINT_DATA " << np << '\n' << flush;
}

#ifdef MFEM_USE_HDF5

void Mesh::SaveVTKHDF(const std::string &fname, bool high_order)
{
#ifdef MFEM_USE_MPI
   if (ParMesh *pmesh = dynamic_cast<ParMesh*>(this))
   {
#ifdef MFEM_PARALLEL_HDF5
      VTKHDF vtkhdf(fname, pmesh->GetComm());
      vtkhdf.SaveMesh(*this, high_order);
      return;
#else
      MFEM_ABORT("Requires HDF5 library with parallel support enabled");
#endif
   }
#endif
   VTKHDF vtkhdf(fname);
   vtkhdf.SaveMesh(*this, high_order);
}

#endif

void Mesh::GetElementColoring(Array<int> &colors, int el0)
{
   int delete_el_to_el = (el_to_el) ? (0) : (1);
   const Table &el_el = ElementToElementTable();
   int num_el = GetNE(), stack_p, stack_top_p, max_num_col;
   Array<int> el_stack(num_el);

   const int *i_el_el = el_el.GetI();
   const int *j_el_el = el_el.GetJ();

   colors.SetSize(num_el);
   colors = -2;
   max_num_col = 1;
   stack_p = stack_top_p = 0;
   for (int el = el0; stack_top_p < num_el; el=(el+1)%num_el)
   {
      if (colors[el] != -2)
      {
         continue;
      }

      colors[el] = -1;
      el_stack[stack_top_p++] = el;

      for ( ; stack_p < stack_top_p; stack_p++)
      {
         int i = el_stack[stack_p];
         int num_nb = i_el_el[i+1] - i_el_el[i];
         if (max_num_col < num_nb + 1)
         {
            max_num_col = num_nb + 1;
         }
         for (int j = i_el_el[i]; j < i_el_el[i+1]; j++)
         {
            int k = j_el_el[j];
            if (colors[k] == -2)
            {
               colors[k] = -1;
               el_stack[stack_top_p++] = k;
            }
         }
      }
   }

   Array<int> col_marker(max_num_col);

   for (stack_p = 0; stack_p < stack_top_p; stack_p++)
   {
      int i = el_stack[stack_p], col;
      col_marker = 0;
      for (int j = i_el_el[i]; j < i_el_el[i+1]; j++)
      {
         col = colors[j_el_el[j]];
         if (col != -1)
         {
            col_marker[col] = 1;
         }
      }

      for (col = 0; col < max_num_col; col++)
         if (col_marker[col] == 0)
         {
            break;
         }

      colors[i] = col;
   }

   if (delete_el_to_el)
   {
      delete el_to_el;
      el_to_el = NULL;
   }
}

void Mesh::PrintWithPartitioning(int *partitioning, std::ostream &os,
                                 int elem_attr) const
{
   if (Dim != 3 && Dim != 2) { return; }

   int i, j, k, l, nv, nbe, *v;

   os << "MFEM mesh v1.0\n";

   // optional
   os <<
      "\n#\n# MFEM Geometry Types (see fem/geom.hpp):\n#\n"
      "# POINT       = 0\n"
      "# SEGMENT     = 1\n"
      "# TRIANGLE    = 2\n"
      "# SQUARE      = 3\n"
      "# TETRAHEDRON = 4\n"
      "# CUBE        = 5\n"
      "# PRISM       = 6\n"
      "#\n";

   os << "\ndimension\n" << Dim
      << "\n\nelements\n" << NumOfElements << '\n';
   for (i = 0; i < NumOfElements; i++)
   {
      os << int((elem_attr) ? partitioning[i]+1 : elements[i]->GetAttribute())
         << ' ' << elements[i]->GetGeometryType();
      nv = elements[i]->GetNVertices();
      v  = elements[i]->GetVertices();
      for (j = 0; j < nv; j++)
      {
         os << ' ' << v[j];
      }
      os << '\n';
   }
   nbe = 0;
   for (i = 0; i < faces_info.Size(); i++)
   {
      if ((l = faces_info[i].Elem2No) >= 0)
      {
         k = partitioning[faces_info[i].Elem1No];
         l = partitioning[l];
         if (k != l)
         {
            nbe++;
            if (!Nonconforming() || !IsSlaveFace(faces_info[i]))
            {
               nbe++;
            }
         }
      }
      else
      {
         nbe++;
      }
   }
   os << "\nboundary\n" << nbe << '\n';
   for (i = 0; i < faces_info.Size(); i++)
   {
      if ((l = faces_info[i].Elem2No) >= 0)
      {
         k = partitioning[faces_info[i].Elem1No];
         l = partitioning[l];
         if (k != l)
         {
            nv = faces[i]->GetNVertices();
            v  = faces[i]->GetVertices();
            os << k+1 << ' ' << faces[i]->GetGeometryType();
            for (j = 0; j < nv; j++)
            {
               os << ' ' << v[j];
            }
            os << '\n';
            if (!Nonconforming() || !IsSlaveFace(faces_info[i]))
            {
               os << l+1 << ' ' << faces[i]->GetGeometryType();
               for (j = nv-1; j >= 0; j--)
               {
                  os << ' ' << v[j];
               }
               os << '\n';
            }
         }
      }
      else
      {
         k = partitioning[faces_info[i].Elem1No];
         nv = faces[i]->GetNVertices();
         v  = faces[i]->GetVertices();
         os << k+1 << ' ' << faces[i]->GetGeometryType();
         for (j = 0; j < nv; j++)
         {
            os << ' ' << v[j];
         }
         os << '\n';
      }
   }
   os << "\nvertices\n" << NumOfVertices << '\n';
   if (Nodes == NULL)
   {
      os << spaceDim << '\n';
      for (i = 0; i < NumOfVertices; i++)
      {
         os << vertices[i](0);
         for (j = 1; j < spaceDim; j++)
         {
            os << ' ' << vertices[i](j);
         }
         os << '\n';
      }
      os.flush();
   }
   else
   {
      os << "\nnodes\n";
      Nodes->Save(os);
   }
}

void Mesh::PrintElementsWithPartitioning(int *partitioning,
                                         std::ostream &os,
                                         int interior_faces)
{
   MFEM_ASSERT(Dim == spaceDim, "2D Manifolds not supported\n");
   if (Dim != 3 && Dim != 2) { return; }

   int *vcount = new int[NumOfVertices];
   for (int i = 0; i < NumOfVertices; i++)
   {
      vcount[i] = 0;
   }
   for (int i = 0; i < NumOfElements; i++)
   {
      int nv = elements[i]->GetNVertices();
      const int *ind = elements[i]->GetVertices();
      for (int j = 0; j < nv; j++)
      {
         vcount[ind[j]]++;
      }
   }

   int *voff = new int[NumOfVertices+1];
   voff[0] = 0;
   for (int i = 1; i <= NumOfVertices; i++)
   {
      voff[i] = vcount[i-1] + voff[i-1];
   }

   int **vown = new int*[NumOfVertices];
   for (int i = 0; i < NumOfVertices; i++)
   {
      vown[i] = new int[vcount[i]];
   }

   // 2D
   if (Dim == 2)
   {
      Table edge_el;
      Transpose(ElementToEdgeTable(), edge_el);

      // Fake printing of the elements.
      for (int i = 0; i < NumOfElements; i++)
      {
         int nv  = elements[i]->GetNVertices();
         const int *ind = elements[i]->GetVertices();
         for (int j = 0; j < nv; j++)
         {
            vcount[ind[j]]--;
            vown[ind[j]][vcount[ind[j]]] = i;
         }
      }

      for (int i = 0; i < NumOfVertices; i++)
      {
         vcount[i] = voff[i+1] - voff[i];
      }

      int nbe = 0;
      for (int i = 0; i < edge_el.Size(); i++)
      {
         const int *el = edge_el.GetRow(i);
         if (edge_el.RowSize(i) > 1)
         {
            int k = partitioning[el[0]];
            int l = partitioning[el[1]];
            if (interior_faces || k != l)
            {
               nbe += 2;
            }
         }
         else
         {
            nbe++;
         }
      }

      // Print the type of the mesh and the boundary elements.
      os << "areamesh2\n\n" << nbe << '\n';

      for (int i = 0; i < edge_el.Size(); i++)
      {
         const int *el = edge_el.GetRow(i);
         if (edge_el.RowSize(i) > 1)
         {
            int k = partitioning[el[0]];
            int l = partitioning[el[1]];
            if (interior_faces || k != l)
            {
               Array<int> ev;
               GetEdgeVertices(i,ev);
               os << k+1; // attribute
               for (int j = 0; j < 2; j++)
                  for (int s = 0; s < vcount[ev[j]]; s++)
                     if (vown[ev[j]][s] == el[0])
                     {
                        os << ' ' << voff[ev[j]]+s+1;
                     }
               os << '\n';
               os << l+1; // attribute
               for (int j = 1; j >= 0; j--)
                  for (int s = 0; s < vcount[ev[j]]; s++)
                     if (vown[ev[j]][s] == el[1])
                     {
                        os << ' ' << voff[ev[j]]+s+1;
                     }
               os << '\n';
            }
         }
         else
         {
            int k = partitioning[el[0]];
            Array<int> ev;
            GetEdgeVertices(i,ev);
            os << k+1; // attribute
            for (int j = 0; j < 2; j++)
               for (int s = 0; s < vcount[ev[j]]; s++)
                  if (vown[ev[j]][s] == el[0])
                  {
                     os << ' ' << voff[ev[j]]+s+1;
                  }
            os << '\n';
         }
      }

      // Print the elements.
      os << NumOfElements << '\n';
      for (int i = 0; i < NumOfElements; i++)
      {
         int nv  = elements[i]->GetNVertices();
         const int *ind = elements[i]->GetVertices();
         os << partitioning[i]+1 << ' '; // use subdomain number as attribute
         os << nv << ' ';
         for (int j = 0; j < nv; j++)
         {
            os << ' ' << voff[ind[j]]+vcount[ind[j]]--;
            vown[ind[j]][vcount[ind[j]]] = i;
         }
         os << '\n';
      }

      for (int i = 0; i < NumOfVertices; i++)
      {
         vcount[i] = voff[i+1] - voff[i];
      }

      // Print the vertices.
      os << voff[NumOfVertices] << '\n';
      for (int i = 0; i < NumOfVertices; i++)
         for (int k = 0; k < vcount[i]; k++)
         {
            for (int j = 0; j < Dim; j++)
            {
               os << vertices[i](j) << ' ';
            }
            os << '\n';
         }
   }
   //  Dim is 3
   else if (meshgen == 1)
   {
      os << "NETGEN_Neutral_Format\n";
      // print the vertices
      os << voff[NumOfVertices] << '\n';
      for (int i = 0; i < NumOfVertices; i++)
         for (int k = 0; k < vcount[i]; k++)
         {
            for (int j = 0; j < Dim; j++)
            {
               os << ' ' << vertices[i](j);
            }
            os << '\n';
         }

      // print the elements
      os << NumOfElements << '\n';
      for (int i = 0; i < NumOfElements; i++)
      {
         int nv = elements[i]->GetNVertices();
         const int *ind = elements[i]->GetVertices();
         os << partitioning[i]+1; // use subdomain number as attribute
         for (int j = 0; j < nv; j++)
         {
            os << ' ' << voff[ind[j]]+vcount[ind[j]]--;
            vown[ind[j]][vcount[ind[j]]] = i;
         }
         os << '\n';
      }

      for (int i = 0; i < NumOfVertices; i++)
      {
         vcount[i] = voff[i+1] - voff[i];
      }

      // print the boundary information.
      int nbe = 0;
      for (int i = 0; i < NumOfFaces; i++)
      {
         int l = faces_info[i].Elem2No;
         if (l >= 0)
         {
            int k = partitioning[faces_info[i].Elem1No];
            l = partitioning[l];
            if (interior_faces || k != l)
            {
               nbe += 2;
            }
         }
         else
         {
            nbe++;
         }
      }

      os << nbe << '\n';
      for (int i = 0; i < NumOfFaces; i++)
      {
         int l = faces_info[i].Elem2No;
         if (l >= 0)
         {
            int k = partitioning[faces_info[i].Elem1No];
            l = partitioning[l];
            if (interior_faces || k != l)
            {
               int nv = faces[i]->GetNVertices();
               const int *ind = faces[i]->GetVertices();
               os << k+1; // attribute
               for (int j = 0; j < nv; j++)
                  for (int s = 0; s < vcount[ind[j]]; s++)
                     if (vown[ind[j]][s] == faces_info[i].Elem1No)
                     {
                        os << ' ' << voff[ind[j]]+s+1;
                     }
               os << '\n';
               os << l+1; // attribute
               for (int j = nv-1; j >= 0; j--)
                  for (int s = 0; s < vcount[ind[j]]; s++)
                     if (vown[ind[j]][s] == faces_info[i].Elem2No)
                     {
                        os << ' ' << voff[ind[j]]+s+1;
                     }
               os << '\n';
            }
         }
         else
         {
            int k = partitioning[faces_info[i].Elem1No];
            int nv = faces[i]->GetNVertices();
            const int *ind = faces[i]->GetVertices();
            os << k+1; // attribute
            for (int j = 0; j < nv; j++)
               for (int s = 0; s < vcount[ind[j]]; s++)
                  if (vown[ind[j]][s] == faces_info[i].Elem1No)
                  {
                     os << ' ' << voff[ind[j]]+s+1;
                  }
            os << '\n';
         }
      }
   }
   //  Dim is 3
   else if (meshgen == 2) // TrueGrid
   {
      // count the number of the boundary elements.
      int nbe = 0;
      for (int i = 0; i < NumOfFaces; i++)
      {
         int l = faces_info[i].Elem2No;
         if (l >= 0)
         {
            int k = partitioning[faces_info[i].Elem1No];
            l = partitioning[l];
            if (interior_faces || k != l)
            {
               nbe += 2;
            }
         }
         else
         {
            nbe++;
         }
      }

      os << "TrueGrid\n"
         << "1 " << voff[NumOfVertices] << " " << NumOfElements
         << " 0 0 0 0 0 0 0\n"
         << "0 0 0 1 0 0 0 0 0 0 0\n"
         << "0 0 " << nbe << " 0 0 0 0 0 0 0 0 0 0 0 0 0\n"
         << "0.0 0.0 0.0 0 0 0.0 0.0 0 0.0\n"
         << "0 0 0 0 0 0 0 0 0 0 0 0 0 0 0 0\n";

      for (int i = 0; i < NumOfVertices; i++)
         for (int k = 0; k < vcount[i]; k++)
            os << voff[i]+k << " 0.0 " << vertices[i](0) << ' '
               << vertices[i](1) << ' ' << vertices[i](2) << " 0.0\n";

      for (int i = 0; i < NumOfElements; i++)
      {
         int nv = elements[i]->GetNVertices();
         const int *ind = elements[i]->GetVertices();
         os << i+1 << ' ' << partitioning[i]+1; // partitioning as attribute
         for (int j = 0; j < nv; j++)
         {
            os << ' ' << voff[ind[j]]+vcount[ind[j]]--;
            vown[ind[j]][vcount[ind[j]]] = i;
         }
         os << '\n';
      }

      for (int i = 0; i < NumOfVertices; i++)
      {
         vcount[i] = voff[i+1] - voff[i];
      }

      // boundary elements
      for (int i = 0; i < NumOfFaces; i++)
      {
         int l = faces_info[i].Elem2No;
         if (l >= 0)
         {
            int k = partitioning[faces_info[i].Elem1No];
            l = partitioning[l];
            if (interior_faces || k != l)
            {
               int nv = faces[i]->GetNVertices();
               const int *ind = faces[i]->GetVertices();
               os << k+1; // attribute
               for (int j = 0; j < nv; j++)
                  for (int s = 0; s < vcount[ind[j]]; s++)
                     if (vown[ind[j]][s] == faces_info[i].Elem1No)
                     {
                        os << ' ' << voff[ind[j]]+s+1;
                     }
               os << " 1.0 1.0 1.0 1.0\n";
               os << l+1; // attribute
               for (int j = nv-1; j >= 0; j--)
                  for (int s = 0; s < vcount[ind[j]]; s++)
                     if (vown[ind[j]][s] == faces_info[i].Elem2No)
                     {
                        os << ' ' << voff[ind[j]]+s+1;
                     }
               os << " 1.0 1.0 1.0 1.0\n";
            }
         }
         else
         {
            int k = partitioning[faces_info[i].Elem1No];
            int nv = faces[i]->GetNVertices();
            const int *ind = faces[i]->GetVertices();
            os << k+1; // attribute
            for (int j = 0; j < nv; j++)
               for (int s = 0; s < vcount[ind[j]]; s++)
                  if (vown[ind[j]][s] == faces_info[i].Elem1No)
                  {
                     os << ' ' << voff[ind[j]]+s+1;
                  }
            os << " 1.0 1.0 1.0 1.0\n";
         }
      }
   }

   os << flush;

   for (int i = 0; i < NumOfVertices; i++)
   {
      delete [] vown[i];
   }

   delete [] vcount;
   delete [] voff;
   delete [] vown;
}

void Mesh::PrintSurfaces(const Table & Aface_face, std::ostream &os) const
{
   int i, j;

   if (NURBSext)
   {
      mfem_error("Mesh::PrintSurfaces"
                 " NURBS mesh is not supported!");
      return;
   }

   os << "MFEM mesh v1.0\n";

   // optional
   os <<
      "\n#\n# MFEM Geometry Types (see fem/geom.hpp):\n#\n"
      "# POINT       = 0\n"
      "# SEGMENT     = 1\n"
      "# TRIANGLE    = 2\n"
      "# SQUARE      = 3\n"
      "# TETRAHEDRON = 4\n"
      "# CUBE        = 5\n"
      "# PRISM       = 6\n"
      "#\n";

   os << "\ndimension\n" << Dim
      << "\n\nelements\n" << NumOfElements << '\n';
   for (i = 0; i < NumOfElements; i++)
   {
      PrintElement(elements[i], os);
   }

   os << "\nboundary\n" << Aface_face.Size_of_connections() << '\n';
   const int * const i_AF_f = Aface_face.GetI();
   const int * const j_AF_f = Aface_face.GetJ();

   for (int iAF=0; iAF < Aface_face.Size(); ++iAF)
      for (const int * iface = j_AF_f + i_AF_f[iAF];
           iface < j_AF_f + i_AF_f[iAF+1];
           ++iface)
      {
         os << iAF+1 << ' ';
         PrintElementWithoutAttr(faces[*iface],os);
      }

   os << "\nvertices\n" << NumOfVertices << '\n';
   if (Nodes == NULL)
   {
      os << spaceDim << '\n';
      for (i = 0; i < NumOfVertices; i++)
      {
         os << vertices[i](0);
         for (j = 1; j < spaceDim; j++)
         {
            os << ' ' << vertices[i](j);
         }
         os << '\n';
      }
      os.flush();
   }
   else
   {
      os << "\nnodes\n";
      Nodes->Save(os);
   }
}

void Mesh::ScaleSubdomains(real_t sf)
{
   int i,j,k;
   Array<int> vert;
   DenseMatrix pointmat;
   int na = attributes.Size();
   real_t *cg = new real_t[na*spaceDim];
   int *nbea = new int[na];

   int *vn = new int[NumOfVertices];
   for (i = 0; i < NumOfVertices; i++)
   {
      vn[i] = 0;
   }
   for (i = 0; i < na; i++)
   {
      for (j = 0; j < spaceDim; j++)
      {
         cg[i*spaceDim+j] = 0.0;
      }
      nbea[i] = 0;
   }

   for (i = 0; i < NumOfElements; i++)
   {
      GetElementVertices(i, vert);
      for (k = 0; k < vert.Size(); k++)
      {
         vn[vert[k]] = 1;
      }
   }

   for (i = 0; i < NumOfElements; i++)
   {
      int bea = GetAttribute(i)-1;
      GetPointMatrix(i, pointmat);
      GetElementVertices(i, vert);

      for (k = 0; k < vert.Size(); k++)
         if (vn[vert[k]] == 1)
         {
            nbea[bea]++;
            for (j = 0; j < spaceDim; j++)
            {
               cg[bea*spaceDim+j] += pointmat(j,k);
            }
            vn[vert[k]] = 2;
         }
   }

   for (i = 0; i < NumOfElements; i++)
   {
      int bea = GetAttribute(i)-1;
      GetElementVertices (i, vert);

      for (k = 0; k < vert.Size(); k++)
         if (vn[vert[k]])
         {
            for (j = 0; j < spaceDim; j++)
               vertices[vert[k]](j) = sf*vertices[vert[k]](j) +
                                      (1-sf)*cg[bea*spaceDim+j]/nbea[bea];
            vn[vert[k]] = 0;
         }
   }

   delete [] cg;
   delete [] nbea;
   delete [] vn;
}

void Mesh::ScaleElements(real_t sf)
{
   int i,j,k;
   Array<int> vert;
   DenseMatrix pointmat;
   int na = NumOfElements;
   real_t *cg = new real_t[na*spaceDim];
   int *nbea = new int[na];

   int *vn = new int[NumOfVertices];
   for (i = 0; i < NumOfVertices; i++)
   {
      vn[i] = 0;
   }
   for (i = 0; i < na; i++)
   {
      for (j = 0; j < spaceDim; j++)
      {
         cg[i*spaceDim+j] = 0.0;
      }
      nbea[i] = 0;
   }

   for (i = 0; i < NumOfElements; i++)
   {
      GetElementVertices(i, vert);
      for (k = 0; k < vert.Size(); k++)
      {
         vn[vert[k]] = 1;
      }
   }

   for (i = 0; i < NumOfElements; i++)
   {
      int bea = i;
      GetPointMatrix(i, pointmat);
      GetElementVertices(i, vert);

      for (k = 0; k < vert.Size(); k++)
         if (vn[vert[k]] == 1)
         {
            nbea[bea]++;
            for (j = 0; j < spaceDim; j++)
            {
               cg[bea*spaceDim+j] += pointmat(j,k);
            }
            vn[vert[k]] = 2;
         }
   }

   for (i = 0; i < NumOfElements; i++)
   {
      int bea = i;
      GetElementVertices(i, vert);

      for (k = 0; k < vert.Size(); k++)
         if (vn[vert[k]])
         {
            for (j = 0; j < spaceDim; j++)
               vertices[vert[k]](j) = sf*vertices[vert[k]](j) +
                                      (1-sf)*cg[bea*spaceDim+j]/nbea[bea];
            vn[vert[k]] = 0;
         }
   }

   delete [] cg;
   delete [] nbea;
   delete [] vn;
}

void Mesh::Transform(void (*f)(const Vector&, Vector&))
{
   // TODO: support for different new spaceDim.
   if (Nodes == NULL)
   {
      Vector vold(spaceDim), vnew(NULL, spaceDim);
      for (int i = 0; i < vertices.Size(); i++)
      {
         for (int j = 0; j < spaceDim; j++)
         {
            vold(j) = vertices[i](j);
         }
         vnew.SetData(vertices[i]());
         (*f)(vold, vnew);
      }
   }
   else
   {
      GridFunction xnew(Nodes->FESpace());
      VectorFunctionCoefficient f_pert(spaceDim, f);
      xnew.ProjectCoefficient(f_pert);
      *Nodes = xnew;
   }
   NodesUpdated();
}

void Mesh::Transform(VectorCoefficient &deformation)
{
   MFEM_VERIFY(spaceDim == deformation.GetVDim(),
               "incompatible vector dimensions");
   if (Nodes == NULL)
   {
      LinearFECollection fec;
      FiniteElementSpace fes(this, &fec, spaceDim, Ordering::byVDIM);
      GridFunction xnew(&fes);
      xnew.ProjectCoefficient(deformation);
      for (int i = 0; i < NumOfVertices; i++)
         for (int d = 0; d < spaceDim; d++)
         {
            vertices[i](d) = xnew(d + spaceDim*i);
         }
   }
   else
   {
      GridFunction xnew(Nodes->FESpace());
      xnew.ProjectCoefficient(deformation);
      *Nodes = xnew;
   }
   NodesUpdated();
}

void Mesh::RemoveUnusedVertices()
{
   if (NURBSext || ncmesh) { return; }

   Array<int> v2v(GetNV());
   v2v = -1;
   for (int i = 0; i < GetNE(); i++)
   {
      Element *el = GetElement(i);
      int nv = el->GetNVertices();
      int *v = el->GetVertices();
      for (int j = 0; j < nv; j++)
      {
         v2v[v[j]] = 0;
      }
   }
   for (int i = 0; i < GetNBE(); i++)
   {
      Element *el = GetBdrElement(i);
      int *v = el->GetVertices();
      int nv = el->GetNVertices();
      for (int j = 0; j < nv; j++)
      {
         v2v[v[j]] = 0;
      }
   }
   int num_vert = 0;
   for (int i = 0; i < v2v.Size(); i++)
   {
      if (v2v[i] == 0)
      {
         vertices[num_vert] = vertices[i];
         v2v[i] = num_vert++;
      }
   }

   if (num_vert == v2v.Size()) { return; }

   Vector nodes_by_element;
   Array<int> vdofs;
   if (Nodes)
   {
      int s = 0;
      for (int i = 0; i < GetNE(); i++)
      {
         Nodes->FESpace()->GetElementVDofs(i, vdofs);
         s += vdofs.Size();
      }
      nodes_by_element.SetSize(s);
      s = 0;
      for (int i = 0; i < GetNE(); i++)
      {
         Nodes->FESpace()->GetElementVDofs(i, vdofs);
         Nodes->GetSubVector(vdofs, &nodes_by_element(s));
         s += vdofs.Size();
      }
   }
   vertices.SetSize(num_vert);
   NumOfVertices = num_vert;
   for (int i = 0; i < GetNE(); i++)
   {
      Element *el = GetElement(i);
      int *v = el->GetVertices();
      int nv = el->GetNVertices();
      for (int j = 0; j < nv; j++)
      {
         v[j] = v2v[v[j]];
      }
   }
   for (int i = 0; i < GetNBE(); i++)
   {
      Element *el = GetBdrElement(i);
      int *v = el->GetVertices();
      int nv = el->GetNVertices();
      for (int j = 0; j < nv; j++)
      {
         v[j] = v2v[v[j]];
      }
   }
   DeleteTables();
   if (Dim > 1)
   {
      // generate el_to_edge, be_to_face (2D), bel_to_edge (3D)
      el_to_edge = new Table;
      NumOfEdges = GetElementToEdgeTable(*el_to_edge);
   }
   if (Dim > 2)
   {
      // generate el_to_face, be_to_face
      GetElementToFaceTable();
   }
   // Update faces and faces_info
   GenerateFaces();
   if (Nodes)
   {
      Nodes->FESpace()->Update();
      Nodes->Update();
      int s = 0;
      for (int i = 0; i < GetNE(); i++)
      {
         Nodes->FESpace()->GetElementVDofs(i, vdofs);
         Nodes->SetSubVector(vdofs, &nodes_by_element(s));
         s += vdofs.Size();
      }
   }
}

void Mesh::RemoveInternalBoundaries()
{
   if (NURBSext || ncmesh) { return; }

   int num_bdr_elem = 0;
   int new_bel_to_edge_nnz = 0;
   for (int i = 0; i < GetNBE(); i++)
   {
      if (FaceIsInterior(GetBdrElementFaceIndex(i)))
      {
         FreeElement(boundary[i]);
      }
      else
      {
         num_bdr_elem++;
         if (Dim == 3)
         {
            new_bel_to_edge_nnz += bel_to_edge->RowSize(i);
         }
      }
   }

   if (num_bdr_elem == GetNBE()) { return; }

   Array<Element *> new_boundary(num_bdr_elem);
   Array<int> new_be_to_face;
   Table *new_bel_to_edge = NULL;
   new_boundary.SetSize(0);
   new_be_to_face.Reserve(num_bdr_elem);
   if (Dim == 3)
   {
      new_bel_to_edge = new Table;
      new_bel_to_edge->SetDims(num_bdr_elem, new_bel_to_edge_nnz);
   }
   for (int i = 0; i < GetNBE(); i++)
   {
      if (!FaceIsInterior(GetBdrElementFaceIndex(i)))
      {
         new_boundary.Append(boundary[i]);
         int row = new_be_to_face.Size();
         new_be_to_face.Append(be_to_face[i]);
         if (Dim == 3)
         {
            int *e = bel_to_edge->GetRow(i);
            int ne = bel_to_edge->RowSize(i);
            int *new_e = new_bel_to_edge->GetRow(row);
            for (int j = 0; j < ne; j++)
            {
               new_e[j] = e[j];
            }
            new_bel_to_edge->GetI()[row+1] = new_bel_to_edge->GetI()[row] + ne;
         }
      }
   }

   NumOfBdrElements = new_boundary.Size();
   mfem::Swap(boundary, new_boundary);

   mfem::Swap(be_to_face, new_be_to_face);

   if (Dim == 3)
   {
      delete bel_to_edge;
      bel_to_edge = new_bel_to_edge;
   }

   Array<int> attribs(num_bdr_elem);
   for (int i = 0; i < attribs.Size(); i++)
   {
      attribs[i] = GetBdrAttribute(i);
   }
   attribs.Sort();
   attribs.Unique();
   bdr_attributes.DeleteAll();
   attribs.Copy(bdr_attributes);
}

void Mesh::FreeElement(Element *E)
{
#ifdef MFEM_USE_MEMALLOC
   if (E)
   {
      if (E->GetType() == Element::TETRAHEDRON)
      {
         TetMemory.Free((Tetrahedron*) E);
      }
      else
      {
         delete E;
      }
   }
#else
   delete E;
#endif
}

std::ostream &operator<<(std::ostream &os, const Mesh &mesh)
{
   mesh.Print(os);
   return os;
}

int Mesh::FindPoints(DenseMatrix &point_mat, Array<int>& elem_ids,
                     Array<IntegrationPoint>& ips, bool warn,
                     InverseElementTransformation *inv_trans)
{
   const int npts = point_mat.Width();
   if (!npts) { return 0; }
   MFEM_VERIFY(point_mat.Height() == spaceDim,"Invalid points matrix");
   elem_ids.SetSize(npts);
   ips.SetSize(npts);
   elem_ids = -1;
   if (!GetNE()) { return 0; }

   real_t *data = point_mat.GetData();
   InverseElementTransformation *inv_tr = inv_trans;
   inv_tr = inv_tr ? inv_tr : new InverseElementTransformation;

   // For each point in 'point_mat', find the element whose center is closest.
   Vector min_dist(npts);
   Array<int> e_idx(npts);
   min_dist = std::numeric_limits<real_t>::max();
   e_idx = -1;

   Vector pt(spaceDim);
   for (int i = 0; i < GetNE(); i++)
   {
      GetElementTransformation(i)->Transform(
         Geometries.GetCenter(GetElementBaseGeometry(i)), pt);
      for (int k = 0; k < npts; k++)
      {
         real_t dist = pt.DistanceTo(data+k*spaceDim);
         if (dist < min_dist(k))
         {
            min_dist(k) = dist;
            e_idx[k] = i;
         }
      }
   }

   // Checks if the points lie in the closest element
   int pts_found = 0;
   pt.NewDataAndSize(NULL, spaceDim);
   for (int k = 0; k < npts; k++)
   {
      pt.SetData(data+k*spaceDim);
      inv_tr->SetTransformation(*GetElementTransformation(e_idx[k]));
      int res = inv_tr->Transform(pt, ips[k]);
      if (res == InverseElementTransformation::Inside)
      {
         elem_ids[k] = e_idx[k];
         pts_found++;
      }
   }
   if (pts_found != npts)
   {
      Array<int> elvertices;
      Table *vtoel = GetVertexToElementTable();
      for (int k = 0; k < npts; k++)
      {
         if (elem_ids[k] != -1) { continue; }
         // Try all vertex-neighbors of element e_idx[k]
         pt.SetData(data+k*spaceDim);
         GetElementVertices(e_idx[k], elvertices);
         for (int v = 0; v < elvertices.Size(); v++)
         {
            int vv = elvertices[v];
            int ne = vtoel->RowSize(vv);
            const int* els = vtoel->GetRow(vv);
            for (int e = 0; e < ne; e++)
            {
               if (els[e] == e_idx[k]) { continue; }
               inv_tr->SetTransformation(*GetElementTransformation(els[e]));
               int res = inv_tr->Transform(pt, ips[k]);
               if (res == InverseElementTransformation::Inside)
               {
                  elem_ids[k] = els[e];
                  pts_found++;
                  goto next_point;
               }
            }
         }
         // Try neighbors for non-conforming meshes
         if (ncmesh)
         {
            Array<int> neigh;
            int le = ncmesh->leaf_elements[e_idx[k]];
            ncmesh->FindNeighbors(le,neigh);
            for (int e = 0; e < neigh.Size(); e++)
            {
               int nn = neigh[e];
               if (ncmesh->IsGhost(ncmesh->elements[nn])) { continue; }
               int el = ncmesh->elements[nn].index;
               inv_tr->SetTransformation(*GetElementTransformation(el));
               int res = inv_tr->Transform(pt, ips[k]);
               if (res == InverseElementTransformation::Inside)
               {
                  elem_ids[k] = el;
                  pts_found++;
                  goto next_point;
               }
            }
         }
      next_point: ;
      }
      delete vtoel;
   }
   if (inv_trans == NULL) { delete inv_tr; }

   if (warn && pts_found != npts)
   {
      MFEM_WARNING((npts-pts_found) << " points were not found");
   }
   return pts_found;
}

void Mesh::GetGeometricParametersFromJacobian(const DenseMatrix &J,
                                              real_t &volume,
                                              Vector &aspr,
                                              Vector &skew,
                                              Vector &ori) const
{
   J.HostRead();
   aspr.HostWrite();
   skew.HostWrite();
   ori.HostWrite();
   MFEM_VERIFY(Dim == 2 || Dim == 3, "Only 2D/3D meshes supported right now.");
   MFEM_VERIFY(Dim == spaceDim, "Surface meshes not currently supported.");
   if (Dim == 2)
   {
      aspr.SetSize(1);
      skew.SetSize(1);
      ori.SetSize(1);
      Vector col1, col2;
      J.GetColumn(0, col1);
      J.GetColumn(1, col2);

      // Area/Volume
      volume = J.Det();

      // Aspect-ratio
      aspr(0) = col2.Norml2()/col1.Norml2();

      // Skewness
      skew(0) = std::atan2(J.Det(), col1 * col2);

      // Orientation
      ori(0) = std::atan2(J(1,0), J(0,0));
   }
   else if (Dim == 3)
   {
      aspr.SetSize(4);
      skew.SetSize(3);
      ori.SetSize(4);
      Vector col1, col2, col3;
      J.GetColumn(0, col1);
      J.GetColumn(1, col2);
      J.GetColumn(2, col3);
      real_t len1 = col1.Norml2(),
             len2 = col2.Norml2(),
             len3 = col3.Norml2();

      Vector col1unit = col1,
             col2unit = col2,
             col3unit = col3;
      col1unit *= 1.0/len1;
      col2unit *= 1.0/len2;
      col3unit *= 1.0/len3;

      // Area/Volume
      volume = J.Det();

      // Aspect-ratio - non-dimensional
      aspr(0) = len1/std::sqrt(len2*len3),
      aspr(1) = len2/std::sqrt(len1*len3);

      // Aspect-ratio - dimensional - needed for TMOP
      aspr(2) = std::sqrt(len1/(len2*len3)),
      aspr(3) = std::sqrt(len2/(len1*len3));

      // Skewness
      Vector crosscol12, crosscol13;
      col1.cross3D(col2, crosscol12);
      col1.cross3D(col3, crosscol13);
      skew(0) = std::acos(col1unit*col2unit);
      skew(1) = std::acos(col1unit*col3unit);
      skew(2) = std::atan(len1*volume/(crosscol12*crosscol13));

      // Orientation
      // First we define the rotation matrix
      DenseMatrix rot(Dim);
      // First column
      for (int d=0; d<Dim; d++) { rot(d, 0) = col1unit(d); }
      // Second column
      Vector rot2 = col2unit;
      Vector rot1 = col1unit;
      rot1 *= col1unit*col2unit;
      rot2 -= rot1;
      col1unit.cross3D(col2unit, rot1);
      rot2 /= rot1.Norml2();
      for (int d=0; d < Dim; d++) { rot(d, 1) = rot2(d); }
      // Third column
      rot1 /= rot1.Norml2();
      for (int d=0; d < Dim; d++) { rot(d, 2) = rot1(d); }
      real_t delta = sqrt(pow(rot(2,1)-rot(1,2), 2.0) +
                          pow(rot(0,2)-rot(2,0), 2.0) +
                          pow(rot(1,0)-rot(0,1), 2.0));
      ori = 0.0;
      if (delta == 0.0)   // Matrix is symmetric. Check if it is Identity.
      {
         DenseMatrix Iden(Dim);
         for (int d = 0; d < Dim; d++) { Iden(d, d) = 1.0; };
         Iden -= rot;
         if (Iden.FNorm2() != 0)
         {
            // TODO: Handling of these cases.
            rot.Print();
            MFEM_ABORT("Invalid rotation matrix. Contact TMOP Developers.");
         }
      }
      else
      {
         ori(0) = (1./delta)*(rot(2,1)-rot(1,2));
         ori(1) = (1./delta)*(rot(0,2)-rot(2,0));
         ori(2) = (1./delta)*(rot(1,0)-rot(0,1));
         ori(3) = std::acos(0.5*(rot.Trace()-1.0));
      }
   }
}


MeshPart::EntityHelper::EntityHelper(
   int dim_, const Array<int> (&entity_to_vertex_)[Geometry::NumGeom])
   : dim(dim_),
     entity_to_vertex(entity_to_vertex_)
{
   int geom_offset = 0;
   for (int g = Geometry::DimStart[dim]; g < Geometry::DimStart[dim+1]; g++)
   {
      geom_offsets[g] = geom_offset;
      geom_offset += entity_to_vertex[g].Size()/Geometry::NumVerts[g];
   }
   geom_offsets[Geometry::DimStart[dim+1]] = geom_offset;
   num_entities = geom_offset;
}

MeshPart::Entity MeshPart::EntityHelper::FindEntity(int bytype_entity_id)
{
   // Find the 'geom' that corresponds to 'bytype_entity_id'
   int geom = Geometry::DimStart[dim];
   while (geom_offsets[geom+1] <= bytype_entity_id) { geom++; }
   MFEM_ASSERT(geom < Geometry::NumGeom, "internal error");
   MFEM_ASSERT(Geometry::Dimension[geom] == dim, "internal error");
   const int nv = Geometry::NumVerts[geom];
   const int geom_elem_id = bytype_entity_id - geom_offsets[geom];
   const int *v = &entity_to_vertex[geom][nv*geom_elem_id];
   return { geom, nv, v };
}

void MeshPart::Print(std::ostream &os) const
{
   os << "MFEM mesh v1.2\n";

   // optional
   os <<
      "\n#\n# MFEM Geometry Types (see mesh/geom.hpp):\n#\n"
      "# POINT       = 0\n"
      "# SEGMENT     = 1\n"
      "# TRIANGLE    = 2\n"
      "# SQUARE      = 3\n"
      "# TETRAHEDRON = 4\n"
      "# CUBE        = 5\n"
      "# PRISM       = 6\n"
      "# PYRAMID     = 7\n"
      "#\n";

   const int dim = dimension;
   os << "\ndimension\n" << dim;

   os << "\n\nelements\n" << num_elements << '\n';
   {
      const bool have_element_map = (element_map.Size() == num_elements);
      MFEM_ASSERT(have_element_map || element_map.Size() == 0,
                  "invalid MeshPart state");
      EntityHelper elem_helper(dim, entity_to_vertex);
      MFEM_ASSERT(elem_helper.num_entities == num_elements,
                  "invalid MeshPart state");
      for (int nat_elem_id = 0; nat_elem_id < num_elements; nat_elem_id++)
      {
         const int bytype_elem_id = have_element_map ?
                                    element_map[nat_elem_id] : nat_elem_id;
         const Entity ent = elem_helper.FindEntity(bytype_elem_id);
         // Print the element
         os << attributes[nat_elem_id] << ' ' << ent.geom;
         for (int i = 0; i < ent.num_verts; i++)
         {
            os << ' ' << ent.verts[i];
         }
         os << '\n';
      }
   }

   os << "\nboundary\n" << num_bdr_elements << '\n';
   {
      const bool have_boundary_map = (boundary_map.Size() == num_bdr_elements);
      MFEM_ASSERT(have_boundary_map || boundary_map.Size() == 0,
                  "invalid MeshPart state");
      EntityHelper bdr_helper(dim-1, entity_to_vertex);
      MFEM_ASSERT(bdr_helper.num_entities == num_bdr_elements,
                  "invalid MeshPart state");
      for (int nat_bdr_id = 0; nat_bdr_id < num_bdr_elements; nat_bdr_id++)
      {
         const int bytype_bdr_id = have_boundary_map ?
                                   boundary_map[nat_bdr_id] : nat_bdr_id;
         const Entity ent = bdr_helper.FindEntity(bytype_bdr_id);
         // Print the boundary element
         os << bdr_attributes[nat_bdr_id] << ' ' << ent.geom;
         for (int i = 0; i < ent.num_verts; i++)
         {
            os << ' ' << ent.verts[i];
         }
         os << '\n';
      }
   }

   os << "\nvertices\n" << num_vertices << '\n';
   if (!nodes)
   {
      const int sdim = space_dimension;
      os << sdim << '\n';
      for (int i = 0; i < num_vertices; i++)
      {
         os << vertex_coordinates[i*sdim];
         for (int d = 1; d < sdim; d++)
         {
            os << ' ' << vertex_coordinates[i*sdim+d];
         }
         os << '\n';
      }
   }
   else
   {
      os << "\nnodes\n";
      nodes->Save(os);
   }

   os << "\nmfem_serial_mesh_end\n";

   // Start: GroupTopology::Save
   const int num_groups = my_groups.Size();
   os << "\ncommunication_groups\n";
   os << "number_of_groups " << num_groups << "\n\n";

   os << "# number of entities in each group, followed by ranks in group\n";
   for (int group_id = 0; group_id < num_groups; ++group_id)
   {
      const int group_size = my_groups.RowSize(group_id);
      const int *group_ptr = my_groups.GetRow(group_id);
      os << group_size;
      for (int group_member_index = 0; group_member_index < group_size;
           ++group_member_index)
      {
         os << ' ' << group_ptr[group_member_index];
      }
      os << '\n';
   }
   // End: GroupTopology::Save

<<<<<<< HEAD
   const Table &g2v  = group__shared_entity_to_vertex[Geometry::POINT];
   const Table &g2ev = group__shared_entity_to_vertex[Geometry::SEGMENT];
   const Table &g2tv = group__shared_entity_to_vertex[Geometry::TRIANGLE];
   const Table &g2qv = group__shared_entity_to_vertex[Geometry::SQUARE];
=======
   const Table &g2v  = group_shared_entity_to_vertex[Geometry::POINT];
   const Table &g2ev = group_shared_entity_to_vertex[Geometry::SEGMENT];
   const Table &g2tv = group_shared_entity_to_vertex[Geometry::TRIANGLE];
   const Table &g2qv = group_shared_entity_to_vertex[Geometry::SQUARE];
>>>>>>> 43aa4fcc

   MFEM_VERIFY(g2v.RowSize(0) == 0, "internal erroor");
   os << "\ntotal_shared_vertices " << g2v.Size_of_connections() << '\n';
   if (dimension >= 2)
   {
      MFEM_VERIFY(g2ev.RowSize(0) == 0, "internal erroor");
      os << "total_shared_edges " << g2ev.Size_of_connections()/2 << '\n';
   }
   if (dimension >= 3)
   {
      MFEM_VERIFY(g2tv.RowSize(0) == 0, "internal erroor");
      MFEM_VERIFY(g2qv.RowSize(0) == 0, "internal erroor");
      const int total_shared_faces =
         g2tv.Size_of_connections()/3 + g2qv.Size_of_connections()/4;
      os << "total_shared_faces " << total_shared_faces << '\n';
   }
   os << "\n# group 0 has no shared entities\n";
   for (int gr = 1; gr < num_groups; gr++)
   {
      {
         const int  nv = g2v.RowSize(gr);
         const int *sv = g2v.GetRow(gr);
         os << "\n# group " << gr << "\nshared_vertices " << nv << '\n';
         for (int i = 0; i < nv; i++)
         {
            os << sv[i] << '\n';
         }
      }
      if (dimension >= 2)
      {
         const int  ne = g2ev.RowSize(gr)/2;
         const int *se = g2ev.GetRow(gr);
         os << "\nshared_edges " << ne << '\n';
         for (int i = 0; i < ne; i++)
         {
            const int *v = se + 2*i;
            os << v[0] << ' ' << v[1] << '\n';
         }
      }
      if (dimension >= 3)
      {
         const int  nt = g2tv.RowSize(gr)/3;
         const int *st = g2tv.GetRow(gr);
         const int  nq = g2qv.RowSize(gr)/4;
         const int *sq = g2qv.GetRow(gr);
         os << "\nshared_faces " << nt+nq << '\n';
         for (int i = 0; i < nt; i++)
         {
            os << Geometry::TRIANGLE;
            const int *v = st + 3*i;
            for (int j = 0; j < 3; j++) { os << ' ' << v[j]; }
            os << '\n';
         }
         for (int i = 0; i < nq; i++)
         {
            os << Geometry::SQUARE;
            const int *v = sq + 4*i;
            for (int j = 0; j < 4; j++) { os << ' ' << v[j]; }
            os << '\n';
         }
      }
   }

   // Write out section end tag for mesh.
   os << "\nmfem_mesh_end" << endl;
}

Mesh &MeshPart::GetMesh()
{
   if (mesh) { return *mesh; }

   mesh.reset(new Mesh(dimension,
                       num_vertices,
                       num_elements,
                       num_bdr_elements,
                       space_dimension));

   // Add elements
   {
      const bool have_element_map = (element_map.Size() == num_elements);
      MFEM_ASSERT(have_element_map || element_map.Size() == 0,
                  "invalid MeshPart state");
      EntityHelper elem_helper(dimension, entity_to_vertex);
      MFEM_ASSERT(elem_helper.num_entities == num_elements,
                  "invalid MeshPart state");
      const bool have_tet_refine_flags = (tet_refine_flags.Size() > 0);
      for (int nat_elem_id = 0; nat_elem_id < num_elements; nat_elem_id++)
      {
         const int bytype_elem_id = have_element_map ?
                                    element_map[nat_elem_id] : nat_elem_id;
         const Entity ent = elem_helper.FindEntity(bytype_elem_id);
         Element *el = mesh->NewElement(ent.geom);
         el->SetVertices(ent.verts);
         el->SetAttribute(attributes[nat_elem_id]);
         if (ent.geom == Geometry::TETRAHEDRON && have_tet_refine_flags)
         {
            constexpr int geom_tet = Geometry::TETRAHEDRON;
            const int tet_id = (ent.verts - entity_to_vertex[geom_tet])/4;
            const int ref_flag = tet_refine_flags[tet_id];
            static_cast<Tetrahedron*>(el)->SetRefinementFlag(ref_flag);
         }
         mesh->AddElement(el);
      }
   }

   // Add boundary elements
   {
      const bool have_boundary_map = (boundary_map.Size() == num_bdr_elements);
      MFEM_ASSERT(have_boundary_map || boundary_map.Size() == 0,
                  "invalid MeshPart state");
      EntityHelper bdr_helper(dimension-1, entity_to_vertex);
      MFEM_ASSERT(bdr_helper.num_entities == num_bdr_elements,
                  "invalid MeshPart state");
      for (int nat_bdr_id = 0; nat_bdr_id < num_bdr_elements; nat_bdr_id++)
      {
         const int bytype_bdr_id = have_boundary_map ?
                                   boundary_map[nat_bdr_id] : nat_bdr_id;
         const Entity ent = bdr_helper.FindEntity(bytype_bdr_id);
         Element *bdr = mesh->NewElement(ent.geom);
         bdr->SetVertices(ent.verts);
         bdr->SetAttribute(bdr_attributes[nat_bdr_id]);
         mesh->AddBdrElement(bdr);
      }
   }

   // Add vertices
   if (vertex_coordinates.Size() == space_dimension*num_vertices)
   {
      MFEM_ASSERT(!nodes, "invalid MeshPart state");
      for (int vert_id = 0; vert_id < num_vertices; vert_id++)
      {
         mesh->AddVertex(vertex_coordinates + space_dimension*vert_id);
      }
   }
   else
   {
      MFEM_ASSERT(vertex_coordinates.Size() == 0, "invalid MeshPart state");
      for (int vert_id = 0; vert_id < num_vertices; vert_id++)
      {
         mesh->AddVertex(0., 0., 0.);
      }
      // 'mesh.Nodes' cannot be set here -- they can be set later, if needed
   }

   mesh->FinalizeTopology(/* generate_bdr: */ false);

   return *mesh;
}


MeshPartitioner::MeshPartitioner(Mesh &mesh_,
                                 int num_parts_,
<<<<<<< HEAD
                                 int *partitioning_,
                                 int part_method)
   : mesh(mesh_),
     partitioning(partitioning_),
     own_partitioning(false)
{
   if (partitioning == nullptr)
   {
      partitioning = mesh.GeneratePartitioning(num_parts_, part_method);
      own_partitioning = true;
   }

   Transpose(Array<int>(partitioning, mesh.GetNE()),
             part_to_element, num_parts_);
=======
                                 const int *partitioning_,
                                 int part_method)
   : mesh(mesh_)
{
   if (partitioning_)
   {
      partitioning.MakeRef(const_cast<int *>(partitioning_), mesh.GetNE(),
                           false);
   }
   else
   {
      // Mesh::GeneratePartitioning always uses new[] to allocate the,
      // partitioning, so we need to tell the memory manager to free it with
      // delete[] (even if a different host memory type has been selected).
      constexpr MemoryType mt = MemoryType::HOST;
      partitioning.MakeRef(mesh.GeneratePartitioning(num_parts_, part_method),
                           mesh.GetNE(), mt, true);
   }

   Transpose(partitioning, part_to_element, num_parts_);
>>>>>>> 43aa4fcc
   // Note: the element ids in each row of 'part_to_element' are sorted.

   const int dim = mesh.Dimension();
   if (dim >= 2)
   {
      Transpose(mesh.ElementToEdgeTable(), edge_to_element, mesh.GetNEdges());
   }

   Array<int> boundary_to_part(mesh.GetNBE());
   // Same logic as in ParMesh::BuildLocalBoundary
   if (dim >= 3)
   {
      for (int i = 0; i < boundary_to_part.Size(); i++)
      {
         int face, o, el1, el2;
         mesh.GetBdrElementFace(i, &face, &o);
         mesh.GetFaceElements(face, &el1, &el2);
         boundary_to_part[i] =
            partitioning[(o % 2 == 0 || el2 < 0) ? el1 : el2];
      }
   }
   else if (dim == 2)
   {
      for (int i = 0; i < boundary_to_part.Size(); i++)
      {
<<<<<<< HEAD
         int edge = mesh.GetBdrElementEdgeIndex(i);
=======
         int edge = mesh.GetBdrElementFaceIndex(i);
>>>>>>> 43aa4fcc
         int el1 = edge_to_element.GetRow(edge)[0];
         boundary_to_part[i] = partitioning[el1];
      }
   }
   else if (dim == 1)
   {
      for (int i = 0; i < boundary_to_part.Size(); i++)
      {
<<<<<<< HEAD
         int vert = mesh.GetBdrElementEdgeIndex(i);
=======
         int vert = mesh.GetBdrElementFaceIndex(i);
>>>>>>> 43aa4fcc
         int el1, el2;
         mesh.GetFaceElements(vert, &el1, &el2);
         boundary_to_part[i] = partitioning[el1];
      }
   }
   Transpose(boundary_to_part, part_to_boundary, num_parts_);
   // Note: the boundary element ids in each row of 'part_to_boundary' are
   // sorted.
   boundary_to_part.DeleteAll();

   Table *vert_element = mesh.GetVertexToElementTable(); // we must delete this
   vertex_to_element.Swap(*vert_element);
   delete vert_element;
}

void MeshPartitioner::ExtractPart(int part_id, MeshPart &mesh_part) const
{
   const int num_parts = part_to_element.Size();

   MFEM_VERIFY(0 <= part_id && part_id < num_parts,
               "invalid part_id = " << part_id
               << ", num_parts = " << num_parts);

   const int dim = mesh.Dimension();
   const int sdim = mesh.SpaceDimension();
   const int num_elems = part_to_element.RowSize(part_id);
   const int *elem_list = part_to_element.GetRow(part_id); // sorted
   const int num_bdr_elems = part_to_boundary.RowSize(part_id);
   const int *bdr_elem_list = part_to_boundary.GetRow(part_id); // sorted

   // Initialize 'mesh_part'
   mesh_part.dimension = dim;
   mesh_part.space_dimension = sdim;
   mesh_part.num_vertices = 0;
   mesh_part.num_elements = num_elems;
   mesh_part.num_bdr_elements = num_bdr_elems;
   for (int g = 0; g < Geometry::NumGeom; g++)
   {
      mesh_part.entity_to_vertex[g].SetSize(0); // can reuse Array allocation
   }
   mesh_part.tet_refine_flags.SetSize(0);
   mesh_part.element_map.SetSize(0); // 0 or 'num_elements', if needed
   mesh_part.boundary_map.SetSize(0); // 0 or 'num_bdr_elements', if needed
   mesh_part.attributes.SetSize(num_elems);
   mesh_part.bdr_attributes.SetSize(num_bdr_elems);
   mesh_part.vertex_coordinates.SetSize(0);

   mesh_part.num_parts = num_parts;
   mesh_part.my_part_id = part_id;
   mesh_part.my_groups.Clear();
   for (int g = 0; g < Geometry::NumGeom; g++)
   {
<<<<<<< HEAD
      mesh_part.group__shared_entity_to_vertex[g].Clear();
=======
      mesh_part.group_shared_entity_to_vertex[g].Clear();
>>>>>>> 43aa4fcc
   }
   mesh_part.nodes.reset(nullptr);
   mesh_part.nodal_fes.reset(nullptr);
   mesh_part.mesh.reset(nullptr);

   // Initialize:
   // - 'mesh_part.entity_to_vertex' for the elements (boundary elements are
   //   set later); vertex ids are global at this point - they will be mapped to
   //   local ids later
   // - 'mesh_part.attributes'
   // - 'mesh_part.tet_refine_flags' if needed
   int geom_marker = 0, num_geom = 0;
   for (int i = 0; i < num_elems; i++)
   {
      const Element *elem = mesh.GetElement(elem_list[i]);
      const int geom = elem->GetGeometryType();
      const int nv = Geometry::NumVerts[geom];
      const int *v = elem->GetVertices();
      MFEM_VERIFY(numeric_limits<int>::max() - nv >=
                  mesh_part.entity_to_vertex[geom].Size(),
                  "overflow in 'entity_to_vertex[geom]', geom: "
                  << Geometry::Name[geom]);
      mesh_part.entity_to_vertex[geom].Append(v, nv);
      mesh_part.attributes[i] = elem->GetAttribute();
      if (geom == Geometry::TETRAHEDRON)
      {
         // Create 'mesh_part.tet_refine_flags' but only if we find at least one
         // non-zero flag in a tetrahedron.
         const Tetrahedron *tet = static_cast<const Tetrahedron*>(elem);
         const int ref_flag = tet->GetRefinementFlag();
         if (mesh_part.tet_refine_flags.Size() == 0)
         {
            if (ref_flag)
            {
               // This is the first time we encounter non-zero 'ref_flag'
               const int num_tets = mesh_part.entity_to_vertex[geom].Size()/nv;
               mesh_part.tet_refine_flags.SetSize(num_tets, 0);
               mesh_part.tet_refine_flags.Last() = ref_flag;
            }
         }
         else
         {
            mesh_part.tet_refine_flags.Append(ref_flag);
         }
      }
      if ((geom_marker & (1 << geom)) == 0)
      {
         geom_marker |= (1 << geom);
         num_geom++;
      }
   }
   MFEM_ASSERT(mesh_part.tet_refine_flags.Size() == 0 ||
               mesh_part.tet_refine_flags.Size() ==
               mesh_part.entity_to_vertex[Geometry::TETRAHEDRON].Size()/4,
               "internal error");
   // Initialize 'mesh_part.element_map' if needed
   if (num_geom > 1)
   {
      int offsets[Geometry::NumGeom];
      int offset = 0;
      for (int g = Geometry::DimStart[dim]; g < Geometry::DimStart[dim+1]; g++)
      {
         offsets[g] = offset;
         offset += mesh_part.entity_to_vertex[g].Size()/Geometry::NumVerts[g];
      }
      mesh_part.element_map.SetSize(num_elems);
      for (int i = 0; i < num_elems; i++)
      {
         const int geom = mesh.GetElementGeometry(elem_list[i]);
         mesh_part.element_map[i] = offsets[geom]++;
      }
   }

   // Initialize:
   // - 'mesh_part.entity_to_vertex' for the boundary elements; vertex ids are
   //   global at this point - they will be mapped to local ids later
   // - 'mesh_part.bdr_attributes'
   geom_marker = 0; num_geom = 0;
   for (int i = 0; i < num_bdr_elems; i++)
   {
      const Element *bdr_elem = mesh.GetBdrElement(bdr_elem_list[i]);
      const int geom = bdr_elem->GetGeometryType();
      const int nv = Geometry::NumVerts[geom];
      const int *v = bdr_elem->GetVertices();
      MFEM_VERIFY(numeric_limits<int>::max() - nv >=
                  mesh_part.entity_to_vertex[geom].Size(),
                  "overflow in 'entity_to_vertex[geom]', geom: "
                  << Geometry::Name[geom]);
      mesh_part.entity_to_vertex[geom].Append(v, nv);
      mesh_part.bdr_attributes[i] = bdr_elem->GetAttribute();
      if ((geom_marker & (1 << geom)) == 0)
      {
         geom_marker |= (1 << geom);
         num_geom++;
      }
   }
   // Initialize 'mesh_part.boundary_map' if needed
   if (num_geom > 1)
   {
      int offsets[Geometry::NumGeom];
      int offset = 0;
      for (int g = Geometry::DimStart[dim-1]; g < Geometry::DimStart[dim]; g++)
      {
         offsets[g] = offset;
         offset += mesh_part.entity_to_vertex[g].Size()/Geometry::NumVerts[g];
      }
      mesh_part.boundary_map.SetSize(num_bdr_elems);
      for (int i = 0; i < num_bdr_elems; i++)
      {
         const int geom = mesh.GetBdrElementGeometry(bdr_elem_list[i]);
         mesh_part.boundary_map[i] = offsets[geom]++;
      }
   }

   // Create the vertex id map, 'vertex_loc_to_glob', which maps local ids to
   // global ones; the map is sorted, preserving the global ordering.
   Array<int> vertex_loc_to_glob;
   {
      std::unordered_set<int> vertex_set;
      for (int i = 0; i < num_elems; i++)
      {
         const Element *elem = mesh.GetElement(elem_list[i]);
         const int geom = elem->GetGeometryType();
         const int nv = Geometry::NumVerts[geom];
         const int *v = elem->GetVertices();
         vertex_set.insert(v, v + nv);
      }
<<<<<<< HEAD
      vertex_loc_to_glob.SetSize(vertex_set.size());
=======
      vertex_loc_to_glob.SetSize(static_cast<int>(vertex_set.size()));
>>>>>>> 43aa4fcc
      std::copy(vertex_set.begin(), vertex_set.end(), // src
                vertex_loc_to_glob.begin());          // dest
   }
   vertex_loc_to_glob.Sort();

   // Initialize 'mesh_part.num_vertices'
   mesh_part.num_vertices = vertex_loc_to_glob.Size();

   // Update the vertex ids in the arrays 'mesh_part.entity_to_vertex' from
   // global to local.
   for (int g = 0; g < Geometry::NumGeom; g++)
   {
      Array<int> &vert_array = mesh_part.entity_to_vertex[g];
      for (int i = 0; i < vert_array.Size(); i++)
      {
         const int glob_id = vert_array[i];
         const int loc_id = vertex_loc_to_glob.FindSorted(glob_id);
         MFEM_ASSERT(loc_id >= 0, "internal error: global vertex id not found");
         vert_array[i] = loc_id;
      }
   }

   // Initialize one of 'mesh_part.vertex_coordinates' or 'mesh_part.nodes'
   if (!mesh.GetNodes())
   {
      MFEM_VERIFY(numeric_limits<int>::max()/sdim >= vertex_loc_to_glob.Size(),
                  "overflow in 'vertex_coordinates', num_vertices = "
                  << vertex_loc_to_glob.Size() << ", sdim = " << sdim);
      mesh_part.vertex_coordinates.SetSize(sdim*vertex_loc_to_glob.Size());
      for (int i = 0; i < vertex_loc_to_glob.Size(); i++)
      {
<<<<<<< HEAD
         const double *coord = mesh.GetVertex(vertex_loc_to_glob[i]);
=======
         const real_t *coord = mesh.GetVertex(vertex_loc_to_glob[i]);
>>>>>>> 43aa4fcc
         for (int d = 0; d < sdim; d++)
         {
            mesh_part.vertex_coordinates[i*sdim+d] = coord[d];
         }
      }
   }
   else
   {
      const GridFunction &glob_nodes = *mesh.GetNodes();
      mesh_part.nodal_fes = ExtractFESpace(mesh_part, *glob_nodes.FESpace());
      // Initialized 'mesh_part.mesh'.
      // Note: the nodes of 'mesh_part.mesh' are not set.

      mesh_part.nodes = ExtractGridFunction(mesh_part, glob_nodes,
                                            *mesh_part.nodal_fes);

      // Attach the 'mesh_part.nodes' to the 'mesh_part.mesh'.
      mesh_part.mesh->NewNodes(*mesh_part.nodes, /* make_owner: */ false);
      // Note: the vertices of 'mesh_part.mesh' are not set.
   }

   // Begin constructing the "neighbor" groups, i.e. the groups that contain
   // 'part_id'.
   ListOfIntegerSets groups;
   {
      // the first group is the local one
      IntegerSet group;
      group.Recreate(1, &part_id);
      groups.Insert(group);
   }

   // 'shared_faces' : shared face id -> (global_face_id, group_id)
   // Note: 'shared_faces' will be sorted by 'global_face_id'.
   Array<Pair<int,int>> shared_faces;

   // Add "neighbor" groups defined by faces
   // Construct 'shared_faces'.
   if (dim >= 3)
   {
      std::unordered_set<int> face_set;
      // Construct 'face_set'
      const Table &elem_to_face = mesh.ElementToFaceTable();
      for (int loc_elem_id = 0; loc_elem_id < num_elems; loc_elem_id++)
      {
         const int glob_elem_id = elem_list[loc_elem_id];
         const int nfaces = elem_to_face.RowSize(glob_elem_id);
         const int *faces = elem_to_face.GetRow(glob_elem_id);
         face_set.insert(faces, faces + nfaces);
      }
      // Construct 'shared_faces'; add "neighbor" groups defined by faces.
      IntegerSet group;
      for (int glob_face_id : face_set)
      {
         int el[2];
         mesh.GetFaceElements(glob_face_id, &el[0], &el[1]);
         if (el[1] < 0) { continue; }
         el[0] = partitioning[el[0]];
         el[1] = partitioning[el[1]];
         MFEM_ASSERT(el[0] == part_id || el[1] == part_id, "internal error");
         if (el[0] != part_id || el[1] != part_id)
         {
            group.Recreate(2, el);
            const int group_id = groups.Insert(group);
            shared_faces.Append(Pair<int,int>(glob_face_id, group_id));
         }
      }
      shared_faces.Sort(); // sort the shared faces by 'glob_face_id'
   }

   // 'shared_edges' : shared edge id -> (global_edge_id, group_id)
   // Note: 'shared_edges' will be sorted by 'global_edge_id'.
   Array<Pair<int,int>> shared_edges;

   // Add "neighbor" groups defined by edges.
   // Construct 'shared_edges'.
   if (dim >= 2)
   {
      std::unordered_set<int> edge_set;
      // Construct 'edge_set'
      const Table &elem_to_edge = mesh.ElementToEdgeTable();
      for (int loc_elem_id = 0; loc_elem_id < num_elems; loc_elem_id++)
      {
         const int glob_elem_id = elem_list[loc_elem_id];
         const int nedges = elem_to_edge.RowSize(glob_elem_id);
         const int *edges = elem_to_edge.GetRow(glob_elem_id);
         edge_set.insert(edges, edges + nedges);
      }
      // Construct 'shared_edges'; add "neighbor" groups defined by edges.
      IntegerSet group;
      for (int glob_edge_id : edge_set)
      {
         const int nelem = edge_to_element.RowSize(glob_edge_id);
         const int *elem = edge_to_element.GetRow(glob_edge_id);
         Array<int> &gr = group; // reference to the 'group' internal Array
         gr.SetSize(nelem);
         for (int j = 0; j < nelem; j++)
         {
            gr[j] = partitioning[elem[j]];
         }
         gr.Sort();
         gr.Unique();
         MFEM_ASSERT(gr.FindSorted(part_id) >= 0, "internal error");
         if (group.Size() > 1)
         {
            const int group_id = groups.Insert(group);
            shared_edges.Append(Pair<int,int>(glob_edge_id, group_id));
         }
      }
      shared_edges.Sort(); // sort the shared edges by 'glob_edge_id'
   }

   // 'shared_verts' : shared vertex id -> (global_vertex_id, group_id)
   // Note: 'shared_verts' will be sorted by 'global_vertex_id'.
   Array<Pair<int,int>> shared_verts;

   // Add "neighbor" groups defined by vertices.
   // Construct 'shared_verts'.
   {
      IntegerSet group;
      for (int i = 0; i < vertex_loc_to_glob.Size(); i++)
      {
         // 'vertex_to_element' maps global vertex ids to global element ids
         const int glob_vertex_id = vertex_loc_to_glob[i];
         const int nelem = vertex_to_element.RowSize(glob_vertex_id);
         const int *elem = vertex_to_element.GetRow(glob_vertex_id);
         Array<int> &gr = group; // reference to the 'group' internal Array
         gr.SetSize(nelem);
         for (int j = 0; j < nelem; j++)
         {
            gr[j] = partitioning[elem[j]];
         }
         gr.Sort();
         gr.Unique();
         MFEM_ASSERT(gr.FindSorted(part_id) >= 0, "internal error");
         if (group.Size() > 1)
         {
            const int group_id = groups.Insert(group);
            shared_verts.Append(Pair<int,int>(glob_vertex_id, group_id));
         }
      }
   }

   // Done constructing the "neighbor" groups in 'groups'.
   const int num_groups = groups.Size();

   // Define 'mesh_part.my_groups'
   groups.AsTable(mesh_part.my_groups);

<<<<<<< HEAD
   // Construct 'mesh_part.group__shared_entity_to_vertex[Geometry::POINT]'
   Table &group__shared_vertex_to_vertex =
      mesh_part.group__shared_entity_to_vertex[Geometry::POINT];
=======
   // Construct 'mesh_part.group_shared_entity_to_vertex[Geometry::POINT]'
   Table &group__shared_vertex_to_vertex =
      mesh_part.group_shared_entity_to_vertex[Geometry::POINT];
>>>>>>> 43aa4fcc
   group__shared_vertex_to_vertex.MakeI(num_groups);
   for (int sv = 0; sv < shared_verts.Size(); sv++)
   {
      const int group_id = shared_verts[sv].two;
      group__shared_vertex_to_vertex.AddAColumnInRow(group_id);
   }
   group__shared_vertex_to_vertex.MakeJ();
   for (int sv = 0; sv < shared_verts.Size(); sv++)
   {
      const int glob_vertex_id = shared_verts[sv].one;
      const int group_id       = shared_verts[sv].two;
      const int loc_vertex_id = vertex_loc_to_glob.FindSorted(glob_vertex_id);
      MFEM_ASSERT(loc_vertex_id >= 0, "internal error");
      group__shared_vertex_to_vertex.AddConnection(group_id, loc_vertex_id);
   }
   group__shared_vertex_to_vertex.ShiftUpI();

<<<<<<< HEAD
   // Construct 'mesh_part.group__shared_entity_to_vertex[Geometry::SEGMENT]'
   if (dim >= 2)
   {
      Table &group__shared_edge_to_vertex =
         mesh_part.group__shared_entity_to_vertex[Geometry::SEGMENT];
=======
   // Construct 'mesh_part.group_shared_entity_to_vertex[Geometry::SEGMENT]'
   if (dim >= 2)
   {
      Table &group__shared_edge_to_vertex =
         mesh_part.group_shared_entity_to_vertex[Geometry::SEGMENT];
>>>>>>> 43aa4fcc
      group__shared_edge_to_vertex.MakeI(num_groups);
      for (int se = 0; se < shared_edges.Size(); se++)
      {
         const int group_id = shared_edges[se].two;
         group__shared_edge_to_vertex.AddColumnsInRow(group_id, 2);
      }
      group__shared_edge_to_vertex.MakeJ();
      const Table &edge_to_vertex = *mesh.GetEdgeVertexTable();
      for (int se = 0; se < shared_edges.Size(); se++)
      {
         const int glob_edge_id = shared_edges[se].one;
         const int group_id     = shared_edges[se].two;
         const int *v = edge_to_vertex.GetRow(glob_edge_id);
         for (int i = 0; i < 2; i++)
         {
            const int loc_vertex_id = vertex_loc_to_glob.FindSorted(v[i]);
            MFEM_ASSERT(loc_vertex_id >= 0, "internal error");
            group__shared_edge_to_vertex.AddConnection(group_id, loc_vertex_id);
         }
      }
      group__shared_edge_to_vertex.ShiftUpI();
   }

<<<<<<< HEAD
   // Construct 'mesh_part.group__shared_entity_to_vertex[Geometry::TRIANGLE]'
   // and 'mesh_part.group__shared_entity_to_vertex[Geometry::SQUARE]'.
   if (dim >= 3)
   {
      Table &group__shared_tria_to_vertex =
         mesh_part.group__shared_entity_to_vertex[Geometry::TRIANGLE];
      Table &group__shared_quad_to_vertex =
         mesh_part.group__shared_entity_to_vertex[Geometry::SQUARE];
=======
   // Construct 'mesh_part.group_shared_entity_to_vertex[Geometry::TRIANGLE]'
   // and 'mesh_part.group_shared_entity_to_vertex[Geometry::SQUARE]'.
   if (dim >= 3)
   {
      Table &group__shared_tria_to_vertex =
         mesh_part.group_shared_entity_to_vertex[Geometry::TRIANGLE];
      Table &group__shared_quad_to_vertex =
         mesh_part.group_shared_entity_to_vertex[Geometry::SQUARE];
>>>>>>> 43aa4fcc
      Array<int> vertex_ids;
      group__shared_tria_to_vertex.MakeI(num_groups);
      group__shared_quad_to_vertex.MakeI(num_groups);
      for (int sf = 0; sf < shared_faces.Size(); sf++)
      {
         const int glob_face_id = shared_faces[sf].one;
         const int group_id     = shared_faces[sf].two;
         const int geom         = mesh.GetFaceGeometry(glob_face_id);
<<<<<<< HEAD
         mesh_part.group__shared_entity_to_vertex[geom].
=======
         mesh_part.group_shared_entity_to_vertex[geom].
>>>>>>> 43aa4fcc
         AddColumnsInRow(group_id, Geometry::NumVerts[geom]);
      }
      group__shared_tria_to_vertex.MakeJ();
      group__shared_quad_to_vertex.MakeJ();
      for (int sf = 0; sf < shared_faces.Size(); sf++)
      {
         const int glob_face_id = shared_faces[sf].one;
         const int group_id     = shared_faces[sf].two;
         const int geom         = mesh.GetFaceGeometry(glob_face_id);
         mesh.GetFaceVertices(glob_face_id, vertex_ids);
         // Rotate shared triangles that have an adjacent tetrahedron with a
         // nonzero refinement flag.
         // See also ParMesh::BuildSharedFaceElems.
         if (geom == Geometry::TRIANGLE)
         {
            int glob_el_id[2];
            mesh.GetFaceElements(glob_face_id, &glob_el_id[0], &glob_el_id[1]);
            int side = 0;
            const Element *el = mesh.GetElement(glob_el_id[0]);
            const Tetrahedron *tet = nullptr;
            if (el->GetGeometryType() == Geometry::TETRAHEDRON)
            {
               tet = static_cast<const Tetrahedron*>(el);
            }
            else
            {
               side = 1;
               el = mesh.GetElement(glob_el_id[1]);
               if (el->GetGeometryType() == Geometry::TETRAHEDRON)
               {
                  tet = static_cast<const Tetrahedron*>(el);
               }
            }
            if (tet && tet->GetRefinementFlag())
            {
               // mark the shared face for refinement by reorienting
               // it according to the refinement flag in the tetrahedron
               // to which this shared face belongs to.
               int info[2];
               mesh.GetFaceInfos(glob_face_id, &info[0], &info[1]);
               tet->GetMarkedFace(info[side]/64, &vertex_ids[0]);
            }
         }
         for (int i = 0; i < vertex_ids.Size(); i++)
         {
            const int glob_id = vertex_ids[i];
            const int loc_id = vertex_loc_to_glob.FindSorted(glob_id);
            MFEM_ASSERT(loc_id >= 0, "internal error");
            vertex_ids[i] = loc_id;
         }
<<<<<<< HEAD
         mesh_part.group__shared_entity_to_vertex[geom].
=======
         mesh_part.group_shared_entity_to_vertex[geom].
>>>>>>> 43aa4fcc
         AddConnections(group_id, vertex_ids, vertex_ids.Size());
      }
      group__shared_tria_to_vertex.ShiftUpI();
      group__shared_quad_to_vertex.ShiftUpI();
   }
}

std::unique_ptr<FiniteElementSpace>
MeshPartitioner::ExtractFESpace(MeshPart &mesh_part,
                                const FiniteElementSpace &global_fespace) const
{
   mesh_part.GetMesh(); // initialize 'mesh_part.mesh'
<<<<<<< HEAD
   // Note: the nodes of 'mesh_part.mesh' are not set.
=======
   // Note: the nodes of 'mesh_part.mesh' are not set by GetMesh() unless they
   // were already constructed, e.g. by ExtractPart().
>>>>>>> 43aa4fcc

   return std::unique_ptr<FiniteElementSpace>(
             new FiniteElementSpace(mesh_part.mesh.get(),
                                    global_fespace.FEColl(),
                                    global_fespace.GetVDim(),
                                    global_fespace.GetOrdering()));
}

std::unique_ptr<GridFunction>
<<<<<<< HEAD
MeshPartitioner::ExtractGridFunction(MeshPart &mesh_part,
=======
MeshPartitioner::ExtractGridFunction(const MeshPart &mesh_part,
>>>>>>> 43aa4fcc
                                     const GridFunction &global_gf,
                                     FiniteElementSpace &local_fespace) const
{
   std::unique_ptr<GridFunction> local_gf(new GridFunction(&local_fespace));

   // Transfer data from 'global_gf' to 'local_gf'.
   Array<int> gvdofs, lvdofs;
   Vector loc_vals;
   const int part_id = mesh_part.my_part_id;
   const int num_elems = part_to_element.RowSize(part_id);
   const int *elem_list = part_to_element.GetRow(part_id); // sorted
   for (int loc_elem_id = 0; loc_elem_id < num_elems; loc_elem_id++)
   {
      const int glob_elem_id = elem_list[loc_elem_id];
      auto glob_dt = global_gf.FESpace()->GetElementVDofs(glob_elem_id, gvdofs);
      global_gf.GetSubVector(gvdofs, loc_vals);
      if (glob_dt) { glob_dt->InvTransformPrimal(loc_vals); }
      auto local_dt = local_fespace.GetElementVDofs(loc_elem_id, lvdofs);
      if (local_dt) { local_dt->TransformPrimal(loc_vals); }
      local_gf->SetSubVector(lvdofs, loc_vals);
   }
   return local_gf;
}

<<<<<<< HEAD
MeshPartitioner::~MeshPartitioner()
{
   if (own_partitioning) { delete [] partitioning; }
}

=======
>>>>>>> 43aa4fcc

GeometricFactors::GeometricFactors(const Mesh *mesh, const IntegrationRule &ir,
                                   int flags, MemoryType d_mt)
{
   this->mesh = mesh;
   IntRule = &ir;
   computed_factors = flags;

   MFEM_ASSERT(mesh->GetNumGeometries(mesh->Dimension()) <= 1,
               "mixed meshes are not supported!");
   MFEM_ASSERT(mesh->GetNodes(), "meshes without nodes are not supported!");

   Compute(*mesh->GetNodes(), d_mt);
}

GeometricFactors::GeometricFactors(const GridFunction &nodes,
                                   const IntegrationRule &ir,
                                   int flags, MemoryType d_mt)
{
   this->mesh = nodes.FESpace()->GetMesh();
   IntRule = &ir;
   computed_factors = flags;

   Compute(nodes, d_mt);
}

void GeometricFactors::Compute(const GridFunction &nodes,
                               MemoryType d_mt)
{

   const FiniteElementSpace *fespace = nodes.FESpace();
   const FiniteElement *fe = fespace->GetTypicalFE();
   const int dim  = fe->GetDim();
   const int vdim = fespace->GetVDim();
   const int NE   = fespace->GetNE();
   const int ND   = fe->GetDof();
   const int NQ   = IntRule->GetNPoints();

   unsigned eval_flags = 0;
   MemoryType my_d_mt = (d_mt != MemoryType::DEFAULT) ? d_mt :
                        Device::GetDeviceMemoryType();
   if (computed_factors & GeometricFactors::COORDINATES)
   {
      X.SetSize(vdim*NQ*NE, my_d_mt); // NQ x SDIM x NE
      eval_flags |= QuadratureInterpolator::VALUES;
   }
   if (computed_factors & GeometricFactors::JACOBIANS)
   {
      J.SetSize(dim*vdim*NQ*NE, my_d_mt); // NQ x SDIM x DIM x NE
      eval_flags |= QuadratureInterpolator::DERIVATIVES;
   }
   if (computed_factors & GeometricFactors::DETERMINANTS)
   {
      detJ.SetSize(NQ*NE, my_d_mt); // NQ x NE
      eval_flags |= QuadratureInterpolator::DETERMINANTS;
   }

   const QuadratureInterpolator *qi = fespace->GetQuadratureInterpolator(*IntRule);
   // All X, J, and detJ use this layout:
   qi->SetOutputLayout(QVectorLayout::byNODES);

   const bool use_tensor_products = UsesTensorBasis(*fespace);

   qi->DisableTensorProducts(!use_tensor_products);
   const ElementDofOrdering e_ordering = use_tensor_products ?
                                         ElementDofOrdering::LEXICOGRAPHIC :
                                         ElementDofOrdering::NATIVE;
   const Operator *elem_restr = fespace->GetElementRestriction(e_ordering);

   if (elem_restr) // Always true as of 2021-04-27
   {
      Vector Enodes(vdim*ND*NE, my_d_mt);
      elem_restr->Mult(nodes, Enodes);
      qi->Mult(Enodes, eval_flags, X, J, detJ);
   }
   else
   {
      qi->Mult(nodes, eval_flags, X, J, detJ);
   }
}

FaceGeometricFactors::FaceGeometricFactors(const Mesh *mesh,
                                           const IntegrationRule &ir,
                                           int flags, FaceType type,
                                           MemoryType d_mt)
   : type(type)
{
   this->mesh = mesh;
   IntRule = &ir;
   computed_factors = flags;

   const GridFunction *nodes = mesh->GetNodes();
   const FiniteElementSpace *fespace = nodes->FESpace();
   const int vdim = fespace->GetVDim();
   const int NF   = fespace->GetNFbyType(type);
   const int NQ   = ir.GetNPoints();

   const FaceRestriction *face_restr = fespace->GetFaceRestriction(
                                          ElementDofOrdering::LEXICOGRAPHIC,
                                          type,
                                          L2FaceValues::SingleValued);


   MemoryType my_d_mt = (d_mt != MemoryType::DEFAULT) ? d_mt :
                        Device::GetDeviceMemoryType();

   Vector Fnodes(face_restr->Height(), my_d_mt);
   face_restr->Mult(*nodes, Fnodes);

   unsigned eval_flags = 0;

   if (flags & FaceGeometricFactors::COORDINATES)
   {
      X.SetSize(vdim*NQ*NF, my_d_mt);
      eval_flags |= FaceQuadratureInterpolator::VALUES;
   }
   if (flags & FaceGeometricFactors::JACOBIANS)
   {
      J.SetSize(vdim*(mesh->Dimension() - 1)*NQ*NF, my_d_mt);
      eval_flags |= FaceQuadratureInterpolator::DERIVATIVES;
   }
   if (flags & FaceGeometricFactors::DETERMINANTS)
   {
      detJ.SetSize(NQ*NF, my_d_mt);
      eval_flags |= FaceQuadratureInterpolator::DETERMINANTS;
   }
   if (flags & FaceGeometricFactors::NORMALS)
   {
      normal.SetSize(vdim*NQ*NF, my_d_mt);
      eval_flags |= FaceQuadratureInterpolator::NORMALS;
   }

   const FaceQuadratureInterpolator *qi =
      fespace->GetFaceQuadratureInterpolator(ir, type);
   // All face data vectors assume layout byNODES.
   qi->SetOutputLayout(QVectorLayout::byNODES);
   const bool use_tensor_products = UsesTensorBasis(*fespace);
   qi->DisableTensorProducts(!use_tensor_products);

   qi->Mult(Fnodes, eval_flags, X, J, detJ, normal);
}

NodeExtrudeCoefficient::NodeExtrudeCoefficient(const int dim, const int n_,
                                               const real_t s_)
   : VectorCoefficient(dim), n(n_), s(s_), tip(p, dim-1)
{
}

void NodeExtrudeCoefficient::Eval(Vector &V, ElementTransformation &T,
                                  const IntegrationPoint &ip)
{
   V.SetSize(vdim);
   T.Transform(ip, tip);
   V(0) = p[0];
   if (vdim == 2)
   {
      V(1) = s * ((ip.y + layer) / n);
   }
   else
   {
      V(1) = p[1];
      V(2) = s * ((ip.z + layer) / n);
   }
}


Mesh *Extrude1D(Mesh *mesh, const int ny, const real_t sy, const bool closed)
{
   if (mesh->Dimension() != 1)
   {
      mfem::err << "Extrude1D : Not a 1D mesh!" << endl;
      mfem_error();
   }

   int nvy = (closed) ? (ny) : (ny + 1);
   int nvt = mesh->GetNV() * nvy;

   Mesh *mesh2d;

   if (closed)
   {
      mesh2d = new Mesh(2, nvt, mesh->GetNE()*ny, mesh->GetNBE()*ny);
   }
   else
      mesh2d = new Mesh(2, nvt, mesh->GetNE()*ny,
                        mesh->GetNBE()*ny+2*mesh->GetNE());

   // vertices
   real_t vc[2];
   for (int i = 0; i < mesh->GetNV(); i++)
   {
      vc[0] = mesh->GetVertex(i)[0];
      for (int j = 0; j < nvy; j++)
      {
         vc[1] = sy * (real_t(j) / ny);
         mesh2d->AddVertex(vc);
      }
   }
   // elements
   Array<int> vert;
   for (int i = 0; i < mesh->GetNE(); i++)
   {
      const Element *elem = mesh->GetElement(i);
      elem->GetVertices(vert);
      const int attr = elem->GetAttribute();
      for (int j = 0; j < ny; j++)
      {
         int qv[4];
         qv[0] = vert[0] * nvy + j;
         qv[1] = vert[1] * nvy + j;
         qv[2] = vert[1] * nvy + (j + 1) % nvy;
         qv[3] = vert[0] * nvy + (j + 1) % nvy;

         mesh2d->AddQuad(qv, attr);
      }
   }
   // 2D boundary from the 1D boundary
   for (int i = 0; i < mesh->GetNBE(); i++)
   {
      const Element *elem = mesh->GetBdrElement(i);
      elem->GetVertices(vert);
      const int attr = elem->GetAttribute();
      for (int j = 0; j < ny; j++)
      {
         int sv[2];
         sv[0] = vert[0] * nvy + j;
         sv[1] = vert[0] * nvy + (j + 1) % nvy;

         if (attr%2)
         {
            Swap<int>(sv[0], sv[1]);
         }

         mesh2d->AddBdrSegment(sv, attr);
      }
   }

   if (!closed)
   {
      // 2D boundary from the 1D elements (bottom + top)
      int nba = (mesh->bdr_attributes.Size() > 0 ?
                 mesh->bdr_attributes.Max() : 0);
      for (int i = 0; i < mesh->GetNE(); i++)
      {
         const Element *elem = mesh->GetElement(i);
         elem->GetVertices(vert);
         const int attr = nba + elem->GetAttribute();
         int sv[2];
         sv[0] = vert[0] * nvy;
         sv[1] = vert[1] * nvy;

         mesh2d->AddBdrSegment(sv, attr);

         sv[0] = vert[1] * nvy + ny;
         sv[1] = vert[0] * nvy + ny;

         mesh2d->AddBdrSegment(sv, attr);
      }
   }

   mesh2d->FinalizeQuadMesh(1, 0, false);

   GridFunction *nodes = mesh->GetNodes();
   if (nodes)
   {
      // duplicate the fec of the 1D mesh so that it can be deleted safely
      // along with its nodes, fes and fec
      FiniteElementCollection *fec2d = NULL;
      FiniteElementSpace *fes2d;
      const char *name = nodes->FESpace()->FEColl()->Name();
      string cname = name;
      if (cname == "Linear")
      {
         fec2d = new LinearFECollection;
      }
      else if (cname == "Quadratic")
      {
         fec2d = new QuadraticFECollection;
      }
      else if (cname == "Cubic")
      {
         fec2d = new CubicFECollection;
      }
      else if (!strncmp(name, "H1_", 3))
      {
         fec2d = new H1_FECollection(atoi(name + 7), 2);
      }
      else if (!strncmp(name, "L2_T", 4))
      {
         fec2d = new L2_FECollection(atoi(name + 10), 2, atoi(name + 4));
      }
      else if (!strncmp(name, "L2_", 3))
      {
         fec2d = new L2_FECollection(atoi(name + 7), 2);
      }
      else
      {
         delete mesh2d;
         mfem::err << "Extrude1D : The mesh uses unknown FE collection : "
                   << cname << endl;
         mfem_error();
      }
      fes2d = new FiniteElementSpace(mesh2d, fec2d, 2);
      mesh2d->SetNodalFESpace(fes2d);
      GridFunction *nodes2d = mesh2d->GetNodes();
      nodes2d->MakeOwner(fec2d);

      NodeExtrudeCoefficient ecoeff(2, ny, sy);
      Vector lnodes;
      Array<int> vdofs2d;
      for (int i = 0; i < mesh->GetNE(); i++)
      {
         ElementTransformation &T = *mesh->GetElementTransformation(i);
         for (int j = ny-1; j >= 0; j--)
         {
            fes2d->GetElementVDofs(i*ny+j, vdofs2d);
            lnodes.SetSize(vdofs2d.Size());
            ecoeff.SetLayer(j);
            fes2d->GetFE(i*ny+j)->Project(ecoeff, T, lnodes);
            nodes2d->SetSubVector(vdofs2d, lnodes);
         }
      }
   }
   return mesh2d;
}

Mesh *Extrude2D(Mesh *mesh, const int nz, const real_t sz)
{
   if (mesh->Dimension() != 2)
   {
      mfem::err << "Extrude2D : Not a 2D mesh!" << endl;
      mfem_error();
   }

   int nvz = nz + 1;
   int nvt = mesh->GetNV() * nvz;

   Mesh *mesh3d = new Mesh(3, nvt, mesh->GetNE()*nz,
                           mesh->GetNBE()*nz+2*mesh->GetNE());

   bool wdgMesh = false;
   bool hexMesh = false;

   // vertices
   real_t vc[3];
   for (int i = 0; i < mesh->GetNV(); i++)
   {
      vc[0] = mesh->GetVertex(i)[0];
      vc[1] = mesh->GetVertex(i)[1];
      for (int j = 0; j < nvz; j++)
      {
         vc[2] = sz * (real_t(j) / nz);
         mesh3d->AddVertex(vc);
      }
   }
   // elements
   Array<int> vert;
   for (int i = 0; i < mesh->GetNE(); i++)
   {
      const Element *elem = mesh->GetElement(i);
      elem->GetVertices(vert);
      const int attr = elem->GetAttribute();
      Geometry::Type geom = elem->GetGeometryType();
      switch (geom)
      {
         case Geometry::TRIANGLE:
            wdgMesh = true;
            for (int j = 0; j < nz; j++)
            {
               int pv[6];
               pv[0] = vert[0] * nvz + j;
               pv[1] = vert[1] * nvz + j;
               pv[2] = vert[2] * nvz + j;
               pv[3] = vert[0] * nvz + (j + 1) % nvz;
               pv[4] = vert[1] * nvz + (j + 1) % nvz;
               pv[5] = vert[2] * nvz + (j + 1) % nvz;

               mesh3d->AddWedge(pv, attr);
            }
            break;
         case Geometry::SQUARE:
            hexMesh = true;
            for (int j = 0; j < nz; j++)
            {
               int hv[8];
               hv[0] = vert[0] * nvz + j;
               hv[1] = vert[1] * nvz + j;
               hv[2] = vert[2] * nvz + j;
               hv[3] = vert[3] * nvz + j;
               hv[4] = vert[0] * nvz + (j + 1) % nvz;
               hv[5] = vert[1] * nvz + (j + 1) % nvz;
               hv[6] = vert[2] * nvz + (j + 1) % nvz;
               hv[7] = vert[3] * nvz + (j + 1) % nvz;

               mesh3d->AddHex(hv, attr);
            }
            break;
         default:
            mfem::err << "Extrude2D : Invalid 2D element type \'"
                      << geom << "\'" << endl;
            mfem_error();
            break;
      }
   }
   // 3D boundary from the 2D boundary
   for (int i = 0; i < mesh->GetNBE(); i++)
   {
      const Element *elem = mesh->GetBdrElement(i);
      elem->GetVertices(vert);
      const int attr = elem->GetAttribute();
      for (int j = 0; j < nz; j++)
      {
         int qv[4];
         qv[0] = vert[0] * nvz + j;
         qv[1] = vert[1] * nvz + j;
         qv[2] = vert[1] * nvz + (j + 1) % nvz;
         qv[3] = vert[0] * nvz + (j + 1) % nvz;

         mesh3d->AddBdrQuad(qv, attr);
      }
   }

   // 3D boundary from the 2D elements (bottom + top)
   int nba = (mesh->bdr_attributes.Size() > 0 ?
              mesh->bdr_attributes.Max() : 0);
   for (int i = 0; i < mesh->GetNE(); i++)
   {
      const Element *elem = mesh->GetElement(i);
      elem->GetVertices(vert);
      const int attr = nba + elem->GetAttribute();
      Geometry::Type geom = elem->GetGeometryType();
      switch (geom)
      {
         case Geometry::TRIANGLE:
         {
            int tv[3];
            tv[0] = vert[0] * nvz;
            tv[1] = vert[2] * nvz;
            tv[2] = vert[1] * nvz;

            mesh3d->AddBdrTriangle(tv, attr);

            tv[0] = vert[0] * nvz + nz;
            tv[1] = vert[1] * nvz + nz;
            tv[2] = vert[2] * nvz + nz;

            mesh3d->AddBdrTriangle(tv, attr);
         }
         break;
         case Geometry::SQUARE:
         {
            int qv[4];
            qv[0] = vert[0] * nvz;
            qv[1] = vert[3] * nvz;
            qv[2] = vert[2] * nvz;
            qv[3] = vert[1] * nvz;

            mesh3d->AddBdrQuad(qv, attr);

            qv[0] = vert[0] * nvz + nz;
            qv[1] = vert[1] * nvz + nz;
            qv[2] = vert[2] * nvz + nz;
            qv[3] = vert[3] * nvz + nz;

            mesh3d->AddBdrQuad(qv, attr);
         }
         break;
         default:
            mfem::err << "Extrude2D : Invalid 2D element type \'"
                      << geom << "\'" << endl;
            mfem_error();
            break;
      }
   }

   if ( hexMesh && wdgMesh )
   {
      mesh3d->FinalizeMesh(0, false);
   }
   else if ( hexMesh )
   {
      mesh3d->FinalizeHexMesh(1, 0, false);
   }
   else if ( wdgMesh )
   {
      mesh3d->FinalizeWedgeMesh(1, 0, false);
   }

   GridFunction *nodes = mesh->GetNodes();
   if (nodes)
   {
      // duplicate the fec of the 2D mesh so that it can be deleted safely
      // along with its nodes, fes and fec
      FiniteElementCollection *fec3d = NULL;
      FiniteElementSpace *fes3d;
      const char *name = nodes->FESpace()->FEColl()->Name();
      string cname = name;
      if (cname == "Linear")
      {
         fec3d = new LinearFECollection;
      }
      else if (cname == "Quadratic")
      {
         fec3d = new QuadraticFECollection;
      }
      else if (cname == "Cubic")
      {
         fec3d = new CubicFECollection;
      }
      else if (!strncmp(name, "H1_", 3))
      {
         fec3d = new H1_FECollection(atoi(name + 7), 3);
      }
      else if (!strncmp(name, "L2_T", 4))
      {
         fec3d = new L2_FECollection(atoi(name + 10), 3, atoi(name + 4));
      }
      else if (!strncmp(name, "L2_", 3))
      {
         fec3d = new L2_FECollection(atoi(name + 7), 3);
      }
      else
      {
         delete mesh3d;
         mfem::err << "Extrude3D : The mesh uses unknown FE collection : "
                   << cname << endl;
         mfem_error();
      }
      fes3d = new FiniteElementSpace(mesh3d, fec3d, 3);
      mesh3d->SetNodalFESpace(fes3d);
      GridFunction *nodes3d = mesh3d->GetNodes();
      nodes3d->MakeOwner(fec3d);

      NodeExtrudeCoefficient ecoeff(3, nz, sz);
      Vector lnodes;
      Array<int> vdofs3d;
      for (int i = 0; i < mesh->GetNE(); i++)
      {
         ElementTransformation &T = *mesh->GetElementTransformation(i);
         for (int j = nz-1; j >= 0; j--)
         {
            fes3d->GetElementVDofs(i*nz+j, vdofs3d);
            lnodes.SetSize(vdofs3d.Size());
            ecoeff.SetLayer(j);
            fes3d->GetFE(i*nz+j)->Project(ecoeff, T, lnodes);
            nodes3d->SetSubVector(vdofs3d, lnodes);
         }
      }
   }
   return mesh3d;
}

#ifdef MFEM_DEBUG
void Mesh::DebugDump(std::ostream &os) const
{
   // dump vertices and edges (NCMesh "nodes")
   os << NumOfVertices + NumOfEdges << "\n";
   for (int i = 0; i < NumOfVertices; i++)
   {
      const real_t *v = GetVertex(i);
      os << i << " " << v[0] << " " << v[1] << " " << v[2]
         << " 0 0 " << i << " -1 0\n";
   }

   Array<int> ev;
   for (int i = 0; i < NumOfEdges; i++)
   {
      GetEdgeVertices(i, ev);
      real_t mid[3] = {0, 0, 0};
      for (int j = 0; j < 2; j++)
      {
         for (int k = 0; k < spaceDim; k++)
         {
            mid[k] += GetVertex(ev[j])[k];
         }
      }
      os << NumOfVertices+i << " "
         << mid[0]/2 << " " << mid[1]/2 << " " << mid[2]/2 << " "
         << ev[0] << " " << ev[1] << " -1 " << i << " 0\n";
   }

   // dump elements
   os << NumOfElements << "\n";
   for (int i = 0; i < NumOfElements; i++)
   {
      const Element* e = elements[i];
      os << e->GetNVertices() << " ";
      for (int j = 0; j < e->GetNVertices(); j++)
      {
         os << e->GetVertices()[j] << " ";
      }
      os << e->GetAttribute() << " 0 " << i << "\n";
   }

   // dump faces
   os << "0\n";
}
#endif

}<|MERGE_RESOLUTION|>--- conflicted
+++ resolved
@@ -20,10 +20,7 @@
 #include "../general/device.hpp"
 #include "../general/tic_toc.hpp"
 #include "../general/gecko.hpp"
-<<<<<<< HEAD
-=======
 #include "../general/kdtree.hpp"
->>>>>>> 43aa4fcc
 #include "../general/sets.hpp"
 #include "../fem/quadinterpolator.hpp"
 
@@ -35,12 +32,9 @@
 #include <cstring>
 #include <ctime>
 #include <functional>
-<<<<<<< HEAD
 #include <map>
 #include <set>
-=======
 #include <unordered_map>
->>>>>>> 43aa4fcc
 #include <unordered_set>
 
 // Include the METIS header, if using version 5. If using METIS 4, the needed
@@ -3412,11 +3406,7 @@
    {
       GetElementToFaceTable();
       GenerateFaces();
-<<<<<<< HEAD
-      if (ReduceInt(NumOfBdrElements) == 0 && generate_bdr)
-=======
       if (!HasBoundaryElements() && generate_bdr)
->>>>>>> 43aa4fcc
       {
          GenerateBoundaryElements();
          GetElementToFaceTable(); // update be_to_face
@@ -3436,11 +3426,7 @@
       if (Dim == 2)
       {
          GenerateFaces(); // 'Faces' in 2D refers to the edges
-<<<<<<< HEAD
-         if (ReduceInt(NumOfBdrElements) == 0 && generate_bdr)
-=======
          if (!HasBoundaryElements() && generate_bdr)
->>>>>>> 43aa4fcc
          {
             GenerateBoundaryElements();
          }
@@ -13808,17 +13794,10 @@
    }
    // End: GroupTopology::Save
 
-<<<<<<< HEAD
-   const Table &g2v  = group__shared_entity_to_vertex[Geometry::POINT];
-   const Table &g2ev = group__shared_entity_to_vertex[Geometry::SEGMENT];
-   const Table &g2tv = group__shared_entity_to_vertex[Geometry::TRIANGLE];
-   const Table &g2qv = group__shared_entity_to_vertex[Geometry::SQUARE];
-=======
    const Table &g2v  = group_shared_entity_to_vertex[Geometry::POINT];
    const Table &g2ev = group_shared_entity_to_vertex[Geometry::SEGMENT];
    const Table &g2tv = group_shared_entity_to_vertex[Geometry::TRIANGLE];
    const Table &g2qv = group_shared_entity_to_vertex[Geometry::SQUARE];
->>>>>>> 43aa4fcc
 
    MFEM_VERIFY(g2v.RowSize(0) == 0, "internal erroor");
    os << "\ntotal_shared_vertices " << g2v.Size_of_connections() << '\n';
@@ -13971,22 +13950,6 @@
 
 MeshPartitioner::MeshPartitioner(Mesh &mesh_,
                                  int num_parts_,
-<<<<<<< HEAD
-                                 int *partitioning_,
-                                 int part_method)
-   : mesh(mesh_),
-     partitioning(partitioning_),
-     own_partitioning(false)
-{
-   if (partitioning == nullptr)
-   {
-      partitioning = mesh.GeneratePartitioning(num_parts_, part_method);
-      own_partitioning = true;
-   }
-
-   Transpose(Array<int>(partitioning, mesh.GetNE()),
-             part_to_element, num_parts_);
-=======
                                  const int *partitioning_,
                                  int part_method)
    : mesh(mesh_)
@@ -14007,7 +13970,6 @@
    }
 
    Transpose(partitioning, part_to_element, num_parts_);
->>>>>>> 43aa4fcc
    // Note: the element ids in each row of 'part_to_element' are sorted.
 
    const int dim = mesh.Dimension();
@@ -14033,11 +13995,7 @@
    {
       for (int i = 0; i < boundary_to_part.Size(); i++)
       {
-<<<<<<< HEAD
-         int edge = mesh.GetBdrElementEdgeIndex(i);
-=======
          int edge = mesh.GetBdrElementFaceIndex(i);
->>>>>>> 43aa4fcc
          int el1 = edge_to_element.GetRow(edge)[0];
          boundary_to_part[i] = partitioning[el1];
       }
@@ -14046,11 +14004,7 @@
    {
       for (int i = 0; i < boundary_to_part.Size(); i++)
       {
-<<<<<<< HEAD
-         int vert = mesh.GetBdrElementEdgeIndex(i);
-=======
          int vert = mesh.GetBdrElementFaceIndex(i);
->>>>>>> 43aa4fcc
          int el1, el2;
          mesh.GetFaceElements(vert, &el1, &el2);
          boundary_to_part[i] = partitioning[el1];
@@ -14103,11 +14057,7 @@
    mesh_part.my_groups.Clear();
    for (int g = 0; g < Geometry::NumGeom; g++)
    {
-<<<<<<< HEAD
-      mesh_part.group__shared_entity_to_vertex[g].Clear();
-=======
       mesh_part.group_shared_entity_to_vertex[g].Clear();
->>>>>>> 43aa4fcc
    }
    mesh_part.nodes.reset(nullptr);
    mesh_part.nodal_fes.reset(nullptr);
@@ -14235,11 +14185,7 @@
          const int *v = elem->GetVertices();
          vertex_set.insert(v, v + nv);
       }
-<<<<<<< HEAD
-      vertex_loc_to_glob.SetSize(vertex_set.size());
-=======
       vertex_loc_to_glob.SetSize(static_cast<int>(vertex_set.size()));
->>>>>>> 43aa4fcc
       std::copy(vertex_set.begin(), vertex_set.end(), // src
                 vertex_loc_to_glob.begin());          // dest
    }
@@ -14271,11 +14217,7 @@
       mesh_part.vertex_coordinates.SetSize(sdim*vertex_loc_to_glob.Size());
       for (int i = 0; i < vertex_loc_to_glob.Size(); i++)
       {
-<<<<<<< HEAD
-         const double *coord = mesh.GetVertex(vertex_loc_to_glob[i]);
-=======
          const real_t *coord = mesh.GetVertex(vertex_loc_to_glob[i]);
->>>>>>> 43aa4fcc
          for (int d = 0; d < sdim; d++)
          {
             mesh_part.vertex_coordinates[i*sdim+d] = coord[d];
@@ -14424,15 +14366,9 @@
    // Define 'mesh_part.my_groups'
    groups.AsTable(mesh_part.my_groups);
 
-<<<<<<< HEAD
-   // Construct 'mesh_part.group__shared_entity_to_vertex[Geometry::POINT]'
-   Table &group__shared_vertex_to_vertex =
-      mesh_part.group__shared_entity_to_vertex[Geometry::POINT];
-=======
    // Construct 'mesh_part.group_shared_entity_to_vertex[Geometry::POINT]'
    Table &group__shared_vertex_to_vertex =
       mesh_part.group_shared_entity_to_vertex[Geometry::POINT];
->>>>>>> 43aa4fcc
    group__shared_vertex_to_vertex.MakeI(num_groups);
    for (int sv = 0; sv < shared_verts.Size(); sv++)
    {
@@ -14450,19 +14386,11 @@
    }
    group__shared_vertex_to_vertex.ShiftUpI();
 
-<<<<<<< HEAD
-   // Construct 'mesh_part.group__shared_entity_to_vertex[Geometry::SEGMENT]'
-   if (dim >= 2)
-   {
-      Table &group__shared_edge_to_vertex =
-         mesh_part.group__shared_entity_to_vertex[Geometry::SEGMENT];
-=======
    // Construct 'mesh_part.group_shared_entity_to_vertex[Geometry::SEGMENT]'
    if (dim >= 2)
    {
       Table &group__shared_edge_to_vertex =
          mesh_part.group_shared_entity_to_vertex[Geometry::SEGMENT];
->>>>>>> 43aa4fcc
       group__shared_edge_to_vertex.MakeI(num_groups);
       for (int se = 0; se < shared_edges.Size(); se++)
       {
@@ -14486,16 +14414,6 @@
       group__shared_edge_to_vertex.ShiftUpI();
    }
 
-<<<<<<< HEAD
-   // Construct 'mesh_part.group__shared_entity_to_vertex[Geometry::TRIANGLE]'
-   // and 'mesh_part.group__shared_entity_to_vertex[Geometry::SQUARE]'.
-   if (dim >= 3)
-   {
-      Table &group__shared_tria_to_vertex =
-         mesh_part.group__shared_entity_to_vertex[Geometry::TRIANGLE];
-      Table &group__shared_quad_to_vertex =
-         mesh_part.group__shared_entity_to_vertex[Geometry::SQUARE];
-=======
    // Construct 'mesh_part.group_shared_entity_to_vertex[Geometry::TRIANGLE]'
    // and 'mesh_part.group_shared_entity_to_vertex[Geometry::SQUARE]'.
    if (dim >= 3)
@@ -14504,7 +14422,6 @@
          mesh_part.group_shared_entity_to_vertex[Geometry::TRIANGLE];
       Table &group__shared_quad_to_vertex =
          mesh_part.group_shared_entity_to_vertex[Geometry::SQUARE];
->>>>>>> 43aa4fcc
       Array<int> vertex_ids;
       group__shared_tria_to_vertex.MakeI(num_groups);
       group__shared_quad_to_vertex.MakeI(num_groups);
@@ -14513,11 +14430,7 @@
          const int glob_face_id = shared_faces[sf].one;
          const int group_id     = shared_faces[sf].two;
          const int geom         = mesh.GetFaceGeometry(glob_face_id);
-<<<<<<< HEAD
-         mesh_part.group__shared_entity_to_vertex[geom].
-=======
          mesh_part.group_shared_entity_to_vertex[geom].
->>>>>>> 43aa4fcc
          AddColumnsInRow(group_id, Geometry::NumVerts[geom]);
       }
       group__shared_tria_to_vertex.MakeJ();
@@ -14568,11 +14481,7 @@
             MFEM_ASSERT(loc_id >= 0, "internal error");
             vertex_ids[i] = loc_id;
          }
-<<<<<<< HEAD
-         mesh_part.group__shared_entity_to_vertex[geom].
-=======
          mesh_part.group_shared_entity_to_vertex[geom].
->>>>>>> 43aa4fcc
          AddConnections(group_id, vertex_ids, vertex_ids.Size());
       }
       group__shared_tria_to_vertex.ShiftUpI();
@@ -14585,12 +14494,8 @@
                                 const FiniteElementSpace &global_fespace) const
 {
    mesh_part.GetMesh(); // initialize 'mesh_part.mesh'
-<<<<<<< HEAD
-   // Note: the nodes of 'mesh_part.mesh' are not set.
-=======
    // Note: the nodes of 'mesh_part.mesh' are not set by GetMesh() unless they
    // were already constructed, e.g. by ExtractPart().
->>>>>>> 43aa4fcc
 
    return std::unique_ptr<FiniteElementSpace>(
              new FiniteElementSpace(mesh_part.mesh.get(),
@@ -14600,11 +14505,7 @@
 }
 
 std::unique_ptr<GridFunction>
-<<<<<<< HEAD
-MeshPartitioner::ExtractGridFunction(MeshPart &mesh_part,
-=======
 MeshPartitioner::ExtractGridFunction(const MeshPart &mesh_part,
->>>>>>> 43aa4fcc
                                      const GridFunction &global_gf,
                                      FiniteElementSpace &local_fespace) const
 {
@@ -14629,14 +14530,6 @@
    return local_gf;
 }
 
-<<<<<<< HEAD
-MeshPartitioner::~MeshPartitioner()
-{
-   if (own_partitioning) { delete [] partitioning; }
-}
-
-=======
->>>>>>> 43aa4fcc
 
 GeometricFactors::GeometricFactors(const Mesh *mesh, const IntegrationRule &ir,
                                    int flags, MemoryType d_mt)
