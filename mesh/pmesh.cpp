--- conflicted
+++ resolved
@@ -260,14 +260,6 @@
       // build svert_lvert mapping
       BuildSharedVertMapping(nsvert, vert_element, vert_global_local);
       delete vert_element;
-<<<<<<< HEAD
-
-      // FIXME: the next two lines are already done above! Any reason to do them
-      //        again?
-      SetMeshGen();
-      meshgen = mesh.meshgen; // copy the global 'meshgen'
-=======
->>>>>>> 43aa4fcc
    }
 
    if (mesh.NURBSext)
