// Copyright (c) 2010, Lawrence Livermore National Security, LLC. Produced at
// the Lawrence Livermore National Laboratory. LLNL-CODE-443211. All Rights
// reserved. See file COPYRIGHT for details.
//
// This file is part of the MFEM library. For more information and source code
// availability see http://mfem.org.
//
// MFEM is free software; you can redistribute it and/or modify it under the
// terms of the GNU Lesser General Public License (as published by the Free
// Software Foundation) version 2.1 dated February 1999.

#ifndef MFEM_NCMESH
#define MFEM_NCMESH

#include "../config/config.hpp"
#include "../general/hash.hpp"
#include "../general/globals.hpp"
#include "../general/sort_pairs.hpp"
#include "../linalg/densemat.hpp"
#include "element.hpp"
#include "vertex.hpp"
#include "../fem/geom.hpp"

#include <vector>
#include <map>
#include <iostream>

namespace mfem
{

/** Represents the index of an element to refine, plus a refinement type.
    The refinement type is needed for anisotropic refinement of quads and hexes.
    Bits 0,1 and 2 of 'ref_type' specify whether the element should be split
    in the X, Y and Z directions, respectively (Z is ignored for quads). */
struct Refinement
{
   int index; ///< Mesh element number
   char ref_type; ///< refinement XYZ bit mask (7 = full isotropic)

   Refinement() = default;

   Refinement(int index, int type = 7) : index(index), ref_type(type) {}
};

/// Defines the position of a fine element within a coarse element.
struct Embedding
{
   /// %Element index in the coarse mesh.
   int parent;
   /** @brief Index into the DenseTensor corresponding to the parent
       Geometry::Type stored in CoarseFineTransformations::point_matrices. */
   int matrix;

   Embedding() = default;

   Embedding(int elem, int matrix = 0) : parent(elem), matrix(matrix) {}
};

/// Defines the coarse-fine transformations of all fine elements.
struct CoarseFineTransformations
{
   /// Matrices for IsoparametricTransformation organized by Geometry::Type
   DenseTensor point_matrices[Geometry::NumGeom];
   /// Fine element positions in their parents.
   Array<Embedding> embeddings;

   void GetCoarseToFineMap(const Mesh &fine_mesh,
                           Table &coarse_to_fine,
                           Array<int> &coarse_to_ref_type,
                           Table &ref_type_to_matrix,
                           Array<Geometry::Type> &ref_type_to_geom) const;

   void Clear();
   bool IsInitialized() const;
   long MemoryUsage() const;
};


/** \brief A class for non-conforming AMR on higher-order hexahedral, prismatic,
 *  quadrilateral or triangular meshes.
 *
 *  The class is used as follows:
 *
 *  1. NCMesh is constructed from elements of an existing Mesh. The elements
 *     are copied and become roots of the refinement hierarchy.
 *
 *  2. Some elements are refined with the Refine() method. Both isotropic and
 *     anisotropic refinements of quads/hexes are supported.
 *
 *  3. A new Mesh is created from NCMesh containing the leaf elements.
 *     This new mesh may have non-conforming (hanging) edges and faces.
 *
 *  4. FiniteElementSpace asks NCMesh for a list of conforming, master and
 *     slave edges/faces and creates the conforming interpolation matrix P.
 *
 *  5. A continuous/conforming solution is obtained by solving P'*A*P x = P'*b.
 *
 *  6. Repeat from step 2.
 */
class NCMesh
{
public:
   /** Initialize with elements from 'mesh'. If an already nonconforming mesh
       is being loaded, 'vertex_parents' must point to a stream at the appropriate
       section of the mesh file which contains the vertex hierarchy. */
   explicit NCMesh(const Mesh *mesh, std::istream *vertex_parents = NULL);

   NCMesh(const NCMesh &other); // deep copy

   virtual ~NCMesh();

   int Dimension() const { return Dim; }
   int SpaceDimension() const { return spaceDim; }

   int GetNVertices() const { return NVertices; }
   int GetNEdges() const { return NEdges; }
   int GetNFaces() const { return NFaces; }

   /** Perform the given batch of refinements. Please note that in the presence
       of anisotropic splits additional refinements may be necessary to keep
       the mesh consistent. However, the function always performs at least the
       requested refinements. */
   virtual void Refine(const Array<Refinement> &refinements);

   /** Check the mesh and potentially refine some elements so that the maximum
       difference of refinement levels between adjacent elements is not greater
       than 'max_nc_level'. */
   virtual void LimitNCLevel(int max_nc_level);

   /** Return a list of derefinement opportunities. Each row of the table
       contains Mesh indices of existing elements that can be derefined to form
       a single new coarse element. Row numbers are then passed to Derefine.
       This function works both in serial and parallel. */
   const Table &GetDerefinementTable();

   /** Check derefinements returned by GetDerefinementTable and mark those that
       can be done safely so that the maximum NC level condition is not violated.
       On return, level_ok.Size() == deref_table.Size() and contains 0/1s. */
   virtual void CheckDerefinementNCLevel(const Table &deref_table,
                                         Array<int> &level_ok, int max_nc_level);

   /** Perform a subset of the possible derefinements (see GetDerefinementTable).
       Note that if anisotropic refinements are present in the mesh, some of the
       derefinements may have to be skipped to preserve mesh consistency. */
   virtual void Derefine(const Array<int> &derefs);


   // master/slave lists

   /// Identifies a vertex/edge/face in both Mesh and NCMesh.
   struct MeshId
   {
      int index;   ///< Mesh number
      int element; ///< NCMesh::Element containing this vertex/edge/face
      char local;  ///< local number within 'element'
      char geom;   ///< Geometry::Type (faces only) (char storage to save RAM)

      MeshId(int index = -1, int element = -1, char local = -1, char geom = -1)
         : index(index), element(element), local(local), geom(geom) {}

      Geometry::Type Geom() const { return Geometry::Type(geom); }
   };

   /** Nonconforming edge/face that has more than one neighbor. The neighbors
       are stored in NCList::slaves[i], slaves_begin <= i < slaves_end. */
   struct Master : public MeshId
   {
      int slaves_begin, slaves_end; ///< slave faces

      Master(int index, int element, char local, char geom, int sb, int se)
         : MeshId(index, element, local, geom)
         , slaves_begin(sb), slaves_end(se) {}
   };

   /// Nonconforming edge/face within a bigger edge/face.
   struct Slave : public MeshId
   {
      int master; ///< master number (in Mesh numbering)
      int edge_flags; ///< edge orientation flags
      DenseMatrix point_matrix; ///< position within the master edge/face

      Slave(int index, int element, char local, char geom)
         : MeshId(index, element, local, geom)
         , master(-1), edge_flags(0) {}

      /// Return the point matrix oriented according to the master and slave edges
      void OrientedPointMatrix(DenseMatrix &oriented_matrix) const;
   };

   /// Lists all edges/faces in the nonconforming mesh.
   struct NCList
   {
      std::vector<MeshId> conforming;
      std::vector<Master> masters;
      std::vector<Slave> slaves;
      // TODO: switch to Arrays when fixed for non-POD types
      // TODO: make a list of unique slave matrices to save memory (+ time later)

      void Clear(bool hard = false);
      bool Empty() const { return !conforming.size() && !masters.size(); }
      long TotalSize() const;
      long MemoryUsage() const;

      const MeshId& LookUp(int index, int *type = NULL) const;
   private:
      mutable Array<int> inv_index;
   };

   /// Return the current list of conforming and nonconforming faces.
   const NCList& GetFaceList()
   {
      if (face_list.Empty()) { BuildFaceList(); }
      return face_list;
   }

   /// Return the current list of conforming and nonconforming edges.
   const NCList& GetEdgeList()
   {
      if (edge_list.Empty()) { BuildEdgeList(); }
      return edge_list;
   }

   /** Return a list of vertices (in 'conforming'); this function is provided
       for uniformity/completeness. Needed in ParNCMesh/ParFESpace. */
   const NCList& GetVertexList()
   {
      if (vertex_list.Empty()) { BuildVertexList(); }
      return vertex_list;
   }

   /// Return vertex/edge/face list (entity = 0/1/2, respectively).
   const NCList& GetNCList(int entity)
   {
      switch (entity)
      {
         case 0: return GetVertexList();
         case 1: return GetEdgeList();
         default: return GetFaceList();
      }
   }


   // coarse/fine transforms

   /** Remember the current layer of leaf elements before the mesh is refined.
       Needed by GetRefinementTransforms(), must be called before Refine(). */
   void MarkCoarseLevel();

   /** After refinement, calculate the relation of each fine element to its
       parent coarse element. Note that Refine() or LimitNCLevel() can be called
       multiple times between MarkCoarseLevel() and this function. */
   const CoarseFineTransformations& GetRefinementTransforms();

   /** After derefinement, calculate the relations of previous fine elements
       (some of which may no longer exist) to the current leaf elements.
       Unlike for refinement, Derefine() may only be called once before this
       function so there is no MarkFineLevel(). */
   const CoarseFineTransformations& GetDerefinementTransforms();

   /// Free all internal data created by the above three functions.
   void ClearTransforms();


   // grid ordering

   /** Return a space filling curve for a rectangular grid of elements.
       Implemented is a generalized Hilbert curve for arbitrary grid dimensions.
       If the width is odd, height should be odd too, otherwise one diagonal
       (vertex-neighbor) step cannot be avoided in the curve. Even dimensions
       are recommended. */
   static void GridSfcOrdering2D(int width, int height,
                                 Array<int> &coords);

   /** Return a space filling curve for a 3D rectangular grid of elements.
       The Hilbert-curve-like algorithm works well for even dimensions. For odd
       width/height/depth it tends to produce some diagonal (edge-neighbor)
       steps. Even dimensions are recommended. */
   static void GridSfcOrdering3D(int width, int height, int depth,
                                 Array<int> &coords);


   // utility

   /// Return Mesh vertex indices of an edge identified by 'edge_id'.
   void GetEdgeVertices(const MeshId &edge_id, int vert_index[2],
                        bool oriented = true) const;

   /** Return "NC" orientation of an edge. As opposed to standard Mesh edge
       orientation based on vertex IDs, "NC" edge orientation follows the local
       edge orientation within the element 'edge_id.element' and is thus
       processor independent. TODO: this seems only partially true? */
   int GetEdgeNCOrientation(const MeshId &edge_id) const;

   /** Return Mesh vertex and edge indices of a face identified by 'face_id'.
       The return value is the number of face vertices. */
   int GetFaceVerticesEdges(const MeshId &face_id,
                            int vert_index[4], int edge_index[4],
                            int edge_orientation[4]) const;

   /** Given an edge (by its vertex indices v1 and v2) return the first
       (geometric) parent edge that exists in the Mesh or -1 if there is no such
       parent. */
   //int GetEdgeMaster(int v1, int v2) const;

   /** Get a list of vertices (2D/3D) and edges (3D) that coincide with boundary
       elements with the specified attributes (marked in 'bdr_attr_is_ess').
       In 3D this function also reveals "hidden" boundary edges. In parallel it
       helps identifying boundary vertices/edges affected by non-local boundary
       elements. */
   virtual void GetBoundaryClosure(const Array<int> &bdr_attr_is_ess,
                                   Array<int> &bdr_vertices,
                                   Array<int> &bdr_edges);

   /// Return element geometry type. @a index is the Mesh element number.
   Geometry::Type GetElementGeometry(int index) const
   { return elements[leaf_elements[index]].Geom(); }

   /// Return face geometry type. @a index is the Mesh face number.
   Geometry::Type GetFaceGeometry(int index) const
   { return Geometry::Type(face_geom[index]); }

   /// Return the distance of leaf 'i' from the root.
   int GetElementDepth(int i) const;

   /// Return the faces and face attributes of leaf element 'i'.
   void GetElementFacesAttributes(int i, Array<int> &faces,
                                  Array<int> &fattr) const;

   /// I/O: Print the "vertex_parents" section of the mesh file (ver. >= 1.1).
   void PrintVertexParents(std::ostream &out) const;

   /// I/O: Print the "coarse_elements" section of the mesh file (ver. >= 1.1).
   void PrintCoarseElements(std::ostream &out) const;

   /** I/O: Load the vertex parent hierarchy from a mesh file. NOTE: called
       indirectly through the constructor. */
   void LoadVertexParents(std::istream &input);

   /// I/O: Load the element refinement hierarchy from a mesh file.
   void LoadCoarseElements(std::istream &input);

   /// I/O: Set positions of all vertices (used by mesh loader).
   void SetVertexPositions(const Array<mfem::Vertex> &vertices);

   /// Save memory by releasing all non-essential and cached data.
   virtual void Trim();

   /// Return total number of bytes allocated.
   long MemoryUsage() const;

   int PrintMemoryDetail() const;

   void PrintStats(std::ostream &out = mfem::out) const;

   typedef int64_t RefCoord;


protected: // interface for Mesh to be able to construct itself from NCMesh

   friend class Mesh;

   /// Return the basic Mesh arrays for the current finest level.
   void GetMeshComponents(Array<mfem::Vertex> &mvertices,
                          Array<mfem::Element*> &melements,
                          Array<mfem::Element*> &mboundary) const;

   /** Get edge and face numbering from 'mesh' (i.e., set all Edge::index and
       Face::index) after a new mesh was created from us. */
   virtual void OnMeshUpdated(Mesh *mesh);


protected: // implementation

   int Dim, spaceDim; ///< dimensions of the elements and the vertex coordinates
   bool Iso; ///< true if the mesh only contains isotropic refinements
   int Geoms; ///< bit mask of element geometries present, see InitGeomFlags()

   /** A Node can hold a vertex, an edge, or both. Elements directly point to
       their corner nodes, but edge nodes also exist and can be accessed using
       a hash-table given their two end-point node IDs. All nodes can be
       accessed in this way, with the exception of top-level vertex nodes.
       New elements "sign in" to the nodes by increasing the reference counts.
       Elements being refined or deleted decrement their nodes ref counts. */
   struct Node : public Hashed2
   {
      int vert_index, edge_index; ///< vertex/edge number in Mesh
      char vert_refc, edge_refc;  ///< reference counts
      char flags;                 ///< shadow node flags (aniso)

      Node() : vert_index(-1), edge_index(-1), vert_refc(0), edge_refc(0), flags(0) {}
      ~Node();

      bool HasVertex() const { return vert_refc > 0; }
      bool HasEdge()   const { return edge_refc > 0; }

      // decrease vertex/edge ref count, return false if Node should be deleted
      bool UnrefVertex() { --vert_refc; return vert_refc || edge_refc; }
      bool UnrefEdge()   { --edge_refc; return vert_refc || edge_refc; }

      // check/set shadow/shadowed status (mid-face node with alternate parents)
      bool Shadow() const { return flags & 1; }
      bool Shadowed() const { return flags & 2; }

      void SetShadow(int target) { flags |= 1; vert_index = target; }
      void SetShadowed() { flags |= 2; }

      int ShadowTarget() const { MFEM_ASSERT(Shadow(), ""); return vert_index; }
   };

   /** Similarly to nodes, faces can be accessed by hashing their four vertex
       node IDs. A face knows about the one or two elements that are using it.
       A face that is not on the boundary and only has one element referencing
       it is either a master or a slave face. */
   struct Face : public Hashed4
   {
      int attribute; ///< boundary element attribute, -1 if internal face
      int index;     ///< face number in the Mesh
      int elem[2];   ///< up to 2 elements sharing the face

      Face() : attribute(-1), index(-1) { elem[0] = elem[1] = -1; }

      bool Boundary() const { return attribute >= 0; }
      bool Unused() const { return elem[0] < 0 && elem[1] < 0; }

      // add or remove an element from the 'elem[2]' array
      void RegisterElement(int e);
      void ForgetElement(int e);

      /// Return one of elem[0] or elem[1] and make sure the other is -1.
      int GetSingleElement() const;
   };

   /** This is an element in the refinement hierarchy. Each element has
       either been refined and points to its children, or is a leaf and points
       to its vertex nodes. */
   struct Element
   {
      char geom;     ///< Geometry::Type of the element (char for storage only)
      char ref_type; ///< bit mask of X,Y,Z refinements (bits 0,1,2 respectively)
      char flag;     ///< generic flag/marker, can be used by algorithms
      int index;     ///< element number in the Mesh, -1 if refined
      int rank;      ///< processor number (ParNCMesh), -1 if undefined/unknown
      int attribute;
      union
      {
         int node[8];  ///< element corners (if ref_type == 0)
         int child[8]; ///< 2-8 children (if ref_type != 0)
      };
      int parent; ///< parent element, -1 if this is a root element, -2 if free

      Element(Geometry::Type geom, int attr);

      Geometry::Type Geom() const { return Geometry::Type(geom); }
   };

   // primary data

   HashTable<Node> nodes; // associative container holding all Nodes
   HashTable<Face> faces; // associative container holding all Faces

   BlockArray<Element> elements; // storage for all Elements
   Array<int> free_element_ids;  // unused element ids - indices into 'elements'

   /** Initial traversal state (~ element orientation) for each root element
       NOTE: M = root_state.Size() is the number of root elements.
       NOTE: the first M items of 'elements' is the coarse mesh. */
   Array<int> root_state;

   /// coordinates of top-level vertices (organized as triples)
   Array<double> top_vertex_pos;

   typedef HashTable<Node>::iterator node_iterator;
   typedef HashTable<Face>::iterator face_iterator;
   typedef HashTable<Node>::const_iterator node_const_iterator;
   typedef HashTable<Face>::const_iterator face_const_iterator;
   typedef BlockArray<Element>::iterator elem_iterator;


   // secondary data

   /** Apart from the primary data structure, which is the element/node/face
       hierarchy, there is secondary data that is derived from the primary
       data and needs to be updated when the primary data changes. Update()
       takes care of that and needs to be called after refinement and
       derefinement. */
   virtual void Update();

   int NVertices; // set by UpdateVertices
   int NEdges, NFaces; // set by OnMeshUpdated

   Array<int> leaf_elements; // finest level, calculated by UpdateLeafElements
   Array<int> vertex_nodeId; // vertex-index to node-id map, see UpdateVertices

   NCList face_list; ///< lazy-initialized list of faces, see GetFaceList
   NCList edge_list; ///< lazy-initialized list of edges, see GetEdgeList
   NCList vertex_list; ///< lazy-initialized list of vertices, see GetVertexList

   Array<int> boundary_faces; ///< subset of all faces, set by BuildFaceList
   Array<char> face_geom; ///< face geometry by face index, set by OnMeshUpdated

   Table element_vertex; ///< leaf-element to vertex table, see FindSetNeighbors


   virtual void UpdateVertices(); ///< update Vertex::index and vertex_nodeId

   void CollectLeafElements(int elem, int state);
   void UpdateLeafElements();

   virtual void AssignLeafIndices();

   /** Try to find a space-filling curve friendly orientation of the root
       elements: set 'root_state' based on the ordering of coarse elements.
       Note that the coarse mesh itself must be ordered as an SFC by e.g.
       Mesh::GetGeckoElementReordering. */
   void InitRootState(int root_count);

   virtual bool IsGhost(const Element &el) const { return false; }
   virtual int GetNumGhostElements() const { return 0; }
   virtual int GetNumGhostVertices() const { return 0; }

   void InitGeomFlags();
   bool HavePrisms() const { return Geoms & (1 << Geometry::PRISM); }


   // refinement/derefinement

<<<<<<< HEAD
   Array<Refinement> ref_queue; ///< stack of scheduled refinements (temporary)
=======
   Array<Refinement> ref_stack; ///< stack of scheduled refinements (temporary)
   HashTable<Node> shadow; ///< temporary storage for reparented nodes
   Array<Triple<int, int, int> > reparents; ///< scheduled node reparents (tmp)
>>>>>>> 9e40f496

   Table derefinements; ///< possible derefinements, see GetDerefinementTable

   void RefineElement(int elem, char ref_type);
   void DerefineElement(int elem);

   int AddElement(const Element &el)
   {
      if (free_element_ids.Size())
      {
         int idx = free_element_ids.Last();
         free_element_ids.DeleteLast();
         elements[idx] = el;
         return idx;
      }
      return elements.Append(el);
   }
   void FreeElement(int id)
   {
      free_element_ids.Append(id);
      elements[id].parent = -2; // mark the element as free
   }

   int NewHexahedron(int n0, int n1, int n2, int n3,
                     int n4, int n5, int n6, int n7, int attr,
                     int fattr0, int fattr1, int fattr2,
                     int fattr3, int fattr4, int fattr5);

   int NewWedge(int n0, int n1, int n2,
                int n3, int n4, int n5, int attr,
                int fattr0, int fattr1,
                int fattr2, int fattr3, int fattr4);

   int NewQuadrilateral(int n0, int n1, int n2, int n3, int attr,
                        int eattr0, int eattr1, int eattr2, int eattr3);

   int NewTriangle(int n0, int n1, int n2,
                   int attr, int eattr0, int eattr1, int eattr2);

   mfem::Element* NewMeshElement(int geom) const;

<<<<<<< HEAD
   int FaceSplitType(int v1, int v2, int v3, int v4, int mid[4]
                     = NULL /*optional output of mid-edge nodes*/) const;

   void ForceRefinement(int vn1, int vn2, int vn3, int vn4);

   int CheckAnisoFace(int vn1, int vn2, int vn3, int vn4,
                      int mid12, int mid34, int level = 0);
=======
   int QuadFaceSplitType(int v1, int v2, int v3, int v4, int mid[5]
                         = NULL /*optional output of mid-edge nodes*/) const;

   bool TriFaceSplit(int v1, int v2, int v3, int mid[3] = NULL) const;

   void ForceRefinement(int vn1, int vn2, int vn3, int vn4);

   void FindEdgeElements(int vn1, int vn2, int vn3, int vn4,
                         Array<MeshId> &prisms) const;

   void CheckAnisoPrism(int vn1, int vn2, int vn3, int vn4,
                        const Refinement *refs, int nref);

   void CheckAnisoFace(int vn1, int vn2, int vn3, int vn4,
                       int mid12, int mid34, int level = 0);
>>>>>>> 9e40f496

   void CheckIsoFace(int vn1, int vn2, int vn3, int vn4,
                     int en1, int en2, int en3, int en4, int midf);

<<<<<<< HEAD
=======
   void ReparentNode(int node, int new_p1, int new_p2);

>>>>>>> 9e40f496
   int FindMidEdgeNode(int node1, int node2) const;
   int GetMidEdgeNode(int node1, int node2);

   int GetMidFaceNode(int en1, int en2, int en3, int en4);

<<<<<<< HEAD
   int FindShadowNode(const Node &nd) const;

   void RefElement(int elem);
   void UnrefElement(int elem, Array<int> &elemFaces);
=======
   void ReferenceElement(int elem);
   void UnreferenceElement(int elem, Array<int> &elemFaces);
>>>>>>> 9e40f496

   Face* GetFace(Element &elem, int face_no);
   void RegisterFaces(int elem, int *fattr = NULL);
   void DeleteUnusedFaces(const Array<int> &elemFaces);

<<<<<<< HEAD
   bool NodeSetX1(int node, int* n);
   bool NodeSetX2(int node, int* n);
   bool NodeSetY1(int node, int* n);
   bool NodeSetY2(int node, int* n);
   bool NodeSetZ1(int node, int* n);
   bool NodeSetZ2(int node, int* n);

=======
>>>>>>> 9e40f496
   void CollectDerefinements(int elem, Array<Connection> &list);

   /// Return el.node[index] correctly, even if the element is refined.
   int RetrieveNode(const Element &el, int index);

   /// Extended version of find_node: works if 'el' is refined.
   int FindNodeExt(const Element &el, int node, bool abort = true);


   // face/edge lists

   static int find_node(const Element &el, int node);
   static int find_element_edge(const Element &el, int vn0, int vn1,
                                bool abort = true);
   static int find_local_face(int geom, int a, int b, int c);

   int ReorderFacePointMat(int v0, int v1, int v2, int v3,
                           int elem, DenseMatrix& mat) const;
   struct PointMatrix;
<<<<<<< HEAD
   void TraverseFace(int vn0, int vn1, int vn2, int vn3,
                     const PointMatrix& pm, int level);

   void EdgeMasters(int vn0, int vn1, Array<int> &edge_master, int master = -1);
=======
   void TraverseQuadFace(int vn0, int vn1, int vn2, int vn3,
                         const PointMatrix& pm, int level, Face* eface[4]);
   void TraverseTriFace(int vn0, int vn1, int vn2,
                        const PointMatrix& pm, int level);
>>>>>>> 9e40f496
   void TraverseEdge(int vn0, int vn1, double t0, double t1, int flags,
                     int level);

   virtual void BuildFaceList();
   virtual void BuildEdgeList();
   virtual void BuildVertexList();

   virtual void ElementSharesFace(int elem, int local, int face) {} // ParNCMesh
   virtual void ElementSharesEdge(int elem, int local, int enode) {} // ParNCMesh
   virtual void ElementSharesVertex(int elem, int local, int vnode) {} // ParNCMesh


   // neighbors / element_vertex table

   /** Return all vertex-, edge- and face-neighbors of a set of elements.
       The neighbors are returned as a list (neighbors != NULL), as a set
       (neighbor_set != NULL), or both. The sizes of the set arrays must match
       that of leaf_elements. The function is intended to be used for large
       sets of elements and its complexity is linear in the number of leaf
       elements in the mesh. */
   void FindSetNeighbors(const Array<char> &elem_set,
                         Array<int> *neighbors, /* append */
                         Array<char> *neighbor_set = NULL);
#if 1
   void FindNeighbors(int elem, Array<int> &neighbors);

   void DescendToNeighbors(int elem, Array<int> &neighbors,
                           double emin[3], double emax[3],
                           double qmin[3], double qmax[3]);
#else
   /** Return all vertex-, edge- and face-neighbors of a single element.
       You can limit the number of elements being checked using 'search_set'.
       The complexity of the function is linear in the size of the search set.*/
   void FindNeighbors(int elem,
                      Array<int> &neighbors, /* append */
                      const Array<int> *search_set = NULL);
#endif
   /** Expand a set of elements by all vertex-, edge- and face-neighbors.
       The output array 'expanded' will contain all items from 'elems'
       (provided they are in 'search_set') plus their neighbors. The neighbor
       search can be limited to the optional search set. The complexity is
       linear in the sum of the sizes of 'elems' and 'search_set'. */
   void NeighborExpand(const Array<int> &elems,
                       Array<int> &expanded,
                       const Array<int> *search_set = NULL);

   void CollectEdgeVertices(int v0, int v1, Array<int> &indices);
   void CollectTriFaceVertices(int v0, int v1, int v2, Array<int> &indices);
   void CollectQuadFaceVertices(int v0, int v1, int v2, int v3,
                                Array<int> &indices);
   void BuildElementToVertexTable();

   void UpdateElementToVertexTable()
   {
      if (element_vertex.Size() < 0) { BuildElementToVertexTable(); }
   }

   int GetVertexRootCoord(int elem, RefCoord coord[3]) const;
   void CollectIncidentElements(int elem, const RefCoord coord[3],
                                Array<int> &list) const;

   /** Return elements neighboring to a local vertex of element 'elem'. Only
       elements from within the same refinement tree ('cousins') are returned.
       Complexity is proportional to the depth of elem's refinement tree. */
   void FindVertexCousins(int elem, int local, Array<int> &cousins) const;


   // coarse/fine transformations

   struct Point
   {
      int dim;
      double coord[3];

      Point() { dim = 0; }

      Point(double x, double y)
      { dim = 2; coord[0] = x; coord[1] = y; }

      Point(double x, double y, double z)
      { dim = 3; coord[0] = x; coord[1] = y; coord[2] = z; }

      Point(const Point& p0, const Point& p1)
      {
         dim = p0.dim;
         for (int i = 0; i < dim; i++)
         {
            coord[i] = (p0.coord[i] + p1.coord[i]) * 0.5;
         }
      }

      Point(const Point& p0, const Point& p1, const Point& p2, const Point& p3)
      {
         dim = p0.dim;
         MFEM_ASSERT(p1.dim == dim && p2.dim == dim && p3.dim == dim, "");
         for (int i = 0; i < dim; i++)
         {
            coord[i] = (p0.coord[i] + p1.coord[i] + p2.coord[i] + p3.coord[i])
                       * 0.25;
         }
      }

      Point& operator=(const Point& src)
      {
         dim = src.dim;
         for (int i = 0; i < dim; i++) { coord[i] = src.coord[i]; }
         return *this;
      }
   };

   struct PointMatrix
   {
      int np;
      Point points[8];

      PointMatrix(const Point& p0, const Point& p1, const Point& p2)
      { np = 3; points[0] = p0; points[1] = p1; points[2] = p2; }

      PointMatrix(const Point& p0, const Point& p1, const Point& p2, const Point& p3)
      { np = 4; points[0] = p0; points[1] = p1; points[2] = p2; points[3] = p3; }

      PointMatrix(const Point& p0, const Point& p1, const Point& p2,
                  const Point& p3, const Point& p4, const Point& p5)
      {
         np = 6;
         points[0] = p0; points[1] = p1; points[2] = p2;
         points[3] = p3; points[4] = p4; points[5] = p5;
      }
      PointMatrix(const Point& p0, const Point& p1, const Point& p2,
                  const Point& p3, const Point& p4, const Point& p5,
                  const Point& p6, const Point& p7)
      {
         np = 8;
         points[0] = p0; points[1] = p1; points[2] = p2; points[3] = p3;
         points[4] = p4; points[5] = p5; points[6] = p6; points[7] = p7;
      }

      Point& operator()(int i) { return points[i]; }
      const Point& operator()(int i) const { return points[i]; }

      void GetMatrix(DenseMatrix& point_matrix) const;
   };

   static PointMatrix pm_tri_identity;
   static PointMatrix pm_quad_identity;
   static PointMatrix pm_prism_identity;
   static PointMatrix pm_hex_identity;

   static const PointMatrix& GetGeomIdentity(Geometry::Type geom);

   void GetPointMatrix(Geometry::Type geom, const char* ref_path,
                       DenseMatrix& matrix);

   typedef std::map<std::string, int> RefPathMap;

   void TraverseRefinements(int elem, int coarse_index,
                            std::string &ref_path, RefPathMap &map);

   /// storage for data returned by Get[De]RefinementTransforms()
   CoarseFineTransformations transforms;

   /// state of leaf_elements before Refine(), set by MarkCoarseLevel()
   Array<int> coarse_elements;

   void InitDerefTransforms();
   void SetDerefMatrixCodes(int parent, Array<int> &fine_coarse);


   // vertex temporary data, used by GetMeshComponents

   struct TmpVertex
   {
      bool valid, visited;
      double pos[3];
      TmpVertex() : valid(false), visited(false) {}
   };

   mutable TmpVertex* tmp_vertex;

   const double *CalcVertexPos(int node) const;


   // utility

   int GetEdgeMaster(int node) const;

   void FindFaceNodes(int face, int node[4]);

   int EdgeSplitLevel(int vn1, int vn2) const;
   int TriFaceSplitLevel(int vn1, int vn2, int vn3) const;
   void QuadFaceSplitLevel(int vn1, int vn2, int vn3, int vn4,
                           int& h_level, int& v_level) const;

   void CountSplits(int elem, int splits[3]) const;
   void GetLimitRefinements(Array<Refinement> &refinements, int max_level);

   int PrintElements(std::ostream &out, int elem, int &coarse_id) const;
   void CopyElements(int elem, const BlockArray<Element> &tmp_elements,
                     Array<int> &index_map);

   // geometry

   /** This holds in one place the constants about the geometries we support
       (triangles, quads, cubes) */
   struct GeomInfo
   {
      int nv, ne, nf;   // number of: vertices, edges, faces
      int edges[12][2]; // edge vertices (up to 12 edges)
      int faces[6][4];  // face vertices (up to 6 faces)
      int nfv[6];       // number of face vertices

      bool initialized;
      GeomInfo() : initialized(false) {}
      void Initialize(const mfem::Element* elem);
   };

   static GeomInfo GI[Geometry::NumGeom];

   static GeomInfo &gi_hex, &gi_wedge, &gi_quad, &gi_tri;

#ifdef MFEM_DEBUG
public:
   void DebugLeafOrder(std::ostream &out) const;

   /// Dump the data structure for external visualization.
   void DebugDump(std::ostream &out) const;

   /// Check data structure consistency.
   void DebugCheckConsistency() const;
#endif

   friend class ParNCMesh; // for ParNCMesh::ElementSet
   friend struct CompareRanks;
};

}

#endif // MFEM_NCMESH<|MERGE_RESOLUTION|>--- conflicted
+++ resolved
@@ -385,9 +385,9 @@
    {
       int vert_index, edge_index; ///< vertex/edge number in Mesh
       char vert_refc, edge_refc;  ///< reference counts
-      char flags;                 ///< shadow node flags (aniso)
-
-      Node() : vert_index(-1), edge_index(-1), vert_refc(0), edge_refc(0), flags(0) {}
+      //char flags;                 ///< shadow node flags (aniso)
+
+      Node() : vert_index(-1), edge_index(-1), vert_refc(0), edge_refc(0)/*, flags(0)*/ {}
       ~Node();
 
       bool HasVertex() const { return vert_refc > 0; }
@@ -397,14 +397,14 @@
       bool UnrefVertex() { --vert_refc; return vert_refc || edge_refc; }
       bool UnrefEdge()   { --edge_refc; return vert_refc || edge_refc; }
 
-      // check/set shadow/shadowed status (mid-face node with alternate parents)
+/*      // check/set shadow/shadowed status (mid-face node with alternate parents)
       bool Shadow() const { return flags & 1; }
       bool Shadowed() const { return flags & 2; }
 
       void SetShadow(int target) { flags |= 1; vert_index = target; }
       void SetShadowed() { flags |= 2; }
 
-      int ShadowTarget() const { MFEM_ASSERT(Shadow(), ""); return vert_index; }
+      int ShadowTarget() const { MFEM_ASSERT(Shadow(), ""); return vert_index; }*/
    };
 
    /** Similarly to nodes, faces can be accessed by hashing their four vertex
@@ -524,13 +524,9 @@
 
    // refinement/derefinement
 
-<<<<<<< HEAD
    Array<Refinement> ref_queue; ///< stack of scheduled refinements (temporary)
-=======
-   Array<Refinement> ref_stack; ///< stack of scheduled refinements (temporary)
    HashTable<Node> shadow; ///< temporary storage for reparented nodes
    Array<Triple<int, int, int> > reparents; ///< scheduled node reparents (tmp)
->>>>>>> 9e40f496
 
    Table derefinements; ///< possible derefinements, see GetDerefinementTable
 
@@ -572,15 +568,6 @@
 
    mfem::Element* NewMeshElement(int geom) const;
 
-<<<<<<< HEAD
-   int FaceSplitType(int v1, int v2, int v3, int v4, int mid[4]
-                     = NULL /*optional output of mid-edge nodes*/) const;
-
-   void ForceRefinement(int vn1, int vn2, int vn3, int vn4);
-
-   int CheckAnisoFace(int vn1, int vn2, int vn3, int vn4,
-                      int mid12, int mid34, int level = 0);
-=======
    int QuadFaceSplitType(int v1, int v2, int v3, int v4, int mid[5]
                          = NULL /*optional output of mid-edge nodes*/) const;
 
@@ -596,45 +583,23 @@
 
    void CheckAnisoFace(int vn1, int vn2, int vn3, int vn4,
                        int mid12, int mid34, int level = 0);
->>>>>>> 9e40f496
-
    void CheckIsoFace(int vn1, int vn2, int vn3, int vn4,
                      int en1, int en2, int en3, int en4, int midf);
 
-<<<<<<< HEAD
-=======
    void ReparentNode(int node, int new_p1, int new_p2);
 
->>>>>>> 9e40f496
    int FindMidEdgeNode(int node1, int node2) const;
    int GetMidEdgeNode(int node1, int node2);
 
    int GetMidFaceNode(int en1, int en2, int en3, int en4);
 
-<<<<<<< HEAD
-   int FindShadowNode(const Node &nd) const;
-
-   void RefElement(int elem);
-   void UnrefElement(int elem, Array<int> &elemFaces);
-=======
    void ReferenceElement(int elem);
    void UnreferenceElement(int elem, Array<int> &elemFaces);
->>>>>>> 9e40f496
 
    Face* GetFace(Element &elem, int face_no);
    void RegisterFaces(int elem, int *fattr = NULL);
    void DeleteUnusedFaces(const Array<int> &elemFaces);
 
-<<<<<<< HEAD
-   bool NodeSetX1(int node, int* n);
-   bool NodeSetX2(int node, int* n);
-   bool NodeSetY1(int node, int* n);
-   bool NodeSetY2(int node, int* n);
-   bool NodeSetZ1(int node, int* n);
-   bool NodeSetZ2(int node, int* n);
-
-=======
->>>>>>> 9e40f496
    void CollectDerefinements(int elem, Array<Connection> &list);
 
    /// Return el.node[index] correctly, even if the element is refined.
@@ -654,17 +619,12 @@
    int ReorderFacePointMat(int v0, int v1, int v2, int v3,
                            int elem, DenseMatrix& mat) const;
    struct PointMatrix;
-<<<<<<< HEAD
-   void TraverseFace(int vn0, int vn1, int vn2, int vn3,
-                     const PointMatrix& pm, int level);
-
-   void EdgeMasters(int vn0, int vn1, Array<int> &edge_master, int master = -1);
-=======
    void TraverseQuadFace(int vn0, int vn1, int vn2, int vn3,
                          const PointMatrix& pm, int level, Face* eface[4]);
    void TraverseTriFace(int vn0, int vn1, int vn2,
                         const PointMatrix& pm, int level);
->>>>>>> 9e40f496
+
+   void EdgeMasters(int vn0, int vn1, Array<int> &edge_master, int master = -1);
    void TraverseEdge(int vn0, int vn1, double t0, double t1, int flags,
                      int level);
 
