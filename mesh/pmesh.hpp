--- conflicted
+++ resolved
@@ -205,10 +205,7 @@
    void LoadSharedEntities(std::istream &input);
 
    /// If the mesh is curved, make sure 'Nodes' is ParGridFunction.
-<<<<<<< HEAD
-=======
    /** Note that this method is not related to the public 'Mesh::EnsureNodes`.*/
->>>>>>> f99d8c31
    void EnsureParNodes();
 
    void Destroy();
@@ -375,8 +372,6 @@
    /// Old mesh format (Netgen/Truegrid) version of 'PrintAsOne'
    void PrintAsOneXG(std::ostream &out = mfem::out);
 
-<<<<<<< HEAD
-=======
    /** Print the mesh in parallel PVTU format. The PVTU and VTU files will be
        stored in the directory specified by @a pathname. If the directory does
        not exist, it will be created. */
@@ -386,7 +381,6 @@
                          int compression_level=0,
                          bool bdr=false);
 
->>>>>>> f99d8c31
    /// Parallel version of Mesh::Load().
    virtual void Load(std::istream &input, int generate_edges = 0,
                      int refine = 1, bool fix_orientation = true);
