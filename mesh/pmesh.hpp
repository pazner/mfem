// Copyright (c) 2010-2022, Lawrence Livermore National Security, LLC. Produced
// at the Lawrence Livermore National Laboratory. All Rights reserved. See files
// LICENSE and NOTICE for details. LLNL-CODE-806117.
//
// This file is part of the MFEM library. For more information and source code
// availability visit https://mfem.org.
//
// MFEM is free software; you can redistribute it and/or modify it under the
// terms of the BSD-3 license. We welcome feedback and contributions, see file
// CONTRIBUTING.md for details.

#ifndef MFEM_PMESH
#define MFEM_PMESH

#include "../config/config.hpp"

#ifdef MFEM_USE_MPI

#include "../general/communication.hpp"
#include "../general/globals.hpp"
#include "mesh.hpp"
#include "pncmesh.hpp"
#include <iostream>

namespace mfem
{
#ifdef MFEM_USE_PUMI
class ParPumiMesh;
#endif

/// Class for parallel meshes
class ParMesh : public Mesh
{
protected:
   MPI_Comm MyComm;
   int NRanks, MyRank;

   struct Vert3
   {
      int v[3];
      Vert3() = default;
      Vert3(int v0, int v1, int v2) { v[0] = v0; v[1] = v1; v[2] = v2; }
      void Set(int v0, int v1, int v2) { v[0] = v0; v[1] = v1; v[2] = v2; }
      void Set(const int *w) { v[0] = w[0]; v[1] = w[1]; v[2] = w[2]; }
   };

   struct Vert4
   {
      int v[4];
      Vert4() = default;
      Vert4(int v0, int v1, int v2, int v3)
      { v[0] = v0; v[1] = v1; v[2] = v2; v[3] = v3; }
      void Set(int v0, int v1, int v2, int v3)
      { v[0] = v0; v[1] = v1; v[2] = v2; v[3] = v3; }
      void Set(const int *w)
      { v[0] = w[0]; v[1] = w[1]; v[2] = w[2]; v[3] = w[3]; }
   };

   Array<Element *> shared_edges;
   // shared face id 'i' is:
   //   * triangle id 'i',                  if i < shared_trias.Size()
   //   * quad id 'i-shared_trias.Size()',  otherwise
   Array<Vert3> shared_trias;
   Array<Vert4> shared_quads;

   /// Shared objects in each group.
   Table group_svert;
   Table group_sedge;
   Table group_stria;  // contains shared triangle indices
   Table group_squad;  // contains shared quadrilateral indices

   /// Shared to local index mapping.
   Array<int> svert_lvert;
   Array<int> sedge_ledge;
   // sface ids: all triangles first, then all quads
   Array<int> sface_lface;

   Table *face_nbr_el_to_face;
   Table  face_nbr_el_ori; // orientations for each face (from nbr processor)

   IsoparametricTransformation FaceNbrTransformation;

   // glob_elem_offset + local element number defines a global element numbering
   mutable long glob_elem_offset, glob_offset_sequence;
   void ComputeGlobalElementOffset() const;

   /// Create from a nonconforming mesh.
   ParMesh(const ParNCMesh &pncmesh);

   // Convert the local 'meshgen' to a global one.
   void ReduceMeshGen();

   // Determine sedge_ledge and sface_lface.
   void FinalizeParTopo();

   // Mark all tets to ensure consistency across MPI tasks; also mark the
   // shared and boundary triangle faces using the consistently marked tets.
   void MarkTetMeshForRefinement(DSTable &v_to_v) override;

   /// Return a number(0-1) identifying how the given edge has been split
   int GetEdgeSplittings(Element *edge, const DSTable &v_to_v, int *middle);
   /// Append codes identifying how the given face has been split to @a codes
   void GetFaceSplittings(const int *fv, const HashTable<Hashed2> &v_to_v,
                          Array<unsigned> &codes);

   bool DecodeFaceSplittings(HashTable<Hashed2> &v_to_v, const int *v,
                             const Array<unsigned> &codes, int &pos);

   STable3D *GetFaceNbrElementToFaceTable(int ret_ftbl = 0);

   void GetFaceNbrElementTransformation(
      int i, IsoparametricTransformation *ElTr);

   void GetGhostFaceTransformation(
      FaceElementTransformations* FETr, Element::Type face_type,
      Geometry::Type face_geom);

   /// Update the groups after triangle refinement
   void RefineGroups(const DSTable &v_to_v, int *middle);

   /// Update the groups after tetrahedron refinement
   void RefineGroups(int old_nv, const HashTable<Hashed2> &v_to_v);

   void UniformRefineGroups2D(int old_nv);

   // f2qf can be NULL if all faces are quads or there are no quad faces
   void UniformRefineGroups3D(int old_nv, int old_nedges,
                              const DSTable &old_v_to_v,
                              const STable3D &old_faces,
                              Array<int> *f2qf);

   void ExchangeFaceNbrData(Table *gr_sface, int *s2l_face);

   /// Refine a mixed 2D mesh uniformly.
   void UniformRefinement2D() override;

   /// Refine a mixed 3D mesh uniformly.
   void UniformRefinement3D() override;

   void NURBSUniformRefinement() override;

   /// This function is not public anymore. Use GeneralRefinement instead.
   void LocalRefinement(const Array<int> &marked_el, int type = 3) override;

   /// This function is not public anymore. Use GeneralRefinement instead.
   void NonconformingRefinement(const Array<Refinement> &refinements,
                                int nc_limit = 0) override;

   bool NonconformingDerefinement(Array<double> &elem_error,
                                  double threshold, int nc_limit = 0,
                                  int op = 1) override;

   void RebalanceImpl(const Array<int> *partition);

   void DeleteFaceNbrData();

   bool WantSkipSharedMaster(const NCMesh::Master &master) const;

   /// Fills out partitioned Mesh::vertices
   int BuildLocalVertices(const Mesh& global_mesh, const int *partitioning,
                          Array<int> &vert_global_local);

   /// Fills out partitioned Mesh::elements
   int BuildLocalElements(const Mesh& global_mesh, const int *partitioning,
                          const Array<int> &vert_global_local);

   /// Fills out partitioned Mesh::boundary
   int BuildLocalBoundary(const Mesh& global_mesh, const int *partitioning,
                          const Array<int> &vert_global_local,
                          Array<bool>& activeBdrElem,
                          Table* &edge_element);

   void FindSharedFaces(const Mesh &mesh, const int* partition,
                        Array<int>& face_group,
                        ListOfIntegerSets& groups);

   int FindSharedEdges(const Mesh &mesh, const int* partition,
                       Table* &edge_element, ListOfIntegerSets& groups);

   int FindSharedVertices(const int *partition, Table* vertex_element,
                          ListOfIntegerSets& groups);

   void BuildFaceGroup(int ngroups, const Mesh &mesh,
                       const Array<int>& face_group,
                       int &nstria, int &nsquad);

   void BuildEdgeGroup(int ngroups, const Table& edge_element);

   void BuildVertexGroup(int ngroups, const Table& vert_element);

   void BuildSharedFaceElems(int ntri_faces, int nquad_faces,
                             const Mesh &mesh, int *partitioning,
                             const STable3D *faces_tbl,
                             const Array<int> &face_group,
                             const Array<int> &vert_global_local);

   void BuildSharedEdgeElems(int nedges, Mesh &mesh,
                             const Array<int> &vert_global_local,
                             const Table *edge_element);

   void BuildSharedVertMapping(int nvert, const Table* vert_element,
                               const Array<int> &vert_global_local);

   // Similar to Mesh::GetFacesTable()
   STable3D *GetSharedFacesTable();

   /// Ensure that bdr_attributes and attributes agree across processors
   void DistributeAttributes(Array<int> &attr);

   void LoadSharedEntities(std::istream &input);

   /// If the mesh is curved, make sure 'Nodes' is ParGridFunction.
   /** Note that this method is not related to the public 'Mesh::EnsureNodes`.*/
   void EnsureParNodes();

   /// Internal function used in ParMesh::MakeRefined (and related constructor)
   void MakeRefined_(ParMesh &orig_mesh, int ref_factor, int ref_type);

   // Mark Mesh::Swap as protected, should use ParMesh::Swap to swap @a ParMesh
   // objects.
   using Mesh::Swap;

   void Destroy();

public:
   /// Default constructor. Create an empty @a ParMesh.
   ParMesh() : MyComm(0), NRanks(0), MyRank(-1), face_nbr_el_to_face(NULL),
      glob_elem_offset(-1), glob_offset_sequence(-1),
      have_face_nbr_data(false), pncmesh(NULL) { }

   /// Create a parallel mesh by partitioning a serial Mesh.
   /** The mesh is partitioned automatically or using external partitioning
       data (the optional parameter 'partitioning_[i]' contains the desired MPI
       rank for element 'i'). Automatic partitioning uses METIS for conforming
       meshes and quick space-filling curve equipartitioning for nonconforming
       meshes (elements of nonconforming meshes should ideally be ordered as a
       sequence of face-neighbors). */
   ParMesh(MPI_Comm comm, Mesh &mesh, int *partitioning_ = NULL,
           int part_method = 1);

   /** Copy constructor. Performs a deep copy of (almost) all data, so that the
       source mesh can be modified (e.g. deleted, refined) without affecting the
       new mesh. If 'copy_nodes' is false, use a shallow (pointer) copy for the
       nodes, if present. */
   explicit ParMesh(const ParMesh &pmesh, bool copy_nodes = true);

   /// Read a parallel mesh, each MPI rank from its own file/stream.
   /** The @a refine parameter is passed to the method Mesh::Finalize(). */
   ParMesh(MPI_Comm comm, std::istream &input, bool refine = true);

   /// Deprecated: see @a ParMesh::MakeRefined
   MFEM_DEPRECATED
   ParMesh(ParMesh *orig_mesh, int ref_factor, int ref_type);

   /// Move constructor. Used for named constructors.
   ParMesh(ParMesh &&mesh);

   /// Move assignment operator.
   ParMesh& operator=(ParMesh &&mesh);

   /// Explicitly delete the copy assignment operator.
   ParMesh& operator=(ParMesh &mesh) = delete;

   /// Create a uniformly refined (by any factor) version of @a orig_mesh.
   /** @param[in] orig_mesh  The starting coarse mesh.
       @param[in] ref_factor The refinement factor, an integer > 1.
       @param[in] ref_type   Specify the positions of the new vertices. The
                             options are BasisType::ClosedUniform or
                             BasisType::GaussLobatto.

       The refinement data which can be accessed with GetRefinementTransforms()
       is set to reflect the performed refinements.

       @note The constructed ParMesh is linear, i.e. it does not have nodes. */
   static ParMesh MakeRefined(ParMesh &orig_mesh, int ref_factor, int ref_type);

   /** Create a mesh by splitting each element of @a orig_mesh into simplices.
       See @a Mesh::MakeSimplicial for more details. */
   static ParMesh MakeSimplicial(ParMesh &orig_mesh);

   void Finalize(bool refine = false, bool fix_orientation = false) override;

   void SetAttributes() override;

   /// Checks if any rank in the mesh has boundary elements
   bool HasBoundaryElements() const override;

   MPI_Comm GetComm() const { return MyComm; }
   int GetNRanks() const { return NRanks; }
   int GetMyRank() const { return MyRank; }

   /** Map a global element number to a local element number. If the global
       element is not on this processor, return -1. */
   int GetLocalElementNum(long global_element_num) const;

   /// Map a local element number to a global element number.
   long GetGlobalElementNum(int local_element_num) const;

   /** The following functions define global indices for all local vertices,
       edges, faces, or elements. The global indices have no meaning or
       significance for ParMesh, but can be used for purposes beyond this class.
    */
   /// AMR meshes are not supported.
   void GetGlobalVertexIndices(Array<HYPRE_BigInt> &gi) const;
   /// AMR meshes are not supported.
   void GetGlobalEdgeIndices(Array<HYPRE_BigInt> &gi) const;
   /// AMR meshes are not supported.
   void GetGlobalFaceIndices(Array<HYPRE_BigInt> &gi) const;
   /// AMR meshes are supported.
   void GetGlobalElementIndices(Array<HYPRE_BigInt> &gi) const;

   GroupTopology gtopo;

   // Face-neighbor elements and vertices
   bool             have_face_nbr_data;
   Array<int>       face_nbr_group;
   Array<int>       face_nbr_elements_offset;
   Array<int>       face_nbr_vertices_offset;
   Array<Element *> face_nbr_elements;
   Array<Vertex>    face_nbr_vertices;
   // Local face-neighbor elements and vertices ordered by face-neighbor
   Table            send_face_nbr_elements;
   Table            send_face_nbr_vertices;

   ParNCMesh* pncmesh;

   int GetNGroups() const { return gtopo.NGroups(); }

   ///@{ @name These methods require group > 0
   int GroupNVertices(int group) { return group_svert.RowSize(group-1); }
   int GroupNEdges(int group)    { return group_sedge.RowSize(group-1); }
   int GroupNTriangles(int group) { return group_stria.RowSize(group-1); }
   int GroupNQuadrilaterals(int group) { return group_squad.RowSize(group-1); }

   int GroupVertex(int group, int i)
   { return svert_lvert[group_svert.GetRow(group-1)[i]]; }
   void GroupEdge(int group, int i, int &edge, int &o);
   void GroupTriangle(int group, int i, int &face, int &o);
   void GroupQuadrilateral(int group, int i, int &face, int &o);
   ///@}

   void GenerateOffsets(int N, HYPRE_BigInt loc_sizes[],
                        Array<HYPRE_BigInt> *offsets[]) const;

   void ExchangeFaceNbrData();
   void ExchangeFaceNbrNodes();

   void SetCurvature(int order, bool discont = false, int space_dim = -1,
                     int ordering = 1) override;

   int GetNFaceNeighbors() const { return face_nbr_group.Size(); }
   int GetNFaceNeighborElements() const { return face_nbr_elements.Size(); }
   int GetFaceNbrGroup(int fn) const { return face_nbr_group[fn]; }
   int GetFaceNbrRank(int fn) const;

   /** Similar to Mesh::GetElementFaces */
   void GetFaceNbrElementFaces(int i, Array<int> &fcs, Array<int> &cor) const;

   /** Similar to Mesh::GetFaceToElementTable with added face-neighbor elements
       with indices offset by the local number of elements. */
   Table *GetFaceToAllElementTable() const;

   /// Returns (a pointer to an object containing) the following data:
   ///
   /// 1) Elem1No - the index of the first element that contains this face this
   ///    is the element that has the same outward unit normal vector as the
   ///    face;
   ///
   /// 2) Elem2No - the index of the second element that contains this face this
   ///    element has outward unit normal vector as the face multiplied with -1;
   ///
   /// 3) Elem1, Elem2 - pointers to the ElementTransformation's of the first
   ///    and the second element respectively;
   ///
   /// 4) Face - pointer to the ElementTransformation of the face;
   ///
   /// 5) Loc1, Loc2 - IntegrationPointTransformation's mapping the face
   ///    coordinate system to the element coordinate system (both in their
   ///    reference elements). Used to transform IntegrationPoints from face to
   ///    element. More formally, let:
   ///       TL1, TL2 be the transformations represented by Loc1, Loc2,
   ///       TE1, TE2 - the transformations represented by Elem1, Elem2,
   ///       TF - the transformation represented by Face, then
   ///       TF(x) = TE1(TL1(x)) = TE2(TL2(x)) for all x in the reference face.
   ///
   /// 6) FaceGeom - the base geometry for the face.
   ///
   /// The mask specifies which fields in the structure to return:
   ///    mask & 1 - Elem1, mask & 2 - Elem2
   ///    mask & 4 - Loc1, mask & 8 - Loc2, mask & 16 - Face.
   /// These mask values are defined in the ConfigMasks enum type as part of the
   /// FaceElementTransformations class in fem/eltrans.hpp.
   FaceElementTransformations *GetFaceElementTransformations(
      int FaceNo,
      int mask = 31) override;

   /** Get the FaceElementTransformations for the given shared face (edge 2D)
       using the shared face index @a sf. @a fill2 specify if the information
       for elem2 of the face should be computed or not.
       In the returned object, 1 and 2 refer to the local and the neighbor
       elements, respectively. */
   FaceElementTransformations *
   GetSharedFaceTransformations(int sf, bool fill2 = true);

   /** Get the FaceElementTransformations for the given shared face (edge 2D)
       using the face index @a FaceNo. @a fill2 specify if the information
       for elem2 of the face should be computed or not.
       In the returned object, 1 and 2 refer to the local and the neighbor
       elements, respectively. */
   FaceElementTransformations *
   GetSharedFaceTransformationsByLocalIndex(int FaceNo, bool fill2 = true);

   ElementTransformation *
   GetFaceNbrElementTransformation(int i)
   {
      GetFaceNbrElementTransformation(i, &FaceNbrTransformation);

      return &FaceNbrTransformation;
   }

   /// Get the size of the i-th face neighbor element relative to the reference
   /// element.
   double GetFaceNbrElementSize(int i, int type=0);

   /// Return the number of shared faces (3D), edges (2D), vertices (1D)
   int GetNSharedFaces() const;

   /// Return the local face index for the given shared face.
   int GetSharedFace(int sface) const;

   /** @brief Returns the number of local faces according to the requested type,
       does not count master non-conforming faces.

       If type==Boundary returns only the number of true boundary faces
       contrary to GetNBE() that returns all "boundary" elements which may
       include actual interior faces.
       Similarly, if type==Interior, only the true interior faces (including
       shared faces) are counted excluding all master non-conforming faces. */
   int GetNFbyType(FaceType type) const override;

   /// See the remarks for the serial version in mesh.hpp
<<<<<<< HEAD
   // virtual void ReorientTetMesh();
=======
   MFEM_DEPRECATED void ReorientTetMesh() override;
>>>>>>> e7be9bb9

   /// Utility function: sum integers from all processors (Allreduce).
   long ReduceInt(int value) const override;

   /** Load balance the mesh by equipartitioning the global space-filling
       sequence of elements. Works for nonconforming meshes only. */
   void Rebalance();

   /** Load balance a nonconforming mesh using a user-defined partition.
       Each local element 'i' is migrated to processor rank 'partition[i]',
       for 0 <= i < GetNE(). */
   void Rebalance(const Array<int> &partition);

   /// Save the mesh in a parallel mesh format.
   void ParPrint(std::ostream &out) const;

   /** Print the part of the mesh in the calling processor adding the interface
       as boundary (for visualization purposes) using the mfem v1.0 format. */
   void Print(std::ostream &out = mfem::out) const override;

   /// Save the ParMesh to files (one for each MPI rank). The files will be
   /// given suffixes according to the MPI rank. The mesh will be written to the
   /// files using ParMesh::Print. The given @a precision will be used for ASCII
   /// output.
   void Save(const char *fname, int precision=16) const override;

#ifdef MFEM_USE_ADIOS2
   /** Print the part of the mesh in the calling processor using adios2 bp
       format. */
   void Print(adios2stream &out) const override;
#endif

   /** Print the part of the mesh in the calling processor adding the interface
       as boundary (for visualization purposes) using Netgen/Truegrid format .*/
   void PrintXG(std::ostream &out = mfem::out) const override;

   /** Write the mesh to the stream 'out' on Process 0 in a form suitable for
       visualization: the mesh is written as a disjoint mesh and the shared
       boundary is added to the actual boundary; both the element and boundary
       attributes are set to the processor number.  */
   void PrintAsOne(std::ostream &out = mfem::out) const;

   /// Save the mesh as a single file (using ParMesh::PrintAsOne). The given
   /// @a precision is used for ASCII output.
   void SaveAsOne(const char *fname, int precision=16) const;

   /// Old mesh format (Netgen/Truegrid) version of 'PrintAsOne'
   void PrintAsOneXG(std::ostream &out = mfem::out);

   /** Print the mesh in parallel PVTU format. The PVTU and VTU files will be
       stored in the directory specified by @a pathname. If the directory does
       not exist, it will be created. */
   void PrintVTU(std::string pathname,
                 VTKFormat format=VTKFormat::ASCII,
                 bool high_order_output=false,
                 int compression_level=0,
                 bool bdr=false) override;

   /// Parallel version of Mesh::Load().
   void Load(std::istream &input, int generate_edges = 0,
             int refine = 1, bool fix_orientation = true) override;

   /// Returns the minimum and maximum corners of the mesh bounding box. For
   /// high-order meshes, the geometry is refined first "ref" times.
   void GetBoundingBox(Vector &p_min, Vector &p_max, int ref = 2);

   void GetCharacteristics(double &h_min, double &h_max,
                           double &kappa_min, double &kappa_max);

   /// Swaps internal data with another ParMesh, including non-geometry members.
   /// See @a Mesh::Swap
   void Swap(ParMesh &other);

   /// Print various parallel mesh stats
   void PrintInfo(std::ostream &out = mfem::out) override;

   int FindPoints(DenseMatrix& point_mat, Array<int>& elem_ids,
                  Array<IntegrationPoint>& ips, bool warn = true,
                  InverseElementTransformation *inv_trans = NULL) override;

   /// Debugging method
   void PrintSharedEntities(const char *fname_prefix) const;

   virtual ~ParMesh();

   friend class ParNCMesh;
#ifdef MFEM_USE_PUMI
   friend class ParPumiMesh;
#endif
#ifdef MFEM_USE_ADIOS2
   friend class adios2stream;
#endif
};

}

#endif // MFEM_USE_MPI

#endif<|MERGE_RESOLUTION|>--- conflicted
+++ resolved
@@ -439,11 +439,7 @@
    int GetNFbyType(FaceType type) const override;
 
    /// See the remarks for the serial version in mesh.hpp
-<<<<<<< HEAD
-   // virtual void ReorientTetMesh();
-=======
    MFEM_DEPRECATED void ReorientTetMesh() override;
->>>>>>> e7be9bb9
 
    /// Utility function: sum integers from all processors (Allreduce).
    long ReduceInt(int value) const override;
