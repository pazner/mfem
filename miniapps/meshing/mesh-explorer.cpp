--- conflicted
+++ resolved
@@ -311,11 +311,8 @@
       partitioning = 0;
       bdr_partitioning.SetSize(mesh->GetNBE());
       bdr_partitioning = 0;
-<<<<<<< HEAD
-=======
       elem_partitioning.SetSize(mesh->GetNE());
       elem_partitioning = 0;
->>>>>>> 43aa4fcc
       np = 1;
    }
    else
@@ -392,11 +389,7 @@
            "p) Generate a partitioning\n"
            "o) Reorder elements\n"
            "S) Save in MFEM serial format\n"
-<<<<<<< HEAD
-           "D) Save in MFEM parallel format using the current partitioning\n"
-=======
            "T) Save in MFEM parallel format using the current partitioning\n"
->>>>>>> 43aa4fcc
            "V) Save in VTK format (only linear and quadratic meshes)\n"
 #ifdef MFEM_USE_NETCDF
            "X) Save in Exodus II format (only linear and quadratic meshes)\n"
@@ -1310,15 +1303,6 @@
          cout << "New mesh file: " << omesh_file << endl;
       }
 
-<<<<<<< HEAD
-      if (mk == 'D')
-      {
-         const char mesh_prefix[] = "mesh-explorer.mesh.";
-         MeshPartitioner partitioner(*mesh, np, partitioning);
-         MeshPart mesh_part;
-         int precision;
-         cout << "Enter desired precision: " << flush;
-=======
       if (mk == 'T')
       {
          string mesh_prefix("mesh-explorer.mesh."), line;
@@ -1334,7 +1318,6 @@
          int precision;
          cout << "Enter floating point output precision (num. digits): "
               << flush;
->>>>>>> 43aa4fcc
          cin >> precision;
          for (int i = 0; i < np; i++)
          {
