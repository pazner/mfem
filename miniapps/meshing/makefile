--- conflicted
+++ resolved
@@ -25,14 +25,8 @@
 MFEM_LIB_FILE = mfem_is_not_built
 -include $(CONFIG_MK)
 
-<<<<<<< HEAD
-SEQ_MINIAPPS = annulus mobius-strip klein-bottle toroid trimmer twist \
-	mesh-explorer shaper extruder mesh-optimizer \
-	minimal-surface
-=======
-SEQ_MINIAPPS = mobius-strip klein-bottle toroid trimmer twist mesh-explorer\
+SEQ_MINIAPPS = annulus mobius-strip klein-bottle toroid trimmer twist mesh-explorer\
 	shaper extruder mesh-optimizer minimal-surface polar-nc
->>>>>>> 0d9146d3
 PAR_MINIAPPS = pmesh-optimizer pminimal-surface
 ifeq ($(MFEM_USE_MPI),NO)
    MINIAPPS = $(SEQ_MINIAPPS)
