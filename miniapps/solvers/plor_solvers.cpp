// Copyright (c) 2010-2021, Lawrence Livermore National Security, LLC. Produced
// at the Lawrence Livermore National Laboratory. All Rights reserved. See files
// LICENSE and NOTICE for details. LLNL-CODE-806117.
//
// This file is part of the MFEM library. For more information and source code
// availability visit https://mfem.org.
//
// MFEM is free software; you can redistribute it and/or modify it under the
// terms of the BSD-3 license. We welcome feedback and contributions, see file
// CONTRIBUTING.md for details.
//
//                 ------------------------------------------
//                 Parallel Low-Order Refined Solvers Miniapp
//                 ------------------------------------------
//
// This miniapp illustrates the use of low-order refined preconditioners for
// finite element problems defined using H1, H(curl), H(div), or L2 finite
// element spaces. The following problems are solved, depending on the chosen
// finite element space:
//
// H1 and L2: definite Helmholtz problem, u - Delta u = f
//            (in L2 discretized using the symmetric interior penalty DG method)
//
// H(curl):   definite Maxwell problem, u + curl curl u = f
//
// H(div):    grad-div problem, u - grad(div u) = f
//
// In each case, the high-order finite element problem is preconditioned using a
// low-order finite element discretization defined on a Gauss-Lobatto refined
// mesh. The low-order problem is solved using hypre's AMG preconditioners:
// BoomerAMG is used for H1 and L2 problems, AMS is used for H(curl) and 2D
// H(div) problems, and ADS is used for 3D H(div) problems.
//
// For vector finite element spaces, the special "Integrated" basis type is used
// to obtain spectral equivalence between the high-order and low-order refined
// discretizations. This basis is defined in reference [1] and spectral
// equivalence is shown in [2]:
//
// [1]. M. Gerritsma. Edge functions for spectral element methods. Spectral and
//      High Order Methods for Partial Differential Equations. (2010)
// [2]. C. Dohrmann. Spectral equivalence properties of higher-order tensor
//      product finite elements and applications to preconditioning. (2021)
//
// The action of the high-order operator is computed using MFEM's partial
// assembly/matrix-free algorithms (except in the case of L2, which remains
// future work).
//
// Compile with: make plor_solvers
//
// Sample runs:
//
//    mpirun -np 4 plor_solvers -m ../../data/fichera.mesh -fe h
//    mpirun -np 4 plor_solvers -m ../../data/fichera.mesh -fe n
//    mpirun -np 4 plor_solvers -m ../../data/fichera.mesh -fe r
//    mpirun -np 4 plor_solvers -m ../../data/fichera.mesh -fe l
//    mpirun -np 4 plor_solvers -m ../../data/amr-hex.mesh -fe h -rs 0 -o 2
//    mpirun -np 4 plor_solvers -m ../../data/amr-hex.mesh -fe l -rs 0 -o 2

#include "mfem.hpp"
#include <fstream>
#include <iostream>
#include <memory>

#include "lor_mms.hpp"

#define MFEM_DEBUG_COLOR 123
#include "general/debug.hpp"

#include "general/nvtx.hpp"

using namespace std;
using namespace mfem;

bool grad_div_problem = false;

int main(int argc, char *argv[])
{
<<<<<<< HEAD
   MPI_Session mpi;
   const int num_procs = mpi.WorldSize();
   const int myid = mpi.WorldRank();
=======
   Mpi::Init();
   Hypre::Init();
>>>>>>> e7be9bb9

   const char *mesh_file = "../../data/star.mesh";
   int ser_ref_levels = 1, par_ref_levels = 1;
   int order = 3;
   const char *fe = "h";
   const char *device_config = "cpu";
   bool visualization = false;
   int config_dev_modulo = 4;

   OptionsParser args(argc, argv);
   args.AddOption(&mesh_file, "-m", "--mesh", "Mesh file to use.");
   args.AddOption(&ser_ref_levels, "-rs", "--refine-serial",
                  "Number of times to refine the mesh uniformly in serial.");
   args.AddOption(&par_ref_levels, "-rp", "--refine-parallel",
                  "Number of times to refine the mesh uniformly in parallel.");
   args.AddOption(&order, "-o", "--order", "Polynomial degree.");
   args.AddOption(&fe, "-fe", "--fe-type",
                  "FE type. h for H1, n for Hcurl, r for Hdiv, l for L2");
   args.AddOption(&visualization, "-vis", "--visualization", "-no-vis",
                  "--no-visualization",
                  "Enable or disable GLVis visualization.");
   args.AddOption(&device_config, "-d", "--device",
                  "Device configuration string, see Device::Configure().");
   args.AddOption(&config_dev_modulo, "-dm", "--device-modulo",
                  "Number of devices available on the node.");
   args.ParseCheck();

   const int dev = myid % config_dev_modulo;
   dbg("[MPI] rank: %d/%d, using device #%d", 1+myid, num_procs, dev);

   Device device(device_config, dev);
   device.Print();

   bool H1 = false, ND = false, RT = false, L2 = false;
   if (string(fe) == "h") { H1 = true; }
   else if (string(fe) == "n") { ND = true; }
   else if (string(fe) == "r") { RT = true; }
   else if (string(fe) == "l") { L2 = true; }
   else { MFEM_ABORT("Bad FE type. Must be 'h', 'n', 'r', or 'l'."); }

   if (RT) { grad_div_problem = true; }
   double kappa = (order+1)*(order+1); // Penalty used for DG discretizations

   NVTX("Mesh");
   Mesh serial_mesh(mesh_file, 1, 1);
   int dim = serial_mesh.Dimension();
   MFEM_VERIFY(dim == 2 || dim == 3, "Spatial dimension must be 2 or 3.");
   for (int l = 0; l < ser_ref_levels; l++) { serial_mesh.UniformRefinement(); }
   ParMesh mesh(MPI_COMM_WORLD, serial_mesh);
   for (int l = 0; l < par_ref_levels; l++) { mesh.UniformRefinement(); }
   serial_mesh.Clear();

   if (mesh.ncmesh && (RT || ND))
   { MFEM_ABORT("LOR AMS and ADS solvers are not supported with AMR meshes."); }

   FunctionCoefficient f_coeff(f), u_coeff(u);
   VectorFunctionCoefficient f_vec_coeff(dim, f_vec), u_vec_coeff(dim, u_vec);

   int b1 = BasisType::GaussLobatto, b2 = BasisType::IntegratedGLL;
   unique_ptr<FiniteElementCollection> fec;
   if (H1) { fec.reset(new H1_FECollection(order, dim, b1)); }
   else if (ND) { fec.reset(new ND_FECollection(order, dim, b1, b2)); }
   else if (RT) { fec.reset(new RT_FECollection(order-1, dim, b1, b2)); }
   else { fec.reset(new L2_FECollection(order, dim, b1)); }

   ParFiniteElementSpace fes(&mesh, fec.get());
   HYPRE_Int ndofs = fes.GlobalTrueVSize();
   if (Mpi::Root()) { cout << "Number of DOFs: " << ndofs << endl; }

   Array<int> ess_dofs;
   // In DG, boundary conditions are enforced weakly, so no essential DOFs.
   if (!L2) { fes.GetBoundaryTrueDofs(ess_dofs); }

   NVTX("a");
   ParBilinearForm a(&fes);
   if (H1 || L2)
   {
      a.AddDomainIntegrator(new MassIntegrator);
      a.AddDomainIntegrator(new DiffusionIntegrator);
   }
   else
   {
      a.AddDomainIntegrator(new VectorFEMassIntegrator);
   }

   if (ND) { a.AddDomainIntegrator(new CurlCurlIntegrator); }
   else if (RT) { a.AddDomainIntegrator(new DivDivIntegrator); }
   else if (L2)
   {
      a.AddInteriorFaceIntegrator(new DGDiffusionIntegrator(-1.0, kappa));
      a.AddBdrFaceIntegrator(new DGDiffusionIntegrator(-1.0, kappa));
   }
   // TODO: L2 diffusion not implemented with partial assembly
   if (!L2) { a.SetAssemblyLevel(AssemblyLevel::PARTIAL); }
   a.Assemble();

   NVTX("b");
   ParLinearForm b(&fes);
   if (H1 || L2) { b.AddDomainIntegrator(new DomainLFIntegrator(f_coeff)); }
   else { b.AddDomainIntegrator(new VectorFEDomainLFIntegrator(f_vec_coeff)); }
   if (L2)
   {
      // DG boundary conditions are enforced weakly with this integrator.
      b.AddBdrFaceIntegrator(new DGDirichletLFIntegrator(u_coeff, -1.0, kappa));
   }
   b.Assemble();

   ParGridFunction x(&fes);
   if (H1 || L2) { x.ProjectCoefficient(u_coeff);}
   else { x.ProjectCoefficient(u_vec_coeff); }

   Vector X, B;
   OperatorHandle A;
   NVTX("FormLinearSystem");
   a.FormLinearSystem(ess_dofs, x, b, A, X, B);

   NVTX("ParLORDiscretization");
   ParLORDiscretization lor(a, ess_dofs);
   ParFiniteElementSpace &fes_lor = lor.GetParFESpace();

   unique_ptr<Solver> solv_lor;
   if (H1 || L2)
   {
      dbg("LORSolver<HypreBoomerAMG>");
      NVTX("LORSolver");
      solv_lor.reset(new LORSolver<HypreBoomerAMG>(lor));
   }
   else if (RT && dim == 3)
   {
      solv_lor.reset(new LORSolver<HypreADS>(lor, &fes_lor));
   }
   else
   {
      solv_lor.reset(new LORSolver<HypreAMS>(lor, &fes_lor));
   }

   CGSolver cg(MPI_COMM_WORLD);
   cg.SetAbsTol(0.0);
   cg.SetRelTol(1e-12);
   cg.SetMaxIter(500);
   cg.SetPrintLevel(1);
   cg.SetOperator(*A);
   cg.SetPreconditioner(*solv_lor);
   {
      NVTX("CG");
      cg.Mult(B, X);
   }

   a.RecoverFEMSolution(X, b, x);

   double er =
      (H1 || L2) ? x.ComputeL2Error(u_coeff) : x.ComputeL2Error(u_vec_coeff);
   if (Mpi::Root()) { cout << "L2 error: " << er << endl; }

   if (visualization)
   {
      // Save the solution and mesh to disk. The output can be viewed using
      // GLVis as follows: "glvis -np <np> -m mesh -g sol"
      x.Save("sol");
      mesh.Save("mesh");

      // Also save the solution for visualization using ParaView
      ParaViewDataCollection dc("PLOR", &mesh);
      dc.SetPrefixPath("ParaView");
      dc.SetHighOrderOutput(true);
      dc.SetLevelsOfDetail(order);
      dc.RegisterField("u", &x);
      dc.SetCycle(0);
      dc.SetTime(0.0);
      dc.Save();
   }

   return 0;
}<|MERGE_RESOLUTION|>--- conflicted
+++ resolved
@@ -75,14 +75,8 @@
 
 int main(int argc, char *argv[])
 {
-<<<<<<< HEAD
-   MPI_Session mpi;
-   const int num_procs = mpi.WorldSize();
-   const int myid = mpi.WorldRank();
-=======
    Mpi::Init();
    Hypre::Init();
->>>>>>> e7be9bb9
 
    const char *mesh_file = "../../data/star.mesh";
    int ser_ref_levels = 1, par_ref_levels = 1;
