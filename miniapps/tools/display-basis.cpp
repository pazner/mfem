--- conflicted
+++ resolved
@@ -136,11 +136,7 @@
    OptionsParser args(argc, argv);
    args.AddOption(&eInt, "-e", "--elem-type",
                   "Element Type: (1-Segment, 2-Triangle, 3-Quadrilateral, "
-<<<<<<< HEAD
                   "4-Tetrahedron, 5-Hexahedron, 6-Wedge, 7-Pyramid)");
-=======
-                  "4-Tetrahedron, 5-Hexahedron, 6-Wedge)");
->>>>>>> c0867ca0
    args.AddOption(&bInt, "-b", "--basis-type",
                   "Basis Function Type (0-H1, 1-Nedelec, 2-Raviart-Thomas, "
                   "3-L2, 4-Fixed Order Cont.,\n\t5-Gaussian Discontinuous (2D),"
@@ -276,20 +272,12 @@
             cout <<
                  "4) Tetrahedron\n"
                  "5) Hexahedron\n"
-<<<<<<< HEAD
                  "6) Wedge\n"
                  "7) Pyramid\n";
          }
          cout << "enter new element type --> " << flush;
          cin >> eInt;
          if ( eInt <= 0 || eInt > 7 )
-=======
-                 "6) Wedge\n";
-         }
-         cout << "enter new element type --> " << flush;
-         cin >> eInt;
-         if ( eInt <= 0 || eInt > 6 )
->>>>>>> c0867ca0
          {
             cout << "invalid element type \"" << eInt << "\"" << endl << flush;
          }
@@ -542,11 +530,8 @@
          return "HEXAHEDRON";
       case Element::WEDGE:
          return "WEDGE";
-<<<<<<< HEAD
       case Element::PYRAMID:
          return "PYRAMID";
-=======
->>>>>>> c0867ca0
       default:
          return "INVALID";
    };
@@ -568,11 +553,7 @@
 elemIs3D(const Element::Type & eType)
 {
    return eType == Element::TETRAHEDRON || eType == Element::HEXAHEDRON ||
-<<<<<<< HEAD
           eType == Element::WEDGE || eType == Element::PYRAMID;
-=======
-          eType == Element::WEDGE;
->>>>>>> c0867ca0
 }
 
 string
