// Copyright (c) 2010-2020, Lawrence Livermore National Security, LLC. Produced
// at the Lawrence Livermore National Laboratory. All Rights reserved. See files
// LICENSE and NOTICE for details. LLNL-CODE-806117.
//
// This file is part of the MFEM library. For more information and source code
// availability visit https://mfem.org.
//
// MFEM is free software; you can redistribute it and/or modify it under the
// terms of the BSD-3 license. We welcome feedback and contributions, see file
// CONTRIBUTING.md for details.

#include "../config/config.hpp"
#include "nonlininteg.hpp"
#include "fespace.hpp"
#include "libceed/ceed.hpp"
#include "fem.hpp"

#include "restriction.hpp"
#include "gridfunc.hpp"
#include "fespace.hpp"
#include "../general/forall.hpp"

#include <chrono>


namespace mfem
{

ElementRestriction::ElementRestriction(const FiniteElementSpace &f,
                                       ElementDofOrdering e_ordering)
   : fes(f),
     ne(fes.GetNE()),
     vdim(fes.GetVDim()),
     byvdim(fes.GetOrdering() == Ordering::byVDIM),
     ndofs(fes.GetNDofs()),
     dof(ne > 0 ? fes.GetFE(0)->GetDof() : 0),
     nedofs(ne*dof),
     offsets(ndofs+1),
     indices(ne*dof),
     gatherMap(ne*dof)
{
   // Assuming all finite elements are the same.
   height = vdim*ne*dof;
   width = fes.GetVSize();
   const bool dof_reorder = (e_ordering == ElementDofOrdering::LEXICOGRAPHIC);
   const int *dof_map = NULL;
   if (dof_reorder && ne > 0)
   {
      for (int e = 0; e < ne; ++e)
      {
         const FiniteElement *fe = fes.GetFE(e);
         const TensorBasisElement* el =
            dynamic_cast<const TensorBasisElement*>(fe);
         if (el) { continue; }
         mfem_error("Finite element not suitable for lexicographic ordering");
      }
      const FiniteElement *fe = fes.GetFE(0);
      const TensorBasisElement* el =
         dynamic_cast<const TensorBasisElement*>(fe);
      const Array<int> &fe_dof_map = el->GetDofMap();
      MFEM_VERIFY(fe_dof_map.Size() > 0, "invalid dof map");
      dof_map = fe_dof_map.GetData();
   }
   const Table& e2dTable = fes.GetElementToDofTable();
   const int* elementMap = e2dTable.GetJ();
   // We will be keeping a count of how many local nodes point to its global dof
   for (int i = 0; i <= ndofs; ++i)
   {
      offsets[i] = 0;
   }
   for (int e = 0; e < ne; ++e)
   {
      for (int d = 0; d < dof; ++d)
      {
         const int sgid = elementMap[dof*e + d];  // signed
         const int gid = (sgid >= 0) ? sgid : -1 - sgid;
         ++offsets[gid + 1];
      }
   }
   // Aggregate to find offsets for each global dof
   for (int i = 1; i <= ndofs; ++i)
   {
      offsets[i] += offsets[i - 1];
   }
   // For each global dof, fill in all local nodes that point to it
   for (int e = 0; e < ne; ++e)
   {
      for (int d = 0; d < dof; ++d)
      {
         const int sdid = dof_reorder ? dof_map[d] : 0;  // signed
         const int did = (!dof_reorder)?d:(sdid >= 0 ? sdid : -1-sdid);
         const int sgid = elementMap[dof*e + did];  // signed
         const int gid = (sgid >= 0) ? sgid : -1-sgid;
         const int lid = dof*e + d;
         const bool plus = (sgid >= 0 && sdid >= 0) || (sgid < 0 && sdid < 0);
         gatherMap[lid] = plus ? gid : -1-gid;
         indices[offsets[gid]++] = plus ? lid : -1-lid;
      }
   }
   // We shifted the offsets vector by 1 by using it as a counter.
   // Now we shift it back.
   for (int i = ndofs; i > 0; --i)
   {
      offsets[i] = offsets[i - 1];
   }
   offsets[0] = 0;
}

void ElementRestriction::Mult(const Vector& x, Vector& y) const
{
   // Assumes all elements have the same number of dofs
   const int nd = dof;
   const int vd = vdim;
   const bool t = byvdim;
   auto d_x = Reshape(x.Read(), t?vd:ndofs, t?ndofs:vd);
   auto d_y = Reshape(y.Write(), nd, vd, ne);
   auto d_gatherMap = gatherMap.Read();
   MFEM_FORALL(i, dof*ne,
   {
      const int gid = d_gatherMap[i];
      const bool plus = gid >= 0;
      const int j = plus ? gid : -1-gid;
      for (int c = 0; c < vd; ++c)
      {
         const double dofValue = d_x(t?c:j, t?j:c);
         d_y(i % nd, c, i / nd) = plus ? dofValue : -dofValue;
      }
   });
}

void ElementRestriction::MultUnsigned(const Vector& x, Vector& y) const
{
   // Assumes all elements have the same number of dofs
   const int nd = dof;
   const int vd = vdim;
   const bool t = byvdim;
   auto d_x = Reshape(x.Read(), t?vd:ndofs, t?ndofs:vd);
   auto d_y = Reshape(y.Write(), nd, vd, ne);
   auto d_gatherMap = gatherMap.Read();

   MFEM_FORALL(i, dof*ne,
   {
      const int gid = d_gatherMap[i];
      const int j = gid >= 0 ? gid : -1-gid;
      for (int c = 0; c < vd; ++c)
      {
         d_y(i % nd, c, i / nd) = d_x(t?c:j, t?j:c);
      }
   });
}

void ElementRestriction::MultTranspose(const Vector& x, Vector& y) const
{
   // Assumes all elements have the same number of dofs
   const int nd = dof;
   const int vd = vdim;
   const bool t = byvdim;
   auto d_offsets = offsets.Read();
   auto d_indices = indices.Read();
   auto d_x = Reshape(x.Read(), nd, vd, ne);
   auto d_y = Reshape(y.Write(), t?vd:ndofs, t?ndofs:vd);
   MFEM_FORALL(i, ndofs,
   {
      const int offset = d_offsets[i];
      const int nextOffset = d_offsets[i + 1];
      for (int c = 0; c < vd; ++c)
      {
         double dofValue = 0;
         for (int j = offset; j < nextOffset; ++j)
         {
            const int idx_j = (d_indices[j] >= 0) ? d_indices[j] : -1 - d_indices[j];
            dofValue += (d_indices[j] >= 0) ? d_x(idx_j % nd, c,
            idx_j / nd) : -d_x(idx_j % nd, c, idx_j / nd);
         }
         d_y(t?c:i,t?i:c) = dofValue;
      }
   });
}

void ElementRestriction::MultTransposeUnsigned(const Vector& x, Vector& y) const
{
   // Assumes all elements have the same number of dofs
   const int nd = dof;
   const int vd = vdim;
   const bool t = byvdim;
   auto d_offsets = offsets.Read();
   auto d_indices = indices.Read();
   auto d_x = Reshape(x.Read(), nd, vd, ne);
   auto d_y = Reshape(y.Write(), t?vd:ndofs, t?ndofs:vd);
   MFEM_FORALL(i, ndofs,
   {
      const int offset = d_offsets[i];
      const int nextOffset = d_offsets[i + 1];
      for (int c = 0; c < vd; ++c)
      {
         double dofValue = 0;
         for (int j = offset; j < nextOffset; ++j)
         {
            const int idx_j = (d_indices[j] >= 0) ? d_indices[j] : -1 - d_indices[j];
            dofValue += d_x(idx_j % nd, c, idx_j / nd);
         }
         d_y(t?c:i,t?i:c) = dofValue;
      }
   });
}

void ElementRestriction::BooleanMask(Vector& y) const
{
   // Assumes all elements have the same number of dofs
   const int nd = dof;
   const int vd = vdim;
   const bool t = byvdim;

   Array<char> processed(vd * ndofs);
   processed = 0;

   auto d_offsets = offsets.HostRead();
   auto d_indices = indices.HostRead();
   auto d_x = Reshape(processed.HostReadWrite(), t?vd:ndofs, t?ndofs:vd);
   auto d_y = Reshape(y.HostWrite(), nd, vd, ne);
   for (int i = 0; i < ndofs; ++i)
   {
      const int offset = d_offsets[i];
      const int nextOffset = d_offsets[i+1];
      for (int c = 0; c < vd; ++c)
      {
         for (int j = offset; j < nextOffset; ++j)
         {
            const int idx_j = d_indices[j];
            if (d_x(t?c:i,t?i:c))
            {
               d_y(idx_j % nd, c, idx_j / nd) = 0.0;
            }
            else
            {
               d_y(idx_j % nd, c, idx_j / nd) = 1.0;
               d_x(t?c:i,t?i:c) = 1;
            }
         }
      }
   }
}

void ElementRestriction::FillSparseMatrix(const Vector &mat_ea,
                                          SparseMatrix &mat) const
{
   mat.GetMemoryI().New(mat.Height()+1, mat.GetMemoryI().GetMemoryType());
   const int nnz = FillI(mat);
   mat.GetMemoryJ().New(nnz, mat.GetMemoryJ().GetMemoryType());
   mat.GetMemoryData().New(nnz, mat.GetMemoryData().GetMemoryType());
   FillJAndData(mat_ea, mat);
}

template <int MaxNbNbr>
static MFEM_HOST_DEVICE int GetMinElt(const int *my_elts, const int nbElts,
                                      const int *nbr_elts, const int nbrNbElts)
{
   // Building the intersection
   int inter[MaxNbNbr];
   int cpt = 0;
   for (int i = 0; i < nbElts; i++)
   {
      const int e_i = my_elts[i];
      for (int j = 0; j < nbrNbElts; j++)
      {
         if (e_i==nbr_elts[j])
         {
            inter[cpt] = e_i;
            cpt++;
         }
      }
   }
   // Finding the minimum
   int min = inter[0];
   for (int i = 1; i < cpt; i++)
   {
      if (inter[i] < min)
      {
         min = inter[i];
      }
   }
   return min;
}

/** Returns the index where a non-zero entry should be added and increment the
    number of non-zeros for the row i_L. */
static MFEM_HOST_DEVICE int GetAndIncrementNnzIndex(const int i_L, int* I)
{
   int ind = AtomicAdd(I[i_L],1);
   return ind;
}

int ElementRestriction::FillI(SparseMatrix &mat) const
{
   static constexpr int Max = MaxNbNbr;
   const int all_dofs = ndofs;
   const int vd = vdim;
   const int elt_dofs = dof;
   auto I = mat.ReadWriteI();
   auto d_offsets = offsets.Read();
   auto d_indices = indices.Read();
   auto d_gatherMap = gatherMap.Read();
   MFEM_FORALL(i_L, vd*all_dofs+1,
   {
      I[i_L] = 0;
   });
   MFEM_FORALL(e, ne,
   {
      for (int i = 0; i < elt_dofs; i++)
      {
         int i_elts[Max];
         const int i_E = e*elt_dofs + i;
         const int i_L = d_gatherMap[i_E];
         const int i_offset = d_offsets[i_L];
         const int i_nextOffset = d_offsets[i_L+1];
         const int i_nbElts = i_nextOffset - i_offset;
         for (int e_i = 0; e_i < i_nbElts; ++e_i)
         {
            const int i_E = d_indices[i_offset+e_i];
            i_elts[e_i] = i_E/elt_dofs;
         }
         for (int j = 0; j < elt_dofs; j++)
         {
            const int j_E = e*elt_dofs + j;
            const int j_L = d_gatherMap[j_E];
            const int j_offset = d_offsets[j_L];
            const int j_nextOffset = d_offsets[j_L+1];
            const int j_nbElts = j_nextOffset - j_offset;
            if (i_nbElts == 1 || j_nbElts == 1) // no assembly required
            {
               GetAndIncrementNnzIndex(i_L, I);
            }
            else // assembly required
            {
               int j_elts[Max];
               for (int e_j = 0; e_j < j_nbElts; ++e_j)
               {
                  const int j_E = d_indices[j_offset+e_j];
                  const int elt = j_E/elt_dofs;
                  j_elts[e_j] = elt;
               }
               int min_e = GetMinElt<Max>(i_elts, i_nbElts, j_elts, j_nbElts);
               if (e == min_e) // add the nnz only once
               {
                  GetAndIncrementNnzIndex(i_L, I);
               }
            }
         }
      }
   });
   // We need to sum the entries of I, we do it on CPU as it is very sequential.
   auto h_I = mat.HostReadWriteI();
   const int nTdofs = vd*all_dofs;
   int sum = 0;
   for (int i = 0; i < nTdofs; i++)
   {
      const int nnz = h_I[i];
      h_I[i] = sum;
      sum+=nnz;
   }
   h_I[nTdofs] = sum;
   // We return the number of nnz
   return h_I[nTdofs];
}

void ElementRestriction::FillJAndData(const Vector &ea_data,
                                      SparseMatrix &mat) const
{
   static constexpr int Max = MaxNbNbr;
   const int all_dofs = ndofs;
   const int vd = vdim;
   const int elt_dofs = dof;
   auto I = mat.ReadWriteI();
   auto J = mat.WriteJ();
   auto Data = mat.WriteData();
   auto d_offsets = offsets.Read();
   auto d_indices = indices.Read();
   auto d_gatherMap = gatherMap.Read();
   auto mat_ea = Reshape(ea_data.Read(), elt_dofs, elt_dofs, ne);
   MFEM_FORALL(e, ne,
   {
      for (int i = 0; i < elt_dofs; i++)
      {
         int i_elts[Max];
         int i_B[Max];
         const int i_E = e*elt_dofs + i;
         const int i_L = d_gatherMap[i_E];
         const int i_offset = d_offsets[i_L];
         const int i_nextOffset = d_offsets[i_L+1];
         const int i_nbElts = i_nextOffset - i_offset;
         for (int e_i = 0; e_i < i_nbElts; ++e_i)
         {
            const int i_E = d_indices[i_offset+e_i];
            i_elts[e_i] = i_E/elt_dofs;
            i_B[e_i]    = i_E%elt_dofs;
         }
         for (int j = 0; j < elt_dofs; j++)
         {
            const int j_E = e*elt_dofs + j;
            const int j_L = d_gatherMap[j_E];
            const int j_offset = d_offsets[j_L];
            const int j_nextOffset = d_offsets[j_L+1];
            const int j_nbElts = j_nextOffset - j_offset;
            if (i_nbElts == 1 || j_nbElts == 1) // no assembly required
            {
               const int nnz = GetAndIncrementNnzIndex(i_L, I);
               J[nnz] = j_L;
               Data[nnz] = mat_ea(j,i,e);
            }
            else // assembly required
            {
               int j_elts[Max];
               int j_B[Max];
               for (int e_j = 0; e_j < j_nbElts; ++e_j)
               {
                  const int j_E = d_indices[j_offset+e_j];
                  const int elt = j_E/elt_dofs;
                  j_elts[e_j] = elt;
                  j_B[e_j]    = j_E%elt_dofs;
               }
               int min_e = GetMinElt<Max>(i_elts, i_nbElts, j_elts, j_nbElts);
               if (e == min_e) // add the nnz only once
               {
                  double val = 0.0;
                  for (int i = 0; i < i_nbElts; i++)
                  {
                     const int e_i = i_elts[i];
                     const int i_Bloc = i_B[i];
                     for (int j = 0; j < j_nbElts; j++)
                     {
                        const int e_j = j_elts[j];
                        const int j_Bloc = j_B[j];
                        if (e_i == e_j)
                        {
                           val += mat_ea(j_Bloc, i_Bloc, e_i);
                        }
                     }
                  }
                  const int nnz = GetAndIncrementNnzIndex(i_L, I);
                  J[nnz] = j_L;
                  Data[nnz] = val;
               }
            }
         }
      }
   });
   // We need to shift again the entries of I, we do it on CPU as it is very
   // sequential.
   auto h_I = mat.HostReadWriteI();
   const int size = vd*all_dofs;
   for (int i = 0; i < size; i++)
   {
      h_I[size-i] = h_I[size-(i+1)];
   }
   h_I[0] = 0;
}

L2ElementRestriction::L2ElementRestriction(const FiniteElementSpace &fes)
   : ne(fes.GetNE()),
     vdim(fes.GetVDim()),
     byvdim(fes.GetOrdering() == Ordering::byVDIM),
     ndof(ne > 0 ? fes.GetFE(0)->GetDof() : 0),
     ndofs(fes.GetNDofs())
{
   height = vdim*ne*ndof;
   width = vdim*ne*ndof;
}

void L2ElementRestriction::Mult(const Vector &x, Vector &y) const
{
   const int nd = ndof;
   const int vd = vdim;
   const bool t = byvdim;
   auto d_x = Reshape(x.Read(), t?vd:ndofs, t?ndofs:vd);
   auto d_y = Reshape(y.Write(), nd, vd, ne);
   MFEM_FORALL(i, ndofs,
   {
      const int idx = i;
      const int dof = idx % nd;
      const int e = idx / nd;
      for (int c = 0; c < vd; ++c)
      {
         d_y(dof, c, e) = d_x(t?c:idx, t?idx:c);
      }
   });
}

void L2ElementRestriction::MultTranspose(const Vector &x, Vector &y) const
{
   const int nd = ndof;
   const int vd = vdim;
   const bool t = byvdim;
   auto d_x = Reshape(x.Read(), nd, vd, ne);
   auto d_y = Reshape(y.Write(), t?vd:ndofs, t?ndofs:vd);
   MFEM_FORALL(i, ndofs,
   {
      const int idx = i;
      const int dof = idx % nd;
      const int e = idx / nd;
      for (int c = 0; c < vd; ++c)
      {
         d_y(t?c:idx,t?idx:c) = d_x(dof, c, e);
      }
   });
}

void L2ElementRestriction::FillI(SparseMatrix &mat) const
{
   const int elem_dofs = ndof;
   const int vd = vdim;
   auto I = mat.WriteI();
   MFEM_FORALL(dof, ne*elem_dofs*vd,
   {
      I[dof] = elem_dofs;
   });
}

static MFEM_HOST_DEVICE int AddNnz(const int iE, int *I, const int dofs)
{
   int val = AtomicAdd(I[iE],dofs);
   return val;
}

void L2ElementRestriction::FillJAndData(const Vector &ea_data,
                                        SparseMatrix &mat) const
{
   const int elem_dofs = ndof;
   const int vd = vdim;
   auto I = mat.ReadWriteI();
   auto J = mat.WriteJ();
   auto Data = mat.WriteData();
   auto mat_ea = Reshape(ea_data.Read(), elem_dofs, elem_dofs, ne);
   MFEM_FORALL(iE, ne*elem_dofs*vd,
   {
      const int offset = AddNnz(iE,I,elem_dofs);
      const int e = iE/elem_dofs;
      const int i = iE%elem_dofs;
      for (int j = 0; j < elem_dofs; j++)
      {
         J[offset+j] = e*elem_dofs+j;
         Data[offset+j] = mat_ea(j,i,e);
      }
   });
}

int inline Get_dof_from_ijk(int i, int j, int k, int ndofs1d)
{
   return i + ndofs1d*j + ndofs1d*ndofs1d*k;
}

void inline Get_ijk_from_dof(int dof, int &i, int &j, int &k, int ndofs1d)
{
   i = dof % ndofs1d;
   j = dof/ndofs1d % ndofs1d;
   k = dof/ndofs1d/ndofs1d;
}

// Return the face degrees of freedom returned in Lexicographic order.
void GetNormalDFaceDofStencil(const int dim, 
                              const int face_id,
                              const int ndofs1d, 
                              Array<int> &facemapnor)
{
   int end = ndofs1d-1;
   switch (dim)
   {
      case 1:
         MFEM_ABORT("GetNormalDFaceDofStencil not implemented for 1D!");         
      case 2:
         switch (face_id)
         {
            // i is WEST to EAST
            // j is SOUTH to NORTH
            // dof = i + j*ndofs1d
            case 0: // SOUTH, j = 0
               for (int i = 0; i < ndofs1d; ++i)
               {
                  for (int s = 0; s < ndofs1d; ++s)
                  {
                     facemapnor[ndofs1d*i+s] = Get_dof_from_ijk(i,s,0,ndofs1d);
                     //i + s*ndofs1d;
                  }
               }
               break;
            case 1: // EAST, i = ndofs1d-1
               for (int j = 0; j < ndofs1d; ++j)
               {
                  for (int s = 0; s < ndofs1d; ++s)
                  {
                     facemapnor[ndofs1d*j+s] = Get_dof_from_ijk(end-s,j,0,ndofs1d);//end-s + j*ndofs1d;
                  }
               }
               break;
            case 2: // NORTH, j = ndofs1d-1
               for (int i = 0; i < ndofs1d; ++i)
               {
                  for (int s = 0; s < ndofs1d; ++s)
                  {
                     facemapnor[ndofs1d*i+s] = Get_dof_from_ijk(i,end-s,0,ndofs1d);//(end-s)*ndofs1d + i;
                  }
               }
               break;
            case 3: // WEST, i = 0
               for (int j = 0; j < ndofs1d; ++j)
               {
                  for (int s = 0; s < ndofs1d; ++s)
                  {
                     facemapnor[ndofs1d*j+s] = Get_dof_from_ijk(s,j,0,ndofs1d);//s + j*ndofs1d;
                  }
               }
               break;
            default:
               MFEM_ABORT("Invalid face_id");
         }
         break;
      case 3:
         switch (face_id)
         {
            // dof = i + j*ndofs1d + k*ndofs1d*ndofs1d 
            case 0: // BOTTOM
               for (int i = 0; i < ndofs1d; ++i)
               {
                  for (int j = 0; j < ndofs1d; ++j)
                  {
                     for (int s = 0; s < ndofs1d; ++s)
                     {
                        facemapnor[s+i*ndofs1d+j*ndofs1d*ndofs1d] = Get_dof_from_ijk(i,j,s,ndofs1d);//i + j*ndofs1d + s*ndofs1d*ndofs1d;
                     }
                  }
               }
               break;
            case 1: // SOUTH
               for (int i = 0; i < ndofs1d; ++i)
               {
                  for (int j = 0; j < ndofs1d; ++j)
                  {
                     for (int s = 0; s < ndofs1d; ++s)
                     {
                        facemapnor[s+i*ndofs1d+j*ndofs1d*ndofs1d] = Get_dof_from_ijk(i,s,j,ndofs1d);//i + s*ndofs1d + j*ndofs1d*ndofs1d;
                     }
                  }
               }
               break;
            case 2: // EAST
               for (int i = 0; i < ndofs1d; ++i)
               {
                  for (int j = 0; j < ndofs1d; ++j)
                  {
                     for (int s = 0; s < ndofs1d; ++s)
                     {
                        facemapnor[s+i*ndofs1d+j*ndofs1d*ndofs1d] = Get_dof_from_ijk(end-s,i,j,ndofs1d);//end-s + i*ndofs1d + j*ndofs1d*ndofs1d;
                     }
                  }
               }
               break;
            case 3: // NORTH
               for (int i = 0; i < ndofs1d; ++i)
               {
                  for (int j = 0; j < ndofs1d; ++j)
                  {
                     for (int s = 0; s < ndofs1d; ++s)
                     {
                        facemapnor[s+i*ndofs1d+j*ndofs1d*ndofs1d] = Get_dof_from_ijk(i,end-s,j,ndofs1d);//(end-s)*ndofs1d + i + j*ndofs1d*ndofs1d;
                     }
                  }
               }
               break;
            case 4: // WEST
               for (int i = 0; i < ndofs1d; ++i)
               {
                  for (int j = 0; j < ndofs1d; ++j)
                  {
                     for (int s = 0; s < ndofs1d; ++s)
                     {
                        facemapnor[s+i*ndofs1d+j*ndofs1d*ndofs1d] = Get_dof_from_ijk(s,i,j,ndofs1d);//s + i*ndofs1d + j*ndofs1d*ndofs1d;
                     }
                  }
               }
               break;
            case 5: // TOP
               for (int i = 0; i < ndofs1d; ++i)
               {
                  for (int j = 0; j < ndofs1d; ++j)
                  {
                     for (int s = 0; s < ndofs1d; ++s)
                     {
                        facemapnor[s+i*ndofs1d+j*ndofs1d*ndofs1d] = Get_dof_from_ijk(i,j,end-s,ndofs1d);//(end-s)*ndofs1d*ndofs1d + i + j*ndofs1d;
                     }
                  }
               }
               break;
            default: 
               MFEM_ABORT("Invalid face_id");
         }
         break;
#ifdef MFEM_DEBUG
         for(int k = 0 ; k < ndofs1d*ndofs1d*ndofs1d ; k++ )
         {
            MFEM_VERIFY( (facemapnor[k] >= ndofs1d*ndofs1d*ndofs1d) or (facemapnor[k] < 0 ) ,
            "Invalid facemapnor values.");
         }
#endif
   }
}

int GetGid(const int ipid, 
           const int k,
           const int ndofs1d,
           const int elemid,
           const int elem_dofs,
           Array<int> &facemap,
           const int* elementMap)
{
   const int face_dof = facemap[ipid*ndofs1d+k];
   const int gid = elementMap[elemid*elem_dofs + face_dof];

#ifdef MFEM_DEBUG
/*
   std::cout << "---------------------" << std::endl;
   std::cout << "ipid = " << ipid << std::endl;
   std::cout << "k = " << k << std::endl;
   std::cout << "ipid*ndofs1d+k = " << ipid*ndofs1d+k << std::endl;
   std::cout << "face_dof = " << face_dof << std::endl;
   std::cout << "elemid " << elemid << std::endl;
   std::cout << "gid " << gid << std::endl;
  */ 
#endif
   return gid;
}

int GetGid(const int ipid, 
           const int ndofs1d, //todo: get rid of ndofs1d by making a facemap for simple restriction
            const int elemid,
           const int elem_dofs,
           Array<int> &facemap,
           const int* elementMap)
{
   const int face_dof = facemap[ipid*ndofs1d+0];
   const int gid = elementMap[elemid*elem_dofs + face_dof];
#ifdef MFEM_DEBUG
   if(  elemid < 0 )
   {
      std::cout << "elemid = " << elemid << std::endl;
      exit(1);
   }
   /*
   std::cout << "---------------------" << std::endl;
   std::cout << "ipid = " << ipid << std::endl;
   std::cout << "ipid*ndofs1d+k = " << ipid*ndofs1d+0 << std::endl;
   std::cout << "face_dof = " << face_dof << std::endl;
   std::cout << "elemid " << elemid << std::endl;
   std::cout << "gid " << gid << std::endl;
   */
#endif
   return gid;
}

int GetLid(const int d,
           const int face_id,
           const int ndofs_face)
{
   const int lid = d + ndofs_face*face_id;
#ifdef MFEM_DEBUG
/*
   std::cout << " face_id = " << face_id << std::endl;
   std::cout << " ndofs_face = " << ndofs_face << std::endl;
   std::cout << " d = " << d << std::endl;
   std::cout << " lid = " << lid << std::endl;
   */
#endif
   return lid;
}

int GetLid(const int d,
           const int k, 
           const int face_id,
           const int ndofs1d,
           const int ndofs_face)
{
   const int lid = k + ndofs1d*( d + ndofs_face*(face_id));// ndofs_face*ndofs1d*face_id + ndofs1d*d + k;
#ifdef MFEM_DEBUG
/*
   std::cout << " face_id = " << face_id << std::endl;
   std::cout << " ndofs1d = " << ndofs1d << std::endl;
   std::cout << " ndofs_face = " << ndofs_face << std::endl;
   std::cout << " d = " << d << std::endl;
   std::cout << " k = " << k << std::endl;
   std::cout << " lid = " << lid << std::endl;
   */
#endif 
   return lid;
}

void GetFromLid(const int lid,
               int &d,
               int &k, 
               int &face_id,
               int ndofs1d,
               int ndofs_face)
{
   if( lid == 123456789 )
   {
      std::cout << " lid = " << lid << std::endl;
      exit(1);
   }
   k = lid % ndofs1d;
   d = (lid/ndofs1d) % ndofs_face;
   face_id = lid/ndofs1d/ndofs_face;
   /*
   std::cout << " lid = " << lid << std::endl;
   std::cout << " face_id = " << face_id << std::endl;
   std::cout << " ndofs1d = " << ndofs1d << std::endl;
   std::cout << " face_id = " << face_id << std::endl;
   std::cout << " d = " << d << std::endl;
   std::cout << " k = " << k << std::endl;
   */
}

void GetFromLid(const int lid,
               int &d,
               int &face_id,
               int ndofs_face)
{
   if( lid == 123456789 )
   {
      std::cout << " lid = " << lid << std::endl;
      exit(1);
   }
   d = lid % ndofs_face;
   face_id = lid/ndofs_face;
#ifdef MFEM_DEBUG
   /*
   std::cout << " lid = " << lid << std::endl;
   std::cout << " face_id = " << face_id << std::endl;
   std::cout << " d = " << d << std::endl;
   */
#endif
}

void GetGradFaceDofStencil(const int dim, 
                              const int face_id,
                              const int ndofs1d, 
                              Array<int> &facemapnor,
                              Array<int> &facemaptan1,
                              Array<int> &facemaptan2)
{
   int end = ndofs1d-1;
   switch (dim)
   {
      case 1:
         MFEM_ABORT("GetNormalDFaceDofStencil not implemented for 1D!");         
      case 2:
         switch (face_id)
         {
            // i is WEST to EAST
            // j is SOUTH to NORTH
            // dof = i + j*ndofs1d
            case 0: // SOUTH, j = 0
               for (int i = 0; i < ndofs1d; ++i)
               {
                  for (int s = 0; s < ndofs1d; ++s)
                  {
                     facemapnor[ndofs1d*i+s] = Get_dof_from_ijk(i,s,0,ndofs1d);
                     facemaptan1[ndofs1d*i+s] = Get_dof_from_ijk(s,0,0,ndofs1d);
                  }
               }
               break;
            case 1: // EAST, i = ndofs1d-1
               for (int j = 0; j < ndofs1d; ++j)
               {
                  for (int s = 0; s < ndofs1d; ++s)
                  {
                     facemapnor[ndofs1d*j+s] = Get_dof_from_ijk(end-s,j,0,ndofs1d);
                     facemaptan1[ndofs1d*j+s] = Get_dof_from_ijk(end,s,0,ndofs1d);
                  }
               }
               break;
            case 2: // NORTH, j = ndofs1d-1
               for (int i = 0; i < ndofs1d; ++i)
               {
                  for (int s = 0; s < ndofs1d; ++s)
                  {
                     facemapnor[ndofs1d*i+s] = Get_dof_from_ijk(i,end-s,0,ndofs1d);
                     facemaptan1[ndofs1d*i+s] = Get_dof_from_ijk(s,end,0,ndofs1d);                     
                  }
               }
               break;
            case 3: // WEST, i = 0
               for (int j = 0; j < ndofs1d; ++j)
               {
                  for (int s = 0; s < ndofs1d; ++s)
                  {
                     facemapnor[ndofs1d*j+s] = Get_dof_from_ijk(s,j,0,ndofs1d);
                     facemaptan1[ndofs1d*j+s] = Get_dof_from_ijk(0,s,0,ndofs1d);
                  }
               }
               break;
            default:
               MFEM_ABORT("Invalid face_id");
         }
         break;
      case 3:
         switch (face_id)
         {
            // dof = i + j*ndofs1d + k*ndofs1d*ndofs1d 
            case 0: // BOTTOM
               for (int i = 0; i < ndofs1d; ++i)
               {
                  for (int j = 0; j < ndofs1d; ++j)
                  {
                     for (int s = 0; s < ndofs1d; ++s)
                     {
                        facemapnor[s+i*ndofs1d+j*ndofs1d*ndofs1d] = Get_dof_from_ijk(i,j,s,ndofs1d);
                        facemaptan1[s+i*ndofs1d+j*ndofs1d*ndofs1d] = Get_dof_from_ijk(s,j,0,ndofs1d);
                        facemaptan2[s+i*ndofs1d+j*ndofs1d*ndofs1d] = Get_dof_from_ijk(i,s,0,ndofs1d);
                     }
                  }
               }
               break;
            case 1: // SOUTH
               for (int i = 0; i < ndofs1d; ++i)
               {
                  for (int j = 0; j < ndofs1d; ++j)
                  {
                     for (int s = 0; s < ndofs1d; ++s)
                     {
                        facemapnor[s+i*ndofs1d+j*ndofs1d*ndofs1d] = Get_dof_from_ijk(i,s,j,ndofs1d);
                        facemaptan1[s+i*ndofs1d+j*ndofs1d*ndofs1d] = Get_dof_from_ijk(s,0,j,ndofs1d);
                        facemaptan2[s+i*ndofs1d+j*ndofs1d*ndofs1d] = Get_dof_from_ijk(i,0,s,ndofs1d);
                     }
                  }
               }
               break;
            case 2: // EAST
               for (int i = 0; i < ndofs1d; ++i)
               {
                  for (int j = 0; j < ndofs1d; ++j)
                  {
                     for (int s = 0; s < ndofs1d; ++s)
                     {
                        facemapnor[s+i*ndofs1d+j*ndofs1d*ndofs1d] = Get_dof_from_ijk(end-s,i,j,ndofs1d);
                        facemaptan1[s+i*ndofs1d+j*ndofs1d*ndofs1d] = Get_dof_from_ijk(end,s,j,ndofs1d);
                        facemaptan2[s+i*ndofs1d+j*ndofs1d*ndofs1d] = Get_dof_from_ijk(end,i,s,ndofs1d);
                     }
                  }
               }
               break;
            case 3: // NORTH
               for (int i = 0; i < ndofs1d; ++i)
               {
                  for (int j = 0; j < ndofs1d; ++j)
                  {
                     for (int s = 0; s < ndofs1d; ++s)
                     {
                        facemapnor[s+i*ndofs1d+j*ndofs1d*ndofs1d] = Get_dof_from_ijk(i,end-s,j,ndofs1d);
                        facemaptan1[s+i*ndofs1d+j*ndofs1d*ndofs1d] = Get_dof_from_ijk(s,end,j,ndofs1d);
                        facemaptan2[s+i*ndofs1d+j*ndofs1d*ndofs1d] = Get_dof_from_ijk(i,end,s,ndofs1d);
                     }
                  }
               }
               break;
            case 4: // WEST
               for (int i = 0; i < ndofs1d; ++i)
               {
                  for (int j = 0; j < ndofs1d; ++j)
                  {
                     for (int s = 0; s < ndofs1d; ++s)
                     {
                        facemapnor[s+i*ndofs1d+j*ndofs1d*ndofs1d] = Get_dof_from_ijk(s,i,j,ndofs1d);
                        facemaptan1[s+i*ndofs1d+j*ndofs1d*ndofs1d] = Get_dof_from_ijk(0,s,j,ndofs1d);
                        facemaptan2[s+i*ndofs1d+j*ndofs1d*ndofs1d] = Get_dof_from_ijk(0,i,s,ndofs1d);
                     }
                  }
               }
               break;
            case 5: // TOP
               for (int i = 0; i < ndofs1d; ++i)
               {
                  for (int j = 0; j < ndofs1d; ++j)
                  {
                     for (int s = 0; s < ndofs1d; ++s)
                     {
                        facemapnor[s+i*ndofs1d+j*ndofs1d*ndofs1d] = Get_dof_from_ijk(i,j,end-s,ndofs1d);
                        facemaptan1[s+i*ndofs1d+j*ndofs1d*ndofs1d] = Get_dof_from_ijk(s,j,end,ndofs1d);
                        facemaptan2[s+i*ndofs1d+j*ndofs1d*ndofs1d] = Get_dof_from_ijk(i,s,end,ndofs1d);
                     }
                  }
               }
               break;
            default: 
               MFEM_ABORT("Invalid face_id");
         }
         break;
#ifdef MFEM_DEBUG
         for(int k = 0 ; k < ndofs1d*ndofs1d*ndofs1d ; k++ )
         {
            MFEM_VERIFY( (facemapnor[k] >= ndofs1d*ndofs1d*ndofs1d) or (facemapnor[k] < 0 ) ,
            "Invalid facemapnor values.");
            MFEM_VERIFY( (facemaptan1[k] >= ndofs1d*ndofs1d*ndofs1d) or (facemaptan1[k] < 0 ) ,
            "Invalid facemapnor values.");
            MFEM_VERIFY( (facemaptan2[k] >= ndofs1d*ndofs1d*ndofs1d) or (facemaptan2[k] < 0 ) ,
            "Invalid facemapnor values.");
         }
#endif
   }
}

void GetVectorCoefficients2D(Vector &v1,
                            Vector &v2,
                            Vector &r,
                            Vector &coeffs)
{
   // Solves [v1,v2]*coeffs = r for coeffs

   coeffs(0) = v2(1)*r(0) - v2(0)*r(1);
   coeffs(1) = v1(0)*r(1) - v1(1)*r(0);

#ifdef MFEM_DEBUG
   std::cout << "GetVectorCoefficients2D" << std::endl;
   v1.Print();
   v2.Print();
#endif

   double detLHS = v1(0)*v2(1) - v1(1)*v2(0);

   if( fabs(detLHS) < 1.0e-11 )
   {
      std::cout << "fabs(detLHS) = " << fabs(detLHS) << std::endl;
      v1.Print();
      v2.Print();
      MFEM_ABORT("v1,v2 not linearly independent!");      
   }
   coeffs /= detLHS;
}   

void GetVectorCoefficients3D(Vector &v1,
                            Vector &v2,
                            Vector &v3,
                            Vector &r,
                            Vector &coeffs)
{
   // Solves [v1,v2,v3]*coeffs = r for coeffs

   coeffs(0) = v2(0)*v3(1)*r(2) - v2(0)*v3(2)*r(1) - v2(1)*v3(0)*r(2) + v2(1)*v3(2)*r(0) + v2(2)*v3(0)*r(1) - v2(2)*v3(1)*r(0);
   coeffs(1) = v1(0)*v3(2)*r(1) - v1(0)*v3(1)*r(2) + v1(1)*v3(0)*r(2) - v1(1)*v3(2)*r(0) - v1(2)*v3(0)*r(1) + v1(2)*v3(1)*r(0);
   coeffs(2) = v1(0)*v2(1)*r(2) - v1(0)*v2(2)*r(1) - v1(1)*v2(0)*r(2) + v1(1)*v2(2)*r(0) + v1(2)*v2(0)*r(1) - v1(2)*v2(1)*r(0);

   double detLHS = v1(0)*v2(1)*v3(2) - v1(0)*v2(2)*v3(1) 
                     - v1(1)*v2(0)*v3(2) + v1(1)*v2(2)*v3(0)
                     + v1(2)*v2(0)*v3(1) - v1(2)*v2(1)*v3(0);

#ifdef MFEM_DEBUG
   std::cout << "GetVectorCoefficients3D" << std::endl;
   v1.Print();
   v2.Print();
   v3.Print();
#endif

   if( fabs(detLHS) < 1.0e-11 )
   {
      std::cout << "fabs(detLHS) = " << fabs(detLHS) << std::endl;
      v1.Print();
      v2.Print();
      v3.Print();
      MFEM_ABORT("v1, v2, v3 not linearly independent!");      
   }
   coeffs /= detLHS;
}     

// Generates faceMap, which maps face indices to element indices
// based on Lexicographic ordering
void GetFaceDofs(const int dim, const int face_id,
                 const int ndofs1d, Array<int> &faceMap)
{
   switch (dim)
   {
      case 1:
         switch (face_id)
         {
            case 0: // WEST
               faceMap[0] = 0;
               break;
            case 1: // EAST
               faceMap[0] = ndofs1d-1;
               break;
         }
         break;
      case 2:
         switch (face_id)
         {
            case 0: // SOUTH
               for (int i = 0; i < ndofs1d; ++i)
               {
                  faceMap[i] = i;
               }
               break;
            case 1: // EAST
               for (int i = 0; i < ndofs1d; ++i)
               {
                  faceMap[i] = ndofs1d-1 + i*ndofs1d;
               }
               break;
            case 2: // NORTH
               for (int i = 0; i < ndofs1d; ++i)
               {
                  faceMap[i] = (ndofs1d-1)*ndofs1d + i;
               }
               break;
            case 3: // WEST
               for (int i = 0; i < ndofs1d; ++i)
               {
                  faceMap[i] = i*ndofs1d;
               }
               break;
         }
         break;
      case 3:
         switch (face_id)
         {
            case 0: // BOTTOM
               for (int i = 0; i < ndofs1d; ++i)
               {
                  for (int j = 0; j < ndofs1d; ++j)
                  {
                     faceMap[i+j*ndofs1d] = i + j*ndofs1d;
                  }
               }
               break;
            case 1: // SOUTH
               for (int i = 0; i < ndofs1d; ++i)
               {
                  for (int j = 0; j < ndofs1d; ++j)
                  {
                     faceMap[i+j*ndofs1d] = i + j*ndofs1d*ndofs1d;
                  }
               }
               break;
            case 2: // EAST
               for (int i = 0; i < ndofs1d; ++i)
               {
                  for (int j = 0; j < ndofs1d; ++j)
                  {
                     faceMap[i+j*ndofs1d] = ndofs1d-1 + i*ndofs1d + j*ndofs1d*ndofs1d;
                  }
               }
               break;
            case 3: // NORTH
               for (int i = 0; i < ndofs1d; ++i)
               {
                  for (int j = 0; j < ndofs1d; ++j)
                  {
                     faceMap[i+j*ndofs1d] = (ndofs1d-1)*ndofs1d + i + j*ndofs1d*ndofs1d;
                  }
               }
               break;
            case 4: // WEST
               for (int i = 0; i < ndofs1d; ++i)
               {
                  for (int j = 0; j < ndofs1d; ++j)
                  {
                     faceMap[i+j*ndofs1d] = i*ndofs1d + j*ndofs1d*ndofs1d;
                  }
               }
               break;
            case 5: // TOP
               for (int i = 0; i < ndofs1d; ++i)
               {
                  for (int j = 0; j < ndofs1d; ++j)
                  {
                     faceMap[i+j*ndofs1d] = (ndofs1d-1)*ndofs1d*ndofs1d + i + j*ndofs1d;
                  }
               }
               break;
         }
         break;
   }
}

H1FaceRestriction::H1FaceRestriction(const FiniteElementSpace &fes,
                                     const ElementDofOrdering e_ordering,
                                     const FaceType type)
   : fes(fes),
     nf(fes.GetNFbyType(type)),
     vdim(fes.GetVDim()),
     byvdim(fes.GetOrdering() == Ordering::byVDIM),
     ndofs(fes.GetNDofs()),
     dof(nf > 0 ? fes.GetFaceElement(0)->GetDof() : 0),
     nfdofs(nf*dof),
     scatter_indices(nf*dof),
     offsets(ndofs+1),
     gather_indices(nf*dof)
{
   if (nf==0) { return; }
   // If fespace == H1
   const FiniteElement *fe = fes.GetFE(0);
   const TensorBasisElement *tfe = dynamic_cast<const TensorBasisElement*>(fe);
   MFEM_VERIFY(tfe != NULL &&
               (tfe->GetBasisType()==BasisType::GaussLobatto ||
                tfe->GetBasisType()==BasisType::Positive),
               "Only Gauss-Lobatto and Bernstein basis are supported in "
               "H1FaceRestriction.");
   MFEM_VERIFY(fes.GetMesh()->Conforming(),
               "Non-conforming meshes not yet supported with partial assembly.");
   // Assuming all finite elements are using Gauss-Lobatto.
   height = vdim*nf*dof;
   width = fes.GetVSize();
   const bool dof_reorder = (e_ordering == ElementDofOrdering::LEXICOGRAPHIC);
   if (dof_reorder && nf > 0)
   {
      for (int f = 0; f < fes.GetNF(); ++f)
      {
         const FiniteElement *fe = fes.GetFaceElement(f);
         const TensorBasisElement* el =
            dynamic_cast<const TensorBasisElement*>(fe);
         if (el) { continue; }
         mfem_error("Finite element not suitable for lexicographic ordering");
      }
      const FiniteElement *fe = fes.GetFaceElement(0);
      const TensorBasisElement* el =
         dynamic_cast<const TensorBasisElement*>(fe);
      const Array<int> &fe_dof_map = el->GetDofMap();
      MFEM_VERIFY(fe_dof_map.Size() > 0, "invalid dof map");
   }
   const TensorBasisElement* el =
      dynamic_cast<const TensorBasisElement*>(fe);
   const int *dof_map = el->GetDofMap().GetData();
   const Table& e2dTable = fes.GetElementToDofTable();
   const int* elementMap = e2dTable.GetJ();
   Array<int> faceMap(dof);
   int e1, e2;
   int inf1, inf2;
   int face_id;
   int orientation;
   const int ndofs1d = fes.GetFE(0)->GetOrder()+1;
   const int elem_dofs = fes.GetFE(0)->GetDof();
   const int dim = fes.GetMesh()->SpaceDimension();
   // Computation of scatter_indices
   int f_ind = 0;
   for (int f = 0; f < fes.GetNF(); ++f)
   {
      fes.GetMesh()->GetFaceElements(f, &e1, &e2);
      fes.GetMesh()->GetFaceInfos(f, &inf1, &inf2);
      orientation = inf1 % 64;
      face_id = inf1 / 64;
      if ((type==FaceType::Interior && (e2>=0 || (e2<0 && inf2>=0))) ||
          (type==FaceType::Boundary && e2<0 && inf2<0) )
      {
         // Assumes Gauss-Lobatto basis
         if (dof_reorder)
         {
            if (orientation != 0)
            {
               mfem_error("FaceRestriction used on degenerated mesh.");
            }
            GetFaceDofs(dim, face_id, ndofs1d, faceMap); // Only for hex
         }
         else
         {
            mfem_error("FaceRestriction not yet implemented for this type of "
                       "element.");
            // TODO Something with GetFaceDofs?
         }
         for (int d = 0; d < dof; ++d)
         {
            const int face_dof = faceMap[d];
            const int did = (!dof_reorder)?face_dof:dof_map[face_dof];
            const int gid = elementMap[e1*elem_dofs + did];
            const int lid = dof*f_ind + d;
            scatter_indices[lid] = gid;
         }
         f_ind++;
      }
   }
   MFEM_VERIFY(f_ind==nf, "Unexpected number of faces.");
   // Computation of gather_indices
   for (int i = 0; i <= ndofs; ++i)
   {
      offsets[i] = 0;
   }
   f_ind = 0;
   for (int f = 0; f < fes.GetNF(); ++f)
   {
      fes.GetMesh()->GetFaceElements(f, &e1, &e2);
      fes.GetMesh()->GetFaceInfos(f, &inf1, &inf2);
      orientation = inf1 % 64;
      face_id = inf1 / 64;
      if ((type==FaceType::Interior && (e2>=0 || (e2<0 && inf2>=0))) ||
          (type==FaceType::Boundary && e2<0 && inf2<0) )
      {
         GetFaceDofs(dim, face_id, ndofs1d, faceMap);
         for (int d = 0; d < dof; ++d)
         {
            const int face_dof = faceMap[d];
            const int did = (!dof_reorder)?face_dof:dof_map[face_dof];
            const int gid = elementMap[e1*elem_dofs + did];
            ++offsets[gid + 1];
         }
         f_ind++;
      }
   }
   MFEM_VERIFY(f_ind==nf, "Unexpected number of faces.");
   for (int i = 1; i <= ndofs; ++i)
   {
      offsets[i] += offsets[i - 1];
   }
   f_ind = 0;
   for (int f = 0; f < fes.GetNF(); ++f)
   {
      fes.GetMesh()->GetFaceElements(f, &e1, &e2);
      fes.GetMesh()->GetFaceInfos(f, &inf1, &inf2);
      orientation = inf1 % 64;
      face_id = inf1 / 64;
      if ((type==FaceType::Interior && (e2>=0 || (e2<0 && inf2>=0))) ||
          (type==FaceType::Boundary && e2<0 && inf2<0) )
      {
         GetFaceDofs(dim, face_id, ndofs1d, faceMap);
         for (int d = 0; d < dof; ++d)
         {
            const int face_dof = faceMap[d];
            const int did = (!dof_reorder)?face_dof:dof_map[face_dof];
            const int gid = elementMap[e1*elem_dofs + did];
            const int lid = dof*f_ind + d;
            gather_indices[offsets[gid]++] = lid;
         }
         f_ind++;
      }
   }
   MFEM_VERIFY(f_ind==nf, "Unexpected number of faces.");
   for (int i = ndofs; i > 0; --i)
   {
      offsets[i] = offsets[i - 1];
   }
   offsets[0] = 0;
}

void H1FaceRestriction::Mult(const Vector& x, Vector& y) const
{
   // Assumes all elements have the same number of dofs
   const int nd = dof;
   const int vd = vdim;
   const bool t = byvdim;
   auto d_indices = scatter_indices.Read();
   auto d_x = Reshape(x.Read(), t?vd:ndofs, t?ndofs:vd);
   auto d_y = Reshape(y.Write(), nd, vd, nf);
   MFEM_FORALL(i, nfdofs,
   {
      const int idx = d_indices[i];
      const int dof = i % nd;
      const int face = i / nd;
      for (int c = 0; c < vd; ++c)
      {
         d_y(dof, c, face) = d_x(t?c:idx, t?idx:c);
      }
   });
}

void H1FaceRestriction::MultTranspose(const Vector& x, Vector& y) const
{
   // Assumes all elements have the same number of dofs
   const int nd = dof;
   const int vd = vdim;
   const bool t = byvdim;
   auto d_offsets = offsets.Read();
   auto d_indices = gather_indices.Read();
   auto d_x = Reshape(x.Read(), nd, vd, nf);
   auto d_y = Reshape(y.Write(), t?vd:ndofs, t?ndofs:vd);
   MFEM_FORALL(i, ndofs,
   {
      const int offset = d_offsets[i];
      const int nextOffset = d_offsets[i + 1];
      for (int c = 0; c < vd; ++c)
      {
         double dofValue = 0;
         for (int j = offset; j < nextOffset; ++j)
         {
            const int idx_j = d_indices[j];
            dofValue +=  d_x(idx_j % nd, c, idx_j / nd);
         }
         d_y(t?c:i,t?i:c) += dofValue;
      }
   });
}

static int ToLexOrdering2D(const int face_id, const int size1d, const int i)
{
   if (face_id==2 || face_id==3)
   {
      return size1d-1-i;
   }
   else
   {
      return i;
   }
}

static int PermuteFace2D(const int face_id1, const int face_id2,
                         const int orientation,
                         const int size1d, const int index)
{
   int new_index;
   // Convert from lex ordering
   if (face_id1==2 || face_id1==3)
   {
      new_index = size1d-1-index;
   }
   else
   {
      new_index = index;
   }
   // Permute based on face orientations
   if (orientation==1)
   {
      new_index = size1d-1-new_index;
   }
   return ToLexOrdering2D(face_id2, size1d, new_index);
}

/*
static int PermuteDFaceDNorm2D(const int face_id1, const int face_id2,
                                 const int orientation,
                                 const int size1d, const int index)
{
   int new_index;
   // Convert from lex ordering
   if (face_id1==2 || face_id1==3)
   {
      new_index = size1d-1-index;
   }
   else
   {
      new_index = index;
   }
   // Permute based on face orientations
   if (orientation==1)
   {
      new_index = size1d-1-new_index;
   }
   return ToLexOrdering2D(face_id2, size1d, new_index);
}
*/

static int ToLexOrdering3D(const int face_id, const int size1d, const int i,
                           const int j)
{
   if (face_id==2 || face_id==1 || face_id==5)
   {
      return i + j*size1d;
   }
   else if (face_id==3 || face_id==4)
   {
      return (size1d-1-i) + j*size1d;
   }
   else // face_id==0
   {
      return i + (size1d-1-j)*size1d;
   }
}

static int PermuteFace3D(const int face_id1, const int face_id2,
                         const int orientation,
                         const int size1d, const int index)
{
   int i=0, j=0, new_i=0, new_j=0;
   i = index%size1d;
   j = index/size1d;
   // Convert from lex ordering
   if (face_id1==3 || face_id1==4)
   {
      i = size1d-1-i;
   }
   else if (face_id1==0)
   {
      j = size1d-1-j;
   }
   // Permute based on face orientations
   switch (orientation)
   {
      case 0:
         new_i = i;
         new_j = j;
         break;
      case 1:
         new_i = j;
         new_j = i;
         break;
      case 2:
         new_i = j;
         new_j = (size1d-1-i);
         break;
      case 3:
         new_i = (size1d-1-i);
         new_j = j;
         break;
      case 4:
         new_i = (size1d-1-i);
         new_j = (size1d-1-j);
         break;
      case 5:
         new_i = (size1d-1-j);
         new_j = (size1d-1-i);
         break;
      case 6:
         new_i = (size1d-1-j);
         new_j = i;
         break;
      case 7:
         new_i = i;
         new_j = (size1d-1-j);
         break;
   }
   return ToLexOrdering3D(face_id2, size1d, new_i, new_j);
}

// Permute dofs or quads on a face for e2 to match with the ordering of e1
int PermuteFaceL2(const int dim, const int face_id1,
                  const int face_id2, const int orientation,
                  const int size1d, const int index)
{

   return index;

   switch (dim)
   {
      case 1:
         return 0;
      case 2:
         return PermuteFace2D(face_id1, face_id2, orientation, size1d, index);
      case 3:
         return PermuteFace3D(face_id1, face_id2, orientation, size1d, index);
      default:
         mfem_error("Unsupported dimension.");
         return 0;
   }
}

int PermuteFaceNormL2(const int dim, const int face_id1,
                  const int face_id2, const int orientation,
                  const int size1d, const int index)
{
   return index;

   switch (dim)
   {
      case 1:
         return 0;
      case 2:
         switch (face_id1)
         {
            case 1:
            case 2:
               return (size1d-1) - index;
            case 0:
            case 3:
               return index;
            default:
               mfem_error("Invalid face_id1");
         }
      case 3:
         switch (face_id1)
         {
            case 2:
            case 3:
            case 5:
               return (size1d-1) - index;
            case 0:
            case 1:
            case 4:
               return index;
            default:
               mfem_error("Invalid face_id1");
         }
      default:
         mfem_error("Unsupported dimension.");
         return 0;
   }
}

L2FaceRestriction::L2FaceRestriction(const FiniteElementSpace &fes,
                                     const FaceType type,
                                     const L2FaceValues m)
   : fes(fes),
     nf(fes.GetNFbyType(type)),
     ne(fes.GetNE()),
     vdim(fes.GetVDim()),
     byvdim(fes.GetOrdering() == Ordering::byVDIM),
     ndofs(fes.GetNDofs()),
     dof(nf > 0 ?
         fes.GetTraceElement(0, fes.GetMesh()->GetFaceBaseGeometry(0))->GetDof()
         : 0),
     elemDofs(fes.GetFE(0)->GetDof()),
     m(m),
     nfdofs(nf*dof),
     scatter_indices1(nf*dof),
     scatter_indices2(m==L2FaceValues::DoubleValued?nf*dof:0),
     offsets(ndofs+1),
     gather_indices((m==L2FaceValues::DoubleValued? 2 : 1)*nf*dof)
{
}

L2FaceRestriction::L2FaceRestriction(const FiniteElementSpace &fes,
                                     const ElementDofOrdering e_ordering,
                                     const FaceType type,
                                     const L2FaceValues m)
   : L2FaceRestriction(fes, type, m)
{

   // If fespace == L2
   const FiniteElement *fe = fes.GetFE(0);
   const TensorBasisElement *tfe = dynamic_cast<const TensorBasisElement*>(fe);
   MFEM_VERIFY(tfe != NULL &&
               (tfe->GetBasisType()==BasisType::GaussLobatto ||
                tfe->GetBasisType()==BasisType::Positive),
               "Only Gauss-Lobatto and Bernstein basis are supported in "
               "L2FaceRestriction.");
   MFEM_VERIFY(fes.GetMesh()->Conforming(),
               "Non-conforming meshes not yet supported with partial assembly.");
   if (nf==0) { return; }
   height = (m==L2FaceValues::DoubleValued? 2 : 1)*vdim*nf*dof;
   width = fes.GetVSize();
   const bool dof_reorder = (e_ordering == ElementDofOrdering::LEXICOGRAPHIC);
   if (!dof_reorder)
   {
      mfem_error("Non-Tensor L2FaceRestriction not yet implemented.");
   }
   if (dof_reorder && nf > 0)
   {
      for (int f = 0; f < fes.GetNF(); ++f)
      {
         const FiniteElement *fe =
            fes.GetTraceElement(f, fes.GetMesh()->GetFaceBaseGeometry(f));
         const TensorBasisElement* el =
            dynamic_cast<const TensorBasisElement*>(fe);
         if (el) { continue; }
         mfem_error("Finite element not suitable for lexicographic ordering");
      }
   }
   const Table& e2dTable = fes.GetElementToDofTable();
   const int* elementMap = e2dTable.GetJ();
   Array<int> faceMap1(dof), faceMap2(dof);
   int e1, e2;
   int inf1, inf2;
   int face_id1, face_id2;
   int orientation;
   const int ndofs1d = fes.GetFE(0)->GetOrder()+1;
   const int elem_dofs = fes.GetFE(0)->GetDof();
   const int dim = fes.GetMesh()->SpaceDimension();
   // Computation of scatter indices
   int f_ind=0;
   for (int f = 0; f < fes.GetNF(); ++f)
   {
      fes.GetMesh()->GetFaceElements(f, &e1, &e2);
      fes.GetMesh()->GetFaceInfos(f, &inf1, &inf2);
      if (dof_reorder)
      {
         orientation = inf1 % 64; // why 64?
         face_id1 = inf1 / 64;
         GetFaceDofs(dim, face_id1, ndofs1d, faceMap1); // Only for hex
         orientation = inf2 % 64;
         face_id2 = inf2 / 64;
         GetFaceDofs(dim, face_id2, ndofs1d, faceMap2); // Only for hex
      }
      else
      {
         mfem_error("FaceRestriction not yet implemented for this type of "
                    "element.");
         // TODO Something with GetFaceDofs?
      }
      if ((type==FaceType::Interior && e2>=0) ||
          (type==FaceType::Boundary && e2<0))
      {
         for (int d = 0; d < dof; ++d)
         {
            const int face_dof = faceMap1[d];
            const int did = face_dof;
            const int gid = elementMap[e1*elem_dofs + did];
            const int lid = dof*f_ind + d;
            scatter_indices1[lid] = gid;
         }
         if (m==L2FaceValues::DoubleValued)
         {
            for (int d = 0; d < dof; ++d)
            {
               if (type==FaceType::Interior && e2>=0) // interior face
               {
                  const int pd = PermuteFaceL2(dim, face_id1, face_id2,
                                               orientation, ndofs1d, d);
                  const int face_dof = faceMap2[pd];
                  const int did = face_dof;
                  const int gid = elementMap[e2*elem_dofs + did];
                  const int lid = dof*f_ind + d;
                  scatter_indices2[lid] = gid;
               }
               else if (type==FaceType::Boundary && e2<0) // true boundary face
               {
                  const int lid = dof*f_ind + d;
                  scatter_indices2[lid] = -1;
               }
            }
         }
         f_ind++;
      }
   }
   MFEM_VERIFY(f_ind==nf, "Unexpected number of faces.");
   // Computation of gather_indices
   for (int i = 0; i <= ndofs; ++i)
   {
      offsets[i] = 0;
   }
   f_ind = 0;
   for (int f = 0; f < fes.GetNF(); ++f)
   {
      fes.GetMesh()->GetFaceElements(f, &e1, &e2);
      fes.GetMesh()->GetFaceInfos(f, &inf1, &inf2);
      if ((type==FaceType::Interior && (e2>=0 || (e2<0 && inf2>=0))) ||
          (type==FaceType::Boundary && e2<0 && inf2<0) )
      {
         orientation = inf1 % 64;
         face_id1 = inf1 / 64;
         GetFaceDofs(dim, face_id1, ndofs1d, faceMap1);
         orientation = inf2 % 64;
         face_id2 = inf2 / 64;
         GetFaceDofs(dim, face_id2, ndofs1d, faceMap2);

         for (int d = 0; d < dof; ++d)
         {
            const int did = faceMap1[d];
            const int gid = elementMap[e1*elem_dofs + did];
            ++offsets[gid + 1];
         }
         if (m==L2FaceValues::DoubleValued)
         {
            for (int d = 0; d < dof; ++d)
            {
               if (type==FaceType::Interior && e2>=0) // interior face
               {
                  const int pd = PermuteFaceL2(dim, face_id1, face_id2,
                                               orientation, ndofs1d, d);
                  const int did = faceMap2[pd];
                  const int gid = elementMap[e2*elem_dofs + did];
                  ++offsets[gid + 1];
               }
            }
         }
         f_ind++;
      }
   }
   MFEM_VERIFY(f_ind==nf, "Unexpected number of faces.");
   for (int i = 1; i <= ndofs; ++i)
   {
      offsets[i] += offsets[i - 1];
   }
   f_ind = 0;
   for (int f = 0; f < fes.GetNF(); ++f)
   {
      fes.GetMesh()->GetFaceElements(f, &e1, &e2);
      fes.GetMesh()->GetFaceInfos(f, &inf1, &inf2);
      if ((type==FaceType::Interior && (e2>=0 || (e2<0 && inf2>=0))) ||
          (type==FaceType::Boundary && e2<0 && inf2<0) )
      {
         orientation = inf1 % 64;
         face_id1 = inf1 / 64;
         GetFaceDofs(dim, face_id1, ndofs1d, faceMap1);
         orientation = inf2 % 64;
         face_id2 = inf2 / 64;
         GetFaceDofs(dim, face_id2, ndofs1d, faceMap2);
         for (int d = 0; d < dof; ++d)
         {
            const int did = faceMap1[d];
            const int gid = elementMap[e1*elem_dofs + did];
            const int lid = dof*f_ind + d;
            // We don't shift lid to express that it's e1 of f
            gather_indices[offsets[gid]++] = lid;
         }
         if (m==L2FaceValues::DoubleValued)
         {
            for (int d = 0; d < dof; ++d)
            {
               if (type==FaceType::Interior && e2>=0) // interior face
               {
                  const int pd = PermuteFaceL2(dim, face_id1, face_id2,
                                               orientation, ndofs1d, d);
                  const int did = faceMap2[pd];
                  const int gid = elementMap[e2*elem_dofs + did];
                  const int lid = dof*f_ind + d;
                  // We shift lid to express that it's e2 of f
                  gather_indices[offsets[gid]++] = nfdofs + lid;
               }
            }
         }
         f_ind++;
      }
   }
   MFEM_VERIFY(f_ind==nf, "Unexpected number of faces.");
   for (int i = ndofs; i > 0; --i)
   {
      offsets[i] = offsets[i - 1];
   }
   offsets[0] = 0;

   std::cout << " scatter_indices1 " << std::endl;
   for (int i = 0; i < scatter_indices1.Size() ; i++)
   {
      std::cout << i << " : " << 
      scatter_indices1[i] << std::endl;
   }   
   std::cout << " scatter_indices2 " << std::endl;
   for (int i = 0; i < scatter_indices2.Size() ; i++)
   {
      std::cout << i << " : " << 
      scatter_indices2[i] << std::endl;
   }   
   std::cout << " offsets post " << std::endl;
   for (int i = 0; i < ndofs+1; i++)
   {
      std::cout << i << " : " << 
      offsets[i]  << std::endl;
   }
   std::cout << " gather_indices " << std::endl;
   for (int i = 0; i < gather_indices.Size() ; i++)
   {
      std::cout << i << " : " << 
      gather_indices[i] << std::endl;
   }
   std::cout << " done " << std::endl;
   //exit(1);

}

void L2FaceRestriction::Mult(const Vector& x, Vector& y) const
{
   // Assumes all elements have the same number of dofs
   const int nd = dof;
   const int vd = vdim;
   const bool t = byvdim;

   if (m==L2FaceValues::DoubleValued)
   {
      auto d_indices1 = scatter_indices1.Read();
      auto d_indices2 = scatter_indices2.Read();
      auto d_x = Reshape(x.Read(), t?vd:ndofs, t?ndofs:vd);
      auto d_y = Reshape(y.Write(), nd, vd, 2, nf);
      MFEM_FORALL(i, nfdofs,
      {
         const int dof = i % nd;
         const int face = i / nd;
         const int idx1 = d_indices1[i];
         for (int c = 0; c < vd; ++c)
         {
            d_y(dof, c, 0, face) = d_x(t?c:idx1, t?idx1:c);
         }
         const int idx2 = d_indices2[i];
         for (int c = 0; c < vd; ++c)
         {
            d_y(dof, c, 1, face) = idx2==-1 ? 0.0 : d_x(t?c:idx2, t?idx2:c);
         }
      });
   }
   else
   {
      auto d_indices1 = scatter_indices1.Read();
      auto d_x = Reshape(x.Read(), t?vd:ndofs, t?ndofs:vd);
      auto d_y = Reshape(y.Write(), nd, vd, nf);
      MFEM_FORALL(i, nfdofs,
      {
         const int dof = i % nd;
         const int face = i / nd;
         const int idx1 = d_indices1[i];
         for (int c = 0; c < vd; ++c)
         {
            d_y(dof, c, face) = d_x(t?c:idx1, t?idx1:c);
         }
      });
   }
}

void L2FaceRestriction::MultTranspose(const Vector& x, Vector& y) const
{
   // Assumes all elements have the same number of dofs
   const int nd = dof;
   const int vd = vdim;
   const bool t = byvdim;
   const int dofs = nfdofs;
   auto d_offsets = offsets.Read();
   auto d_indices = gather_indices.Read();

   if (m == L2FaceValues::DoubleValued)
   {
      auto d_x = Reshape(x.Read(), nd, vd, 2, nf);
      auto d_y = Reshape(y.Write(), t?vd:ndofs, t?ndofs:vd);
      MFEM_FORALL(i, ndofs,
      {
         const int offset = d_offsets[i];
         const int nextOffset = d_offsets[i + 1];
         for (int c = 0; c < vd; ++c)
         {
            double dofValue = 0;
            for (int j = offset; j < nextOffset; ++j)
            {
               int idx_j = d_indices[j];
               bool isE1 = idx_j < dofs;
               idx_j = isE1 ? idx_j : idx_j - dofs;
               dofValue +=  isE1 ?
               d_x(idx_j % nd, c, 0, idx_j / nd)
               :d_x(idx_j % nd, c, 1, idx_j / nd);
            }
            d_y(t?c:i,t?i:c) += dofValue;
         }
      });
   }
   else
   {
      auto d_x = Reshape(x.Read(), nd, vd, nf);
      auto d_y = Reshape(y.Write(), t?vd:ndofs, t?ndofs:vd);
      MFEM_FORALL(i, ndofs,
      {
         const int offset = d_offsets[i];
         const int nextOffset = d_offsets[i + 1];
         for (int c = 0; c < vd; ++c)
         {
            double dofValue = 0;
            for (int j = offset; j < nextOffset; ++j)
            {
               int idx_j = d_indices[j];
               dofValue +=  d_x(idx_j % nd, c, idx_j / nd);
            }
            d_y(t?c:i,t?i:c) += dofValue;
         }
      });
   }
}

void L2FaceRestriction::FillI(SparseMatrix &mat,
                              SparseMatrix &face_mat) const
{
   const int face_dofs = dof;
   auto d_indices1 = scatter_indices1.Read();
   auto d_indices2 = scatter_indices2.Read();
   auto I = mat.ReadWriteI();
   MFEM_FORALL(fdof, nf*face_dofs,
   {
      const int iE1 = d_indices1[fdof];
      const int iE2 = d_indices2[fdof];
      AddNnz(iE1,I,face_dofs);
      AddNnz(iE2,I,face_dofs);
   });
}

void L2FaceRestriction::FillJAndData(const Vector &ea_data,
                                     SparseMatrix &mat,
                                     SparseMatrix &face_mat) const
{
   const int face_dofs = dof;
   auto d_indices1 = scatter_indices1.Read();
   auto d_indices2 = scatter_indices2.Read();
   auto I = mat.ReadWriteI();
   auto mat_fea = Reshape(ea_data.Read(), face_dofs, face_dofs, 2, nf);
   auto J = mat.WriteJ();
   auto Data = mat.WriteData();
   MFEM_FORALL(fdof, nf*face_dofs,
   {
      const int f  = fdof/face_dofs;
      const int iF = fdof%face_dofs;
      const int iE1 = d_indices1[f*face_dofs+iF];
      const int iE2 = d_indices2[f*face_dofs+iF];
      const int offset1 = AddNnz(iE1,I,face_dofs);
      const int offset2 = AddNnz(iE2,I,face_dofs);
      for (int jF = 0; jF < face_dofs; jF++)
      {
         const int jE1 = d_indices1[f*face_dofs+jF];
         const int jE2 = d_indices2[f*face_dofs+jF];
         J[offset2+jF] = jE1;
         J[offset1+jF] = jE2;
         Data[offset2+jF] = mat_fea(jF,iF,0,f);
         Data[offset1+jF] = mat_fea(jF,iF,1,f);
      }
   });
}

void L2FaceRestriction::AddFaceMatricesToElementMatrices(Vector &fea_data,
                                                         Vector &ea_data) const
{
   const int face_dofs = dof;
   const int elem_dofs = elemDofs;
   const int NE = ne;
   if (m==L2FaceValues::DoubleValued)
   {
      auto d_indices1 = scatter_indices1.Read();
      auto d_indices2 = scatter_indices2.Read();
      auto mat_fea = Reshape(fea_data.Read(), face_dofs, face_dofs, 2, nf);
      auto mat_ea = Reshape(ea_data.ReadWrite(), elem_dofs, elem_dofs, ne);
      MFEM_FORALL(f, nf,
      {
         const int e1 = d_indices1[f*face_dofs]/elem_dofs;
         const int e2 = d_indices2[f*face_dofs]/elem_dofs;
         for (int j = 0; j < face_dofs; j++)
         {
            const int jB1 = d_indices1[f*face_dofs+j]%elem_dofs;
            for (int i = 0; i < face_dofs; i++)
            {
               const int iB1 = d_indices1[f*face_dofs+i]%elem_dofs;
               AtomicAdd(mat_ea(iB1,jB1,e1), mat_fea(i,j,0,f));
            }
         }
         if (e2 < NE)
         {
            for (int j = 0; j < face_dofs; j++)
            {
               const int jB2 = d_indices2[f*face_dofs+j]%elem_dofs;
               for (int i = 0; i < face_dofs; i++)
               {
                  const int iB2 = d_indices2[f*face_dofs+i]%elem_dofs;
                  AtomicAdd(mat_ea(iB2,jB2,e2), mat_fea(i,j,1,f));
               }
            }
         }
      });
   }
   else
   {
      auto d_indices = scatter_indices1.Read();
      auto mat_fea = Reshape(fea_data.Read(), face_dofs, face_dofs, nf);
      auto mat_ea = Reshape(ea_data.ReadWrite(), elem_dofs, elem_dofs, ne);
      MFEM_FORALL(f, nf,
      {
         const int e = d_indices[f*face_dofs]/elem_dofs;
         for (int j = 0; j < face_dofs; j++)
         {
            const int jE = d_indices[f*face_dofs+j]%elem_dofs;
            for (int i = 0; i < face_dofs; i++)
            {
               const int iE = d_indices[f*face_dofs+i]%elem_dofs;
               AtomicAdd(mat_ea(iE,jE,e), mat_fea(i,j,f));
            }
         }
      });
   }
}

int ToLexOrdering(const int dim, const int face_id, const int size1d,
                  const int index)
{
   switch (dim)
   {
      case 1:
         return 0;
      case 2:
         return ToLexOrdering2D(face_id, size1d, index);
      case 3:
         return ToLexOrdering3D(face_id, size1d, index%size1d, index/size1d);
      default:
         mfem_error("Unsupported dimension.");
         return 0;
   }
}

L2FaceNormalDRestriction::L2FaceNormalDRestriction(const FiniteElementSpace &fes,
                                     const FaceType type,
                                     const L2FaceValues m)
   : fes(fes),
     dim(fes.GetMesh()->SpaceDimension()),
     nf(fes.GetNFbyType(type)),
     ne(fes.GetNE()),
     vdim(fes.GetVDim()),
     byvdim(fes.GetOrdering() == Ordering::byVDIM),
     ndofs(fes.GetNDofs()),
     ndofs1d(fes.GetFE(0)->GetOrder()+1),
     ndofs_face(nf > 0 ?
                fes.GetTraceElement(0, fes.GetMesh()->GetFaceBaseGeometry(0))->GetDof()
                : 0),
     //nfdofs(ndofs_face*nf),
     elemDofs(fes.GetFE(0)->GetDof()),
     m(m),
     numfacedofs(nf*ndofs_face),
     num_values_per_point(2),
     num_faces_per_element( 2*dim ),
     scatter_indices(nf*ndofs_face),
     scatter_indices_nor(nf*ndofs_face*ndofs1d),
     scatter_indices_tan1(nf*ndofs_face*ndofs1d),
     scatter_indices_tan2(nf*ndofs_face*ndofs1d),
     scatter_indices_neighbor(m==L2FaceValues::DoubleValued?nf*ndofs_face:0),
     scatter_indices_neighbor_nor(m==L2FaceValues::DoubleValued?nf*ndofs_face*ndofs1d:0),
     scatter_indices_neighbor_tan1(m==L2FaceValues::DoubleValued?nf*ndofs_face*ndofs1d:0),
     scatter_indices_neighbor_tan2(m==L2FaceValues::DoubleValued?nf*ndofs_face*ndofs1d:0),
     offsets(ndofs+1),
     offsets_nor(ndofs+1),
     offsets_tan1(ndofs+1),
     offsets_tan2(ndofs+1),
     gather_indices((m==L2FaceValues::DoubleValued? 2 : 1)*nf*ndofs_face),
     gather_indices_nor((m==L2FaceValues::DoubleValued? 2 : 1)*nf*ndofs_face*ndofs1d),
     gather_indices_tan1((m==L2FaceValues::DoubleValued? 2 : 1)*nf*ndofs_face*ndofs1d),
     gather_indices_tan2((m==L2FaceValues::DoubleValued? 2 : 1)*nf*ndofs_face*ndofs1d),
     map_elements_to_faces(ne*num_faces_per_element),
     map_elements_to_sides(ne*num_faces_per_element),
     map_side_permutations(ndofs_face*nf),
     needed_elements(ne)
{

#ifdef MFEM_DEBUG   

   std::cout << "% " << __LINE__ << " in " << __FUNCTION__ << " in " << __FILE__ << std::endl;
   for (int i = 0; i < nf*ndofs_face ; i++ )
   {
     scatter_indices[i] = 123456789;
     scatter_indices_neighbor[i] = 123456789;
   } 
   for (int i = 0; i < nf*ndofs_face*ndofs1d ; i++ )
   {
     scatter_indices_nor[i] = 123456789;
     scatter_indices_tan1[i] = 123456789;
     scatter_indices_tan2[i] = 123456789;
     scatter_indices_neighbor_nor[i] = 123456789;
     scatter_indices_neighbor_tan1[i] = 123456789;
     scatter_indices_neighbor_tan2[i] = 123456789;
   } 
   for (int i = 0; i < ndofs+1 ; i++ )
   {
      offsets[i] = 123456789;
      offsets_nor[i] = 123456789;
      offsets_tan1[i] = 123456789;
      offsets_tan2[i] = 123456789;
   }
   for (int i = 0; i < gather_indices.Size()  ; i++ )
   {
      gather_indices[i] = 123456789;
   }
   for (int i = 0; i < gather_indices_nor.Size()  ; i++ )
   {
     gather_indices_nor[i] = 123456789;
     gather_indices_tan1[i] = 123456789;
     gather_indices_tan2[i] = 123456789;
   }
   std::cout << "% " << __LINE__ << " in " << __FUNCTION__ << " in " << __FILE__ << std::endl;

#endif

}

L2FaceNormalDRestriction::L2FaceNormalDRestriction(const FiniteElementSpace &fes,
                                     const ElementDofOrdering e_ordering,
                                     const FaceType type,
                                     //const IntegrationRule* ir,
                                     const L2FaceValues m)
   : L2FaceNormalDRestriction(fes, type, m)
{
   const FiniteElement *fe = fes.GetFE(0);
   const TensorBasisElement *tfe = dynamic_cast<const TensorBasisElement*>(fe);

   MFEM_VERIFY(tfe != NULL, 
               "Element type incompatible with partial assembly. ");
   MFEM_VERIFY(tfe->GetBasisType()==BasisType::GaussLobatto ||
               tfe->GetBasisType()==BasisType::Positive,
               "Only Gauss-Lobatto and Bernstein basis are supported in "
               "L2FaceNormalDRestriction.");
   MFEM_VERIFY(fes.GetMesh()->Conforming(),
               "Non-conforming meshes not yet supported with partial assembly.");

   if (nf==0) { return; }

   // Operator parameters
   // double valued? * vector dims * face dofs * stencil dofs * num derivatives
   height = (m==L2FaceValues::DoubleValued? 2 : 1)*vdim*numfacedofs*num_values_per_point;

   width = fes.GetVSize();

   const bool dof_reorder = (e_ordering == ElementDofOrdering::LEXICOGRAPHIC);
   if (!dof_reorder)
   {
      mfem_error("Non-Tensor L2FaceRestriction not yet implemented.");
   }
   if (dof_reorder && nf > 0)
   {
      for (int f = 0; f < fes.GetNF(); ++f)
      {
         const FiniteElement *fe =
            fes.GetTraceElement(f, fes.GetMesh()->GetFaceBaseGeometry(f));
         const TensorBasisElement* el =
            dynamic_cast<const TensorBasisElement*>(fe);
         if (el) { continue; }
         mfem_error("Finite element not suitable for lexicographic ordering");
      }
   }

   const Table& e2dTable = fes.GetElementToDofTable();
   const int* elementMap = e2dTable.GetJ();
   //elementMap = e2dTable.GetJ();
   Array<int> facemapnorself(ndofs_face*ndofs1d), facemapnorneighbor(ndofs_face*ndofs1d);
   Array<int> facemaptan1self(ndofs_face*ndofs1d), facemaptan2self(ndofs_face*ndofs1d);
   Array<int> facemaptan1neighbor(ndofs_face*ndofs1d), facemaptan2neighbor(ndofs_face*ndofs1d);
   int e1, e2;
   int inf1, inf2;
   int face_id1, face_id2;
   int orientation1;
   int orientation2;
   const int elem_dofs = fes.GetFE(0)->GetDof();

   Vector bf;
   Vector gf_nor;
   Vector gf_tan1;
   Vector gf_tan2;
   // Initialize face restriction operators
   bf.SetSize(ndofs1d); 
   gf_nor.SetSize(ndofs1d);
   gf_tan1.SetSize(ndofs1d);
   gf_tan2.SetSize(ndofs1d);
   // Needs to be ndofs1d* dofs_per_face *nf
   Bf.SetSize( ndofs1d*ndofs_face*nf*num_values_per_point, Device::GetMemoryType());
   Gf.SetSize( ndofs1d*ndofs_face*nf*num_values_per_point*3, Device::GetMemoryType());
   bf = 0.;
   gf_nor = 0.;
   gf_tan1 = 0.;
   gf_tan2 = 0.;
   Bf = 0.;
   Gf = 0.;
   IntegrationPoint zero;
   double zeropt[1] = {0};
   zero.Set(zeropt,1);
   auto u_face    = Reshape(Bf.Write(), ndofs1d, ndofs_face, nf, num_values_per_point);
   auto dudn_face = Reshape(Gf.Write(), ndofs1d, ndofs_face, nf, num_values_per_point, 3);

   // re-implementation
   Ge.SetSize(ndofs1d*ndofs1d*ne, Device::GetMemoryType());
   jac_face_factors.SetSize(dim*ndofs_face*num_faces_per_element*ne, Device::GetMemoryType());
   map_elements_to_faces = -1;
   map_elements_to_sides = -1;
   map_side_permutations = -1;
   Ge.SetSize( ndofs1d*ne , Device::GetMemoryType());
   Ge = 0.;
   auto du_element = Reshape(Ge.Write(), ndofs1d, ndofs1d, ne);
   auto jac_face_factor = Reshape( jac_face_factors.Write(), dim, ndofs_face, num_faces_per_element, ne);

   // Computation of scatter indices
   int f_ind=0;
   for (int f = 0; f < fes.GetNF(); ++f)
   {
      fes.GetMesh()->GetFaceElements(f, &e1, &e2);
      fes.GetMesh()->GetFaceInfos(f, &inf1, &inf2);
      if (dof_reorder)
      {
         fes.GetMesh()->GetFaceOrientations(f, &orientation1, &orientation2);
         fes.GetMesh()->GetFaceIds(f, &face_id1, &face_id2);
         Array<int> V, E, Eo;
         fes.GetMesh()->GetElementVertices(e1, V);
         fes.GetMesh()->GetElementEdges(e1, E, Eo);
         GetGradFaceDofStencil(dim, face_id1, ndofs1d, facemapnorself, facemaptan1self, facemaptan2self);
         GetGradFaceDofStencil(dim, face_id2, ndofs1d, facemapnorneighbor, facemaptan1neighbor, facemaptan2neighbor);
         orientation1 = Eo[face_id1];
         orientation2 = Eo[face_id2];
      }
      else
      {
         mfem_error("FaceRestriction not yet implemented for this type of "
                    "element.");
      }

      bool int_face_match = type==FaceType::Interior && e2>=0;
      bool bdy_face_match = type==FaceType::Boundary && e2<0;

      if ( int_face_match || bdy_face_match )
      {

         FaceElementTransformations &Trans0 =
         *fes.GetMesh()->GetFaceElementTransformations(f);

         const FiniteElement &el1 =
         *fes.GetTraceElement(e1, fes.GetMesh()->GetFaceBaseGeometry(f));
         const FiniteElement &el2 =
         *fes.GetTraceElement(e2, fes.GetMesh()->GetFaceBaseGeometry(f));

         const FiniteElement &elf1 = *fes.GetFE(e1);
         const FiniteElement &elf2 = *fes.GetFE(e2);

<<<<<<< HEAD
/*
         const TensorBasisElement* telf1 = dynamic_cast<const TensorBasisElement*>(fes.GetFE(e1));
         const TensorBasisElement* telf2 = dynamic_cast<const TensorBasisElement*>(fes.GetFE(e2));

         Poly_1D::Basis el1_basis1d = telf1->GetBasis1D();
         Poly_1D::Basis el2_basis1d = telf2->GetBasis1D();
*/

         //tel1_basis1d.Eval(zero.x, bf, gf_nor);
         elf1.Calc1DShape(zero, bf, gf_nor);
=======
         const TensorBasisElement* telf1 = dynamic_cast<const TensorBasisElement*>(fes.GetFE(e1));
         const TensorBasisElement* telf2 = dynamic_cast<const TensorBasisElement*>(fes.GetFE(e1));

         Poly_1D::Basis el1_basis1d = telf1->GetBasis1D();
         Poly_1D::Basis el2_basis1d = telf2->GetBasis1D();

         el1_basis1d.Eval(zero.x, bf, gf_nor);

>>>>>>> 1a0decd4
         gf_nor *= -1.0;

/*
         if (ir == NULL)
         {
            int order;
            if (int_face_match)
            {
               order = 2*std::max(el1.GetOrder(), el2.GetOrder());
            }
            else
            {
               order = 2*el1.GetOrder();
            }
            ir = &IntRules.Get(Trans0.GetGeometryType(), order);
         }
         */

         // Get Gauss-Lobatto integration points
         IntegrationRule ir_glob_1d;
         QuadratureFunctions1D quad;
         quad.GaussLobatto(1+el1.GetOrder(),&ir_glob_1d);

         IntegrationRule ir_glob_face;
         IntegrationRule ir_glob_element;
         if( dim == 2 )
         {
            ir_glob_face = IntegrationRule(ir_glob_1d);         
            ir_glob_element = IntegrationRule(ir_glob_1d, ir_glob_1d);         
         }
         else if( dim == 3)
         {
            ir_glob_face = IntegrationRule(ir_glob_1d, ir_glob_1d);         
            ir_glob_element = IntegrationRule(ir_glob_1d, ir_glob_1d, ir_glob_1d);
         }

         // Initialize face restriction operators
/*
         Vector locR;
         locR.SetSize(ndofs1d);

         Vector locR2;
         locR2.SetSize(ndofs1d);
*/
         //int NPe = ir_glob_element.GetNPoints();
         int NPf = ir_glob_face.GetNPoints();
         int NP1d = ir_glob_1d.GetNPoints();

#ifdef MFEM_DEBUG
   std::cout << "% " << __LINE__ << " in " << __FUNCTION__ << " in " << __FILE__ << std::endl;
#endif

         for( int did = 0; did < NP1d; did++ )
         {
            Vector be;
            be.SetSize(NP1d);
            Vector ge;
            ge.SetSize(NP1d);

<<<<<<< HEAD
            //tel1_basis1d.Eval(ir_glob_1d.IntPoint(did).x, be, ge);
            elf1.Calc1DShape(ir_glob_1d.IntPoint(did), be, ge);
=======
            el1_basis1d.Eval(ir_glob_1d.IntPoint(did).x, be, ge);

>>>>>>> 1a0decd4
            for( int p1d = 0; p1d < NP1d; p1d++ )
            {
               du_element(did, p1d, e1) = ge(p1d);
            }
            if( int_face_match )
            {
<<<<<<< HEAD
               //tel2_basis1d.Eval(ir_glob_1d.IntPoint(did).x, be, ge);
               elf2.Calc1DShape(ir_glob_1d.IntPoint(did), be, ge);
=======
               el2_basis1d.Eval(ir_glob_1d.IntPoint(did).x, be, ge);

>>>>>>> 1a0decd4
               for( int p1d = 0; p1d < NP1d; p1d++ )
               {
                  du_element(did, p1d, e2) = ge(p1d);
               }
            }
         }
#ifdef MFEM_DEBUG
   std::cout << "% " << __LINE__ << " in " << __FUNCTION__ << " in " << __FILE__ << std::endl;
#endif

         // Loop over integration points on the the face
         for (int p = 0; p < NPf; p++) 
         {
            Vector stencil_point;
            stencil_point.SetSize(dim);
            stencil_point = 0.0;

            Vector stencil_point_nor;
            stencil_point_nor.SetSize(dim);
            stencil_point_nor = 0.0;

            Vector stencil_point_tan1;
            stencil_point_tan1.SetSize(dim);
            stencil_point_tan1 = 0.0;

            Vector stencil_point_tan2;
            stencil_point_tan2.SetSize(dim);
            stencil_point_tan2 = 0.0;

            Vector stencil_point_neighbor;
            stencil_point_neighbor.SetSize(dim);
            stencil_point_neighbor = 0.0;

            Vector stencil_point_neighbor_nor;
            stencil_point_neighbor_nor.SetSize(dim);
            stencil_point_neighbor_nor = 0.0;

            Vector stencil_point_neighbor_tan1;
            stencil_point_neighbor_tan1.SetSize(dim);
            stencil_point_neighbor_tan1 = 0.0;

            Vector stencil_point_neighbor_tan2;
            stencil_point_neighbor_tan2.SetSize(dim);
            stencil_point_neighbor_tan2 = 0.0;

            Vector this_stencil_point;
            this_stencil_point.SetSize(dim);
            this_stencil_point = 0.0;

            Vector this_stencil_point_neighbor;
            this_stencil_point.SetSize(dim);
            this_stencil_point = 0.0;

            IntegrationPoint &pb = ir_glob_element.IntPoint(facemapnorself[p*ndofs1d+0]); 

            fes.GetMesh()->GetElementTransformation(e1)->Transform(pb,this_stencil_point);
            if (int_face_match)
            {
               IntegrationPoint &pb_neighbor = ir_glob_element.IntPoint(facemapnorneighbor[p*ndofs1d+0]); 
               fes.GetMesh()->GetElementTransformation(e2)->Transform(pb_neighbor,this_stencil_point_neighbor);
            }

            int tan1_id = p % NP1d; // is this correct?
            IntegrationPoint &ip_loc_tan1 = ir_glob_1d.IntPoint(tan1_id);
<<<<<<< HEAD

            //tel1_basis1d.Eval(ip_loc_tan1.x, bf, gf_tan1);
            elf1.Calc1DShape(ip_loc_tan1, bf, gf_tan1);
=======
            el1_basis1d.Eval(ip_loc_tan1.x, bf, gf_tan1);
>>>>>>> 1a0decd4

            if( dim == 3 )
            {
               int tan2_id = (p/NP1d) % NP1d; // is this correct?
               IntegrationPoint &ip_loc_tan2 = ir_glob_1d.IntPoint(tan2_id);
<<<<<<< HEAD
               //tel1_basis1d.Eval(ip_loc_tan2.x, bf, gf_tan2);
               elf1.Calc1DShape(ip_loc_tan2, bf, gf_tan2);
=======
               el1_basis1d.Eval(ip_loc_tan2.x, bf, gf_tan2);
>>>>>>> 1a0decd4
            }

            for (int l = 0; l < NP1d; l++)
            {
               const int pn  = facemapnorself[p*ndofs1d+l];
               const int pt1 = facemaptan1self[p*ndofs1d+l];
               const int pt2 = (dim==3)? facemaptan2self[p*ndofs1d+l] : 0;

               IntegrationPoint &ip_nor = ir_glob_element.IntPoint(pn);
               IntegrationPoint &ip_tan1 = ir_glob_element.IntPoint(pt1);
               IntegrationPoint &ip_tan2 = ir_glob_element.IntPoint(pt2);

               Vector this_stencil_point_nor;
               this_stencil_point_nor.SetSize(dim);
               this_stencil_point_nor = 0.0;

               Vector this_stencil_point_tan1;
               this_stencil_point_tan1.SetSize(dim);
               this_stencil_point_tan1 = 0.0;

               Vector this_stencil_point_tan2;
               this_stencil_point_tan2.SetSize(dim);
               this_stencil_point_tan2 = 0.0;

               fes.GetMesh()->GetElementTransformation(e1)->Transform(ip_nor , this_stencil_point_nor );
               fes.GetMesh()->GetElementTransformation(e1)->Transform(ip_tan1, this_stencil_point_tan1);
               if( dim == 3 )
               {
                  fes.GetMesh()->GetElementTransformation(e1)->Transform(ip_tan2, this_stencil_point_tan2);
               }
               
               this_stencil_point_nor *= gf_nor(l);
               stencil_point_nor += this_stencil_point_nor;
               
               this_stencil_point_tan1 *= gf_tan1(l);
               stencil_point_tan1 += this_stencil_point_tan1;

               if( dim == 3 )
               {
                  this_stencil_point_tan2 *= gf_tan2(l);
                  stencil_point_tan2 += this_stencil_point_tan2;
               }
               if (int_face_match)
               {
                  const int pn_2  = facemapnorneighbor[p*ndofs1d+l];
                  const int pt1_2 = facemaptan1neighbor[p*ndofs1d+l];
                  const int pt2_2 = (dim == 3)? facemaptan2neighbor[p*ndofs1d+l]:0;

                  IntegrationPoint &ip_nor_2 = ir_glob_element.IntPoint(pn_2); 
                  IntegrationPoint &ip_tan1_2 = ir_glob_element.IntPoint(pt1_2); 
                  IntegrationPoint &ip_tan2_2 = ir_glob_element.IntPoint(pt2_2); 

                  // do these need permutefacel2? 
                  Vector this_stencil_point_neighbor_nor;
                  this_stencil_point_neighbor_nor.SetSize(dim);
                  this_stencil_point_neighbor_nor = 0.0;

                  Vector this_stencil_point_neighbor_tan1;
                  this_stencil_point_neighbor_tan1.SetSize(dim);
                  this_stencil_point_neighbor_tan1 = 0.0;

                  Vector this_stencil_point_neighbor_tan2;
                  this_stencil_point_neighbor_tan2.SetSize(dim);
                  this_stencil_point_neighbor_tan2 = 0.0;

                  fes.GetMesh()->GetElementTransformation(e2)->Transform(ip_nor_2 , this_stencil_point_neighbor_nor );
                  fes.GetMesh()->GetElementTransformation(e2)->Transform(ip_tan1_2, this_stencil_point_neighbor_tan1);
                  if( dim == 3)
                  {
                     fes.GetMesh()->GetElementTransformation(e2)->Transform(ip_tan2_2, this_stencil_point_neighbor_tan2);
                  }

                  this_stencil_point_neighbor_nor *= gf_nor(l);
                  stencil_point_neighbor_nor += this_stencil_point_neighbor_nor;

                  this_stencil_point_neighbor_tan1 *= gf_tan1(l);
                  stencil_point_neighbor_tan1 += this_stencil_point_neighbor_tan1;

                  if( dim == 3)
                  {
                     this_stencil_point_neighbor_tan2 *= gf_tan2(l);
                     stencil_point_neighbor_tan2 += this_stencil_point_neighbor_tan2;
                  }
               }
            }

/*
            stencil_point_nor /= stencil_point_nor.Norml2();
            stencil_point_tan1 /= stencil_point_tan1.Norml2();
            if( dim == 3)
            {
               stencil_point_tan2 /= stencil_point_tan2.Norml2();
            }

            if (int_face_match)
            {
               stencil_point_neighbor_nor /= stencil_point_neighbor_nor.Norml2();
               stencil_point_neighbor_tan1 /= stencil_point_neighbor_tan1.Norml2();
               if( dim == 3)
               {
                  stencil_point_neighbor_tan2 /= stencil_point_neighbor_tan2.Norml2();
               }
            }
            */
            const FaceGeometricFactors *facegeom = fes.GetMesh()->GetFaceGeometricFactors(
                           ir_glob_face,
                           FaceGeometricFactors::DETERMINANTS |
                           FaceGeometricFactors::NORMALS, type);

            auto truenor = Reshape(facegeom->normal.Read(), NPf, dim, nf);

            Vector facenorm; // change this to use gf*pts
            facenorm.SetSize(dim);
            if( dim == 2 )
            {
               facenorm(0) = truenor(p,0,f_ind);
               facenorm(1) = truenor(p,1,f_ind);
            }
            else if( dim == 3 )
            {
               facenorm(0) = truenor(p,0,f_ind);
               facenorm(1) = truenor(p,1,f_ind);
               facenorm(2) = truenor(p,2,f_ind);
            }

#ifdef MFEM_DEBUG
   std::cout << "% " << __LINE__ << " in " << __FUNCTION__ << " in " << __FILE__ << std::endl;
#endif
            double detJ = Trans0.Elem1->Jacobian().Det();
            const int lid = GetLid(p, f_ind, ndofs_face);

#ifdef MFEM_DEBUG
   std::cout << "% " << __LINE__ << " in " << __FUNCTION__ << " in " << __FILE__ << std::endl;
#endif

            Vector coeffs;
            coeffs.SetSize(dim);
            if( dim == 2 )
            {
               GetVectorCoefficients2D(stencil_point_nor,
                                       stencil_point_tan1,
                                       facenorm,
                                       coeffs);
            }
            else if( dim == 3 )
            {
               GetVectorCoefficients3D(stencil_point_nor,
                                       stencil_point_tan1,
                                       stencil_point_tan2,
                                       facenorm,
                                       coeffs);
            }

            DenseMatrix adjJ;
            adjJ.SetSize(dim);

            Vector nor;
            nor.SetSize(dim);

            Vector nh;
            nh.SetSize(dim);

            CalcAdjugate(Trans0.Elem1->Jacobian(), adjJ);
            CalcOrtho(Trans0.Jacobian(), nor);
            adjJ.Mult(nor, nh);
            //double detJ = Trans0.Elem1->Jacobian().Det();

            nh /= detJ;
            


#ifdef MFEM_DEBUG
   std::cout << "% " << __LINE__ << " in " << __FUNCTION__ << " in " << __FILE__ << std::endl;
#endif

            DenseMatrix adjJ1;
            adjJ1.SetSize(dim);


//         this gives the wrong result
//            CalcAdjugate(Trans0.Elem1->Jacobian(), adjJ1);
//            double detJ1 = Trans0.Elem1->Jacobian().Det();
 
            CalcAdjugate( fes.GetMesh()->GetElementTransformation(e1)->Jacobian(), adjJ1);
            double detJ1 = fes.GetMesh()->GetElementTransformation(e1)->Jacobian().Det();
 
            Vector adjf1;
            adjf1.SetSize(dim);
            adjJ1.Mult(facenorm, adjf1);
            adjf1 /= detJ1;
            //adjf1 *= facegeom->detJ(lid);
            jac_face_factor( 0, p, face_id1, e1) = adjf1(0);
            jac_face_factor( 1, p, face_id1, e1) = adjf1(1);
            if(dim==3)
            {
               jac_face_factor( 2, p, face_id1, e1) = adjf1(2);
            }
#ifdef MFEM_DEBUG
   std::cout << "% " << __LINE__ << " in " << __FUNCTION__ << " in " << __FILE__ << std::endl;
#endif

            for( int i = 0 ; i < ndofs1d ; i++ )
            {
               u_face(i,p,f_ind,0) = bf(i);
               dudn_face(i,p,f_ind,0,0) = gf_nor(i)*coeffs(0);
               dudn_face(i,p,f_ind,0,1) = gf_tan1(i)*coeffs(1);
               if(dim==3)
               {
                  dudn_face(i,p,f_ind,0,2) = gf_tan2(i)*coeffs(2);
               }
               

#ifdef MFEM_DEBUG

               std::cout << "------------------------------------ " << std::endl;
               std::cout << "stencil_point_nor.Norml2() =  " << stencil_point_nor.Norml2() << std::endl;
               std::cout << "stencil_point_tan1.Norml2() =  " << stencil_point_tan1.Norml2() << std::endl;
               std::cout << "stencil_point_tan2.Norml2() =  " << stencil_point_tan2.Norml2() << std::endl;

               std::cout << "facenorm.Print() " << std::endl;
               facenorm.Print();
               std::cout << "print coeffs vs nh " << std::endl;
               coeffs.Print();
               nh.Print();
               std::cout << " Trans0.Elem1->Jacobian() = " << std::endl;
               Trans0.Elem1->Jacobian().Print();

               std::cout << " Trans0.Elem1->Jacobian()->det = " << detJ << std::endl;

//               DenseMatrix &Jinv = Trans0.Elem1->Jacobian().Inverse();
  //             std::cout << " J^-1 = " << std::endl;
               //Jinv.Print();
               std::cout << " adjJ = " << std::endl;
               adjJ.Print();
               std::cout << " detJ(lid) = " << facegeom->detJ(lid) << std::endl;
               std::cout << " facedetJ/detJ = " << facegeom->detJ(lid)/detJ << std::endl;
#endif


               if(int_face_match)
               {
                  double detJ = Trans0.Elem2->Jacobian().Det();

#ifdef MFEM_DEBUG
   std::cout << "% " << __LINE__ << " in " << __FUNCTION__ << " in " << __FILE__ << std::endl;
#endif

                  Vector coeffs;
                  coeffs.SetSize(dim);
                  if( dim == 2 )
                  {
                     GetVectorCoefficients2D(stencil_point_neighbor_nor,
                                             stencil_point_neighbor_tan1,
                                             facenorm,
                                             coeffs);
                     coeffs *= -1.0;
                  }
                  else if( dim == 3 )
                  {
                     GetVectorCoefficients3D(stencil_point_neighbor_nor,
                                             stencil_point_neighbor_tan1,
                                             stencil_point_neighbor_tan2,
                                             facenorm,
                                             coeffs);
                     coeffs *= -1.0;
                  }

#ifdef MFEM_DEBUG
   std::cout << "% " << __LINE__ << " in " << __FUNCTION__ << " in " << __FILE__ << std::endl;
#endif

                  DenseMatrix adjJ2;
                  adjJ2.SetSize(dim);
//         this gives the wrong result
//                  CalcAdjugate( Trans0.Elem2->Jacobian(), adjJ2);
//                  double detJ2 = Trans0.Elem2->Jacobian().Det();

                  CalcAdjugate( fes.GetMesh()->GetElementTransformation(e2)->Jacobian(), adjJ2);
                  double detJ2 = fes.GetMesh()->GetElementTransformation(e2)->Jacobian().Det();




                  Vector adjf2;
                  adjf2.SetSize(dim);
                  adjJ2.Mult(facenorm, adjf2);
                  adjf2 /= detJ2;
                  //adjf2 *= facegeom->detJ(lid);
                  // negate side 2
                  jac_face_factor( 0, p, face_id2, e2) = adjf2(0);
                  jac_face_factor( 1, p, face_id2, e2) = adjf2(1);
                  if(dim==3)
                  {
                     jac_face_factor( 2, p, face_id2, e2) = adjf2(2);
                  }
#ifdef MFEM_DEBUG
   std::cout << "% " << __LINE__ << " in " << __FUNCTION__ << " in " << __FILE__ << std::endl;
#endif


#ifdef MFEM_DEBUG
                  std::cout << "------------------------------------ " << std::endl;
#endif
                  u_face(i,p,f_ind,1) = bf(i);
                  dudn_face(i,p,f_ind,1,0) = gf_nor(i)*coeffs(0);
                  dudn_face(i,p,f_ind,1,1) = gf_tan1(i)*coeffs(1);
                  if(dim==3)
                  {
                     dudn_face(i,p,f_ind,1,2) = gf_tan2(i)*coeffs(2);
                  }
               }
            }
         }


#ifdef MFEM_DEBUG
   std::cout << "% " << __LINE__ << " in " << __FUNCTION__ << " in " << __FILE__ << std::endl;
#endif

         if( int_face_match)            
         {
            map_elements_to_faces[num_faces_per_element*e1 + face_id1] = f_ind;
            map_elements_to_sides[num_faces_per_element*e1 + face_id1] = 0;

            map_elements_to_faces[num_faces_per_element*e2 + face_id2] = f_ind;
            map_elements_to_sides[num_faces_per_element*e2 + face_id2] = 1;

            needed_elements[e1] = 1;
            needed_elements[e2] = 1;

            for( int fdof = 0 ; fdof < NPf ; fdof++ )
            {
               int new_fdof = PermuteFaceL2(dim, face_id1, face_id2, orientation2, ndofs1d, fdof);
               map_side_permutations[ndofs_face*f_ind  + fdof] = new_fdof;
            }
         }
         if( bdy_face_match )
         {
            needed_elements[e1] = 1;
            map_elements_to_faces[num_faces_per_element*e1 + face_id1] = f_ind;
            map_elements_to_sides[num_faces_per_element*e1 + face_id1] = 0;
         }

#ifdef MFEM_DEBUG
   std::cout << "% " << __LINE__ << " in " << __FUNCTION__ << " in " << __FILE__ << std::endl;
#endif

         // Compute task-local scatter id for each face dof
         for (int d = 0; d < ndofs_face; ++d)
         {
#ifdef MFEM_DEBUG
   std::cout << "% " << __LINE__ << " in " << __FUNCTION__ << " in " << __FILE__ << std::endl;
#endif
            int gid = GetGid(d, ndofs1d, e1, elem_dofs, facemapnorself, elementMap);
#ifdef MFEM_DEBUG
   std::cout << "% " << __LINE__ << " in " << __FUNCTION__ << " in " << __FILE__ << std::endl;
#endif
            int lid = GetLid(d, f_ind, ndofs_face);
            scatter_indices[lid] = gid;
#ifdef MFEM_DEBUG
   std::cout << "% " << __LINE__ << " in " << __FUNCTION__ << " in " << __FILE__ << std::endl;
#endif

            if(m==L2FaceValues::DoubleValued)
            {
               // For double-values face dofs, compute second scatter index
               if (int_face_match) // interior face
               {
                  const int pd = PermuteFaceL2(dim, face_id1, face_id2,
                                               orientation2, ndofs1d, d);
                  gid = GetGid(pd, ndofs1d, e2, elem_dofs, facemapnorneighbor, elementMap);
#ifdef MFEM_DEBUG
   std::cout << "% " << __LINE__ << " in " << __FUNCTION__ << " in " << __FILE__ << std::endl;
#endif
                  lid = GetLid(d, f_ind, ndofs_face);
                  scatter_indices_neighbor[lid] = gid;
               }
               else if (bdy_face_match) // true boundary face
               {
                  const int lid = GetLid(d, f_ind, ndofs_face);
                  scatter_indices_neighbor[lid] = -1;
               }
            }

#ifdef MFEM_DEBUG
   std::cout << "% " << __LINE__ << " in " << __FUNCTION__ << " in " << __FILE__ << std::endl;
#endif
            for (int k = 0; k < ndofs1d; ++k)
            {
               const int pd = PermuteFaceL2(dim, face_id1, face_id2,
                                             orientation2, ndofs1d, d);
               const int pk = PermuteFaceNormL2(dim, face_id1, face_id2,
                                               orientation2, ndofs1d, k);
#ifdef MFEM_DEBUG
   std::cout << "% " << __LINE__ << " in " << __FUNCTION__ << " in " << __FILE__ << std::endl;
#endif
               int gid = GetGid(pd, pk, ndofs1d, e1, elem_dofs, facemapnorself, elementMap);
#ifdef MFEM_DEBUG
   std::cout << "% " << __LINE__ << " in " << __FUNCTION__ << " in " << __FILE__ << std::endl;
#endif
               int lid = GetLid(d, pk, f_ind, ndofs1d, ndofs_face);
               scatter_indices_nor[lid] = gid;

               gid = GetGid(d, k, ndofs1d, e1, elem_dofs, facemaptan1self, elementMap);
               lid = GetLid(d, k, f_ind, ndofs1d, ndofs_face);
               scatter_indices_tan1[lid] = gid;

               if( dim==3 )
               {
                  const int gid = GetGid(d, k, ndofs1d, e1, elem_dofs, facemaptan2self, elementMap);
                  const int lid = GetLid(d, k, f_ind, ndofs1d, ndofs_face);
                  scatter_indices_tan2[lid] = gid;
               }

               if(m==L2FaceValues::DoubleValued)
               {
                  // For double-values face dofs, compute second scatter index
                  if (int_face_match) // interior face
                  {
                     const int pd = PermuteFaceL2(dim, face_id1, face_id2,
                                                  orientation2, ndofs1d, d);
                     int gid = GetGid(pd, ndofs1d, e2, elem_dofs, facemapnorneighbor, elementMap);
                     int lid = GetLid(d, f_ind, ndofs_face);
                     scatter_indices_neighbor[lid] = gid;

                     const int pk = PermuteFaceNormL2(dim, face_id1, face_id2,
                                               orientation2, ndofs1d, k);

                     gid = GetGid(pd, pk, ndofs1d, e2, elem_dofs, facemapnorneighbor, elementMap);
                     lid = GetLid(d, pk, f_ind, ndofs1d, ndofs_face);
                     scatter_indices_neighbor_nor[lid] = gid;

                     gid = GetGid(pd, k, ndofs1d, e2, elem_dofs, facemaptan1neighbor, elementMap);
                     lid = GetLid(d, k, f_ind, ndofs1d, ndofs_face);
                     scatter_indices_neighbor_tan1[lid] = gid;
                     if( dim == 3)
                     {
                        gid = GetGid(pd, k, ndofs1d, e2, elem_dofs, facemaptan2neighbor, elementMap);
                        lid = GetLid(d, k, f_ind, ndofs1d, ndofs_face);
                        scatter_indices_neighbor_tan2[lid] = gid;
                     }
                  }
                  else if (bdy_face_match) // true boundary face
                  {
                     const int pk = PermuteFaceNormL2(dim, face_id1, face_id2,
                                               orientation2, ndofs1d, k);
                     const int lid = GetLid(d, pk, f_ind, ndofs1d, ndofs_face);
                     scatter_indices_neighbor_nor[lid] = -1;
                     scatter_indices_neighbor_tan1[lid] = -1;
                     scatter_indices_neighbor_tan2[lid] = -1;
                  }
               }
            }
         }
         f_ind++;
      }
   }

   num_needed_elements = 0;
   for( int p = 0; p < ne ; p++ )
   {
     std::cout << "p = " << p << std::endl;
      bool is_needed = false;
      for( int face_id = 0 ; face_id < num_faces_per_element ; face_id++ )
      {
         is_needed = is_needed || (map_elements_to_sides[num_faces_per_element*p + face_id] > -1 );
      }
      if( is_needed )
      {
         std::cout << "needed_elements["<<num_needed_elements<<"] = "<< p << std::endl;
         needed_elements[num_needed_elements] = p;
         num_needed_elements++;
      }
    }

#ifdef MFEM_DEBUG
   std::cout << "% " << __LINE__ << " in " << __FUNCTION__ << " in " << __FILE__ << std::endl;
#endif

   MFEM_VERIFY(f_ind==nf, "Unexpected number of faces.");
   // Computation of gather_indices
   for (int i = 0; i <= ndofs; ++i)
   {
      offsets[i] = 0;
      offsets_nor[i] = 0;
      offsets_tan1[i] = 0;
      if( dim == 3 )
      {
         offsets_tan2[i] = 0;
      }
   }

#ifdef MFEM_DEBUG
   std::cout << "% " << __LINE__ << " in " << __FUNCTION__ << " in " << __FILE__ << std::endl;
#endif

   f_ind = 0;
   for (int f = 0; f < fes.GetNF(); ++f)
   {
      fes.GetMesh()->GetFaceElements(f, &e1, &e2);
      fes.GetMesh()->GetFaceInfos(f, &inf1, &inf2);

      bool int_face_match = type==FaceType::Interior && e2>=0;
      bool bdy_face_match = type==FaceType::Boundary && e2<0;

      if ((type==FaceType::Interior && (e2>=0 || (e2<0 && inf2>=0))) ||
          (bdy_face_match && inf2<0) )
      {

         fes.GetMesh()->GetFaceOrientations(f, &orientation1, &orientation2);
         fes.GetMesh()->GetFaceIds(f, &face_id1, &face_id2);
         Array<int> V, E, Eo;
         fes.GetMesh()->GetElementVertices(e1, V);
         fes.GetMesh()->GetElementEdges(e1, E, Eo);

         GetGradFaceDofStencil(dim, face_id1, ndofs1d, facemapnorself, facemaptan1self, facemaptan2self);
         GetGradFaceDofStencil(dim, face_id2, ndofs1d, facemapnorneighbor, facemaptan1neighbor, facemaptan2neighbor);
         orientation1 = Eo[face_id1];
         orientation2 = Eo[face_id2];

         for (int d = 0; d < ndofs_face; ++d)
         {
            int gid = GetGid(d, ndofs1d, e1, elem_dofs, facemapnorself, elementMap);                     
            ++offsets[gid + 1];

            for (int k = 0; k < ndofs1d; ++k)
            {
               int gid = GetGid(d, k, ndofs1d, e1, elem_dofs, facemapnorself, elementMap);                     
               ++offsets_nor[gid + 1];

               gid = GetGid(d, k, ndofs1d, e1, elem_dofs, facemaptan1self, elementMap);     
               ++offsets_tan1[gid + 1];

               if(dim==3)
               {
                  gid = GetGid(d, k, ndofs1d, e1, elem_dofs, facemaptan2self, elementMap);                     
                  ++offsets_tan2[gid + 1];
               }
            }
         }
         if (m==L2FaceValues::DoubleValued)
         {
            if(int_face_match) // interior face
            {
               for (int d = 0; d < ndofs_face; ++d)
               {
                  const int pd = PermuteFaceL2(dim, face_id1, face_id2,
                                               orientation2, ndofs1d, d);
                  int gid = GetGid(pd, ndofs1d, e2, elem_dofs, facemapnorneighbor, elementMap);                     
                  ++offsets[gid + 1];

                  for (int k = 0; k < ndofs1d; ++k)
                  {
                     int gid = GetGid(pd, k, ndofs1d, e2, elem_dofs, facemapnorneighbor, elementMap);                     
                     ++offsets_nor[gid + 1];

                     gid = GetGid(pd, k, ndofs1d, e2, elem_dofs, facemaptan1neighbor, elementMap);
                     ++offsets_tan1[gid + 1];

                     if( dim == 3 )
                     {
                        gid = GetGid(pd, k, ndofs1d, e2, elem_dofs, facemaptan2neighbor, elementMap);
                        ++offsets_tan2[gid + 1];
                     }
                  }
               }
            }
         }


         f_ind++;
      }
   }


#ifdef MFEM_DEBUG
   std::cout << "% " << __LINE__ << " in " << __FUNCTION__ << " in " << __FILE__ << std::endl;
#endif

#ifdef MFEM_DEBUG

   std::cout << " scatter_indices " << std::endl;
   for (int i = 0; i < nf*ndofs_face ; i++)
   {
      std::cout << i << " : " << 
      scatter_indices[i] << " " <<
      scatter_indices_neighbor[i] << std::endl;
   }
   for (int i = 0; i < nf*ndofs_face ; i++)
   {
      std::cout << i << " : " << 
      scatter_indices_nor[i] << " " <<
      scatter_indices_tan1[i] << " " <<
      scatter_indices_tan2[i]  << " " <<
      scatter_indices_neighbor_nor[i] << " " <<
      scatter_indices_neighbor_tan1[i] << " " <<
      scatter_indices_neighbor_tan2[i]  << std::endl;
   }
   std::cout << "end scatter_indices " << std::endl;

/*
   std::cout << " offsets pre " << std::endl;
   for (int i = 0; i < ndofs+1; i++)
   {
      std::cout << i << " : " << 
      offsets[i] << " " <<
      //offsets_nor[i] << " " <<
      //offsets_tan1[i] << " " <<
      //offsets_tan2[i] <<  
      std::endl;
   }
   */

//   std::cout << "end offsets pre " << std::endl;
#endif

   MFEM_VERIFY(f_ind==nf, "Unexpected number of faces.");
   for (int i = 1; i <= ndofs; ++i)
   {
      offsets[i] += offsets[i - 1];
      offsets_nor[i] += offsets_nor[i - 1];
      offsets_tan1[i] += offsets_tan1[i - 1];
      if( dim == 3 )
      {
         offsets_tan2[i] += offsets_tan2[i - 1];
      }
   }
   f_ind = 0;

#ifdef MFEM_DEBUG
/* 
   std::cout << " offsets post " << std::endl;
   for (int i = 0; i < ndofs+1; i++)
   {
      std::cout << i << " : " << 
      offsets[i] << " " <<
      //offsets_nor[i]  << " " <<
      //offsets_tan1[i] << " " <<
      //offsets_tan2[i] << 
      std::endl;
   }
   */
   std::cout << "end offsets post " << std::endl;
   std::cout << "height " << height << std::endl;
   std::cout << "width " << width << std::endl;
#endif

   for (int f = 0; f < fes.GetNF(); ++f)
   {
      fes.GetMesh()->GetFaceElements(f, &e1, &e2);
      fes.GetMesh()->GetFaceInfos(f, &inf1, &inf2);

      bool int_face_match = type==FaceType::Interior && e2>=0;
      bool bdy_face_match = type==FaceType::Boundary && e2<0;

      if ((type==FaceType::Interior && (e2>=0 || (e2<0 && inf2>=0))) ||
          (bdy_face_match && inf2<0) )
      {

         fes.GetMesh()->GetFaceOrientations(f, &orientation1, &orientation2);
         fes.GetMesh()->GetFaceIds(f, &face_id1, &face_id2);
         Array<int> V, E, Eo;
         fes.GetMesh()->GetElementVertices(e1, V);
         fes.GetMesh()->GetElementEdges(e1, E, Eo);
         GetGradFaceDofStencil(dim, face_id1, ndofs1d, facemapnorself, facemaptan1self, facemaptan2self);
         GetGradFaceDofStencil(dim, face_id2, ndofs1d, facemapnorneighbor, facemaptan1neighbor, facemaptan2neighbor);
         orientation1 = Eo[face_id1];
         orientation2 = Eo[face_id2];

         for (int d = 0; d < ndofs_face; ++d)
         {
            int gid = GetGid(d, ndofs1d, e1, elem_dofs, facemapnorself, elementMap);
            int lid = GetLid(d, f_ind, ndofs_face);
            int offset = offsets[gid];
            gather_indices[offset] = lid;
            offsets[gid]++;

            for (int k = 0; k < ndofs1d; ++k)
            {
               int gid = GetGid(d, k, ndofs1d, e1, elem_dofs, facemapnorself, elementMap);
               int lid = GetLid(d, k, f_ind, ndofs1d, ndofs_face);
               int offset = offsets_nor[gid];
               gather_indices_nor[offset] = lid;
               offsets_nor[gid]++;

               gid = GetGid(d, k, ndofs1d, e1, elem_dofs, facemaptan1self, elementMap);
               lid = GetLid(d, k, f_ind, ndofs1d, ndofs_face);
               offset = offsets_tan1[gid];
               gather_indices_tan1[offset] = lid;
               offsets_tan1[gid]++;
               if( dim == 3 )
               {
                  gid = GetGid(d, k, ndofs1d, e1, elem_dofs, facemaptan2self, elementMap);
                  lid = GetLid(d, k, f_ind, ndofs1d, ndofs_face);
                  offset = offsets_tan2[gid];
                  gather_indices_tan2[offset] = lid;
                  offsets_tan2[gid]++;
               }

            }
         }
         if (m==L2FaceValues::DoubleValued)
         {
            for (int d = 0; d < ndofs_face; ++d)
            {
               if (int_face_match) // interior face
               {
                  const int half = numfacedofs;
                  const int pd = PermuteFaceL2(dim, face_id1, face_id2,
                                               orientation2, ndofs1d, d);

                  // double check all of this logic 
                  int gid = GetGid(pd, ndofs1d, e2, elem_dofs, facemapnorneighbor, elementMap);
                  int lid = GetLid(d, f_ind, ndofs_face);
                  int offset = offsets[gid];

                  gather_indices[offset] = half + lid;
                  offsets[gid]++;
               }

               for (int k = 0; k < ndofs1d; ++k)
               {
                  if (int_face_match) // interior face
                  {
                     const int half_grad = ndofs1d*numfacedofs;
                     const int pd = PermuteFaceL2(dim, face_id1, face_id2,
                                                  orientation2, ndofs1d, d);

                     // double check all of this logic 
                     int gid = GetGid(pd, k, ndofs1d, e2, elem_dofs, facemapnorneighbor, elementMap);
                     int lid = GetLid(d, k, f_ind, ndofs1d, ndofs_face);
                     int offset = offsets_nor[gid];

                     gather_indices_nor[offset] = half_grad + lid;
                     offsets_nor[gid]++;

                     gid = GetGid(pd, k, ndofs1d, e2, elem_dofs, facemaptan1neighbor, elementMap);
                     lid = GetLid(d, k, f_ind, ndofs1d, ndofs_face);
                     offset = offsets_tan1[gid];
                     gather_indices_tan1[offset] = half_grad + lid;
                     offsets_tan1[gid]++;
                     if( dim == 3 )
                     {
                        gid = GetGid(pd, k, ndofs1d, e2, elem_dofs, facemaptan2neighbor, elementMap);
                        lid = GetLid(d, k, f_ind, ndofs1d, ndofs_face);
                        // We shift lid to express that it's e2 of f
                        offset = offsets_tan2[gid];
                        gather_indices_tan2[offset] = half_grad + lid;
                        offsets_tan2[gid]++;
                     }
                  }
               }
            }
         }
         f_ind++;
      }
   }

#ifdef MFEM_DEBUG
   std::cout << "% " << __LINE__ << " in " << __FUNCTION__ << " in " << __FILE__ << std::endl;
#endif
   MFEM_VERIFY(f_ind>0, "Unexpected number of faces.");
   MFEM_VERIFY(f_ind==nf, "Unexpected number of faces.");
   for (int i = ndofs; i > 0; --i)
   {
      offsets[i] = offsets[i - 1];
      offsets_nor[i] = offsets_nor[i - 1];
      offsets_tan1[i] = offsets_tan1[i - 1];
      if( dim == 3)
      {
         offsets_tan2[i] = offsets_tan2[i - 1];
      }
   }
   offsets[0] = 0;
   offsets_nor[0] = 0;
   offsets_tan1[0] = 0;
   if( dim == 3 )
   {
      offsets_tan2[0] = 0;
   }

#ifdef MFEM_DEBUG
   std::cout << " elementMap " << std::endl;
   for (int i = 0; i < elemDofs*ne ; i++)
   {
      std::cout << i << " : " << 
      elementMap[i] << std::endl;
   }
   std::cout << "end elementMap " << std::endl;

   std::cout << " ndofs_face = " << ndofs_face  << std::endl;
   std::cout << " ndofs1d = " << ndofs1d  << std::endl;
   std::cout << " nf = " << nf  << std::endl;

   std::cout << " gather_indices " << std::endl;
   for (int i = 0; i < gather_indices.Size() ; i++)
   {
      std::cout << i << " : " << 
      gather_indices[i] << std::endl;
   }
   for (int i = 0; i < gather_indices_nor.Size() ; i++)
   {
      std::cout << i << " : " << 
      gather_indices_nor[i] << " " <<
      gather_indices_tan1[i] << " " <<
      gather_indices_tan2[i]  << std::endl;
   }
   std::cout << "end gather_indices " << std::endl;
#endif

#ifdef MFEM_DEBUG

   std::cout << " scatter_indices " << std::endl;
   for (int i = 0; i < scatter_indices.Size() ; i++)
   {
      std::cout << i << " : " << 
      scatter_indices[i] << std::endl;
   }
   std::cout << " scatter_indices_neighbor " << std::endl;
   for (int i = 0; i < scatter_indices_neighbor.Size() ; i++)
   {
      std::cout << i << " : " << 
      scatter_indices_neighbor[i] << std::endl;
   }   
   std::cout << " offsets post " << std::endl;
   for (int i = 0; i < ndofs+1; i++)
   {
      std::cout << i << " : " << 
      offsets[i]  << std::endl;
   }
   std::cout << " gather_indices " << std::endl;
   for (int i = 0; i < gather_indices.Size() ; i++)
   {
      std::cout << i << " : " << 
      gather_indices[i] << std::endl;
   }
   std::cout << " done " << std::endl;
#endif
   //exit(1);

}

void L2FaceNormalDRestriction::Mult(const Vector& x, Vector& y) const
{

#ifdef MFEM_DEBUG
   std::cout << " restrict x" << std::endl;
   x.Print(std::cout,1);
   std::cout << " end restrict x" << std::endl;
#endif

   // Assumes all elements have the same number of dofs, nd
   const int vd = vdim;
   const int dim = fes.GetMesh()->SpaceDimension();
   // is x transposed?
   const bool t = byvdim;
   //auto u_face    = Reshape(Bf.Read(), ndofs1d, ndofs_face, nf, 2);
   auto dudn_face = Reshape(Gf.Read(), ndofs1d, ndofs_face, nf, 2, 3);
   int num_sides = 2; 
   int num_derivatives = 2; 
   y = 0.0;

// -1 old, 0 both, 1 new
#define restrict_use 1

#if restrict_use < 1


   if (m==L2FaceValues::DoubleValued)
   {
      auto d_indices1 = scatter_indices.Read();
      auto d_indicesnorself = scatter_indices_nor.Read();
      auto d_indicestan1self = scatter_indices_tan1.Read();
      auto d_indicestan2self = scatter_indices_tan2.Read();

      auto d_indices2 = scatter_indices_neighbor.Read();
      auto d_indicesnorneighbor = scatter_indices_neighbor_nor.Read();
      auto d_indicestan1neighbor = scatter_indices_neighbor_tan1.Read();
      auto d_indicestan2neighbor = scatter_indices_neighbor_tan2.Read();

      auto d_x = Reshape(x.Read(), t?vd:ndofs, t?ndofs:vd);
      auto d_y = Reshape(y.Write(), ndofs_face, vd, num_sides, nf, num_derivatives);

      // Loop over all face dofs
      MFEM_FORALL(i, ndofs_face*vd*nf,
      {
         const int fdof = i % ndofs_face;
         const int face = i/ndofs_face;
         const int idx1 = d_indices1[i];
         for (int c = 0; c < vd; ++c)
         {
            d_y( fdof , c, 0, face, 0) += d_x(t?c:idx1, t?idx1:c);
         }

         // neighbor side 
         const int idx2 = d_indices2[i];
         if( idx2==-1 )
         {
            for (int c = 0; c < vd; ++c)
            {
               d_y( fdof , c, 1, face, 0) = 0.0;
            }
         }
         else
         {
            for (int c = 0; c < vd; ++c)
            {
               d_y( fdof , c, 1, face, 0) += d_x(t?c:idx2, t?idx2:c);
            }
         }
      });

      MFEM_FORALL(i, ndofs1d*ndofs_face*vd*nf,
      {
         const int k = i % ndofs1d;
         const int fdof = (i/ndofs1d) % ndofs_face;
         const int face = i / (ndofs1d*ndofs_face);
         const int idx1_nor = d_indicesnorself[i];
         const int idx1_tan1 = d_indicestan1self[i];
         const int idx1_tan2 = (dim == 3)? d_indicestan2self[i] : 0;
         for (int c = 0; c < vd; ++c)
         {
            d_y( fdof , c, 0, face, 1) += d_x(t?c:idx1_nor, t?idx1_nor:c)*dudn_face(k,fdof,face,0,0);
            d_y( fdof , c, 0, face, 1) += d_x(t?c:idx1_tan1, t?idx1_tan1:c)*dudn_face(k,fdof,face,0,1);
            if( dim == 3 )
            {
               d_y( fdof , c, 0, face, 1) += d_x(t?c:idx1_tan2, t?idx1_tan2:c)*dudn_face(k,fdof,face,0,2);
            }
         }

         // neighbor side 
         const int idx2_nor = d_indicesnorneighbor[i];
         const int idx2_tan1 = d_indicestan1neighbor[i];
         const int idx2_tan2 = ( dim==3 ) ? d_indicestan2neighbor[i] : 0;

         if( idx2_nor == -1 )
         {
            for (int c = 0; c < vd; ++c)
            {
               d_y( fdof , c, 1, face, 1) = 0.0;
            }
         }
         else
         {
            for (int c = 0; c < vd; ++c)
            {
               d_y( fdof , c, 1, face, 1) += d_x(t?c:idx2_nor, t?idx2_nor:c)*dudn_face(k,fdof,face,1,0);
               d_y( fdof , c, 1, face, 1) += d_x(t?c:idx2_tan1, t?idx2_tan1:c)*dudn_face(k,fdof,face,1,1);
               if( dim == 3 )
               {
                  d_y( fdof , c, 1, face, 1) += d_x(t?c:idx2_tan2, t?idx2_tan2:c)*dudn_face(k,fdof,face,1,2);
               }
            }
         }
      });
   }
   else
   {
      mfem_error("not yet implemented.");
   }

#endif


#ifdef MFEM_DEBUG
   std::cout << " restrict yold" << std::endl;
   y.Print(std::cout,1);
   std::cout << " end restrict yold" << std::endl;
#endif



#if restrict_use > -1 

#ifdef MFEM_DEBUG
   std::cout << "% " << __LINE__ << " in " << __FUNCTION__ << " in " << __FILE__ << std::endl;
   Vector y_old;
   y_old = y;
#endif
   y = 0.0;

   int D1D = ndofs1d;
   int end = D1D - 1;
   auto Ge_ = Reshape(Ge.Read(), D1D, D1D, ne);
   int max_D1D = D1D;

   const Table& e2dTable = fes.GetElementToDofTable();
   const int* elementMap = e2dTable.GetJ();

   std::cout << "% " << __LINE__ << " in " << __FUNCTION__ << " in " << __FILE__ << std::endl;

   if (m==L2FaceValues::DoubleValued)
   {
      auto d_x = Reshape(x.Read(), t?vd:ndofs, t?ndofs:vd);
      auto d_y_new = Reshape(y.Write(), ndofs_face, vd, num_sides, nf, num_derivatives);

   std::cout << "% " << __LINE__ << " in " << __FUNCTION__ << " in " << __FILE__ << std::endl;

/*
      // Loop over all face dofs
      MFEM_FORALL(i, ndofs_face*vd*nf,
      {
         const int fdof = i % ndofs_face;
         const int face = i/ndofs_face;
         const int idx1 = d_indices1[i];
         for (int c = 0; c < vd; ++c)
         {
            d_y_new( fdof , c, 0, face, 0) += d_x(t?c:idx1, t?idx1:c);
         }
         // neighbor side 
         const int idx2 = d_indices2[i];
         if( idx2==-1 )
         {
            for (int c = 0; c < vd; ++c)
            {
               d_y_new( fdof , c, 1, face, 0) = 0.0;
            }
         }
         else
         {
            for (int c = 0; c < vd; ++c)
            {
               d_y_new( fdof , c, 1, face, 0) += d_x(t?c:idx2, t?idx2:c);
            }
         }
      });
      */


      auto jac_face_factor = Reshape( jac_face_factors.Read(), dim, ndofs_face, num_faces_per_element, ne);
      int elem_dofs = (dim==3)? D1D*D1D*D1D : D1D*D1D;

   std::cout << "% " << __LINE__ << " in " << __FUNCTION__ << " in " << __FILE__ << std::endl;

      if(dim == 2)
<<<<<<< HEAD
      {

   std::cout << "% " << __LINE__ << " in " << __FUNCTION__ << " in " << __FILE__ << std::endl;
=======
      {           

>>>>>>> 1a0decd4
         // Loop over all elements
         MFEM_FORALL(e_, num_needed_elements,
         {
            int e = needed_elements[e_];

            /*
            // may not need this
            bool skip = true;
            for( int face_id = 0 ; face_id < num_faces_per_element ; face_id++ )
            {
               if( map_elements_to_sides[num_faces_per_element*e + face_id] != -1 )
               {
                  skip = false;
               }
            }
            if(skip)
            {
               continue;
            }
            */

            double u[max_D1D][max_D1D][vdim];

            // Roll element dofs into tensor form
            for (int d1 = 0; d1 < D1D; d1++)
            {
               for (int d2 = 0; d2 < D1D; d2++)
               {
                  int did = d1 + D1D*d2;
                  int idx = elementMap[e*elem_dofs + did];
                  for (int c = 0; c < vdim; c++)
                  {
                     u[d1][d2][c] = d_x(t?c:idx, t?idx:c);
                  }
               }
            }

   std::cout << "% " << __LINE__ << " in " << __FUNCTION__ << " in " << __FILE__ << std::endl;

            // Restrict to faces
            double R0xu[max_D1D][vdim];
            double R0yu[max_D1D][vdim];

            double R1xu[max_D1D][vdim];
            double R1yu[max_D1D][vdim];

            for (int d1 = 0; d1 < D1D; d1++)
            {
               for (int c = 0; c < vdim; c++)
               {
                  // xi = 0 face
                  R0xu[d1][c] = u[0][d1][c];
                  R0yu[d1][c] = u[d1][0][c];

                  // xi = 1 face
                  R1xu[d1][c] = u[end][d1][c];
                  R1yu[d1][c] = u[d1][end][c];
               }
            }

   std::cout << "% " << __LINE__ << " in " << __FUNCTION__ << " in " << __FILE__ << std::endl;
            
            double R0yGxu[max_D1D][vdim];
            double R0xGyu[max_D1D][vdim];
            double R1yGxu[max_D1D][vdim];
            double R1xGyu[max_D1D][vdim];
            
            // Apply derivative operator to each dimension
            // todo - maybe rewrite this to improve stride
            for (int d1 = 0; d1 < D1D; d1++)
            {
               for (int c = 0; c < vdim; c++)
               {
                  R0yGxu[d1][c] = 0;
                  R0xGyu[d1][c] = 0;
                  R1yGxu[d1][c] = 0;
                  R1xGyu[d1][c] = 0;

                  for (int p = 0; p < D1D; p++)
                  {
                     double G = Ge_(d1,p,e);
                     // xi = 0 faces
                     R0yGxu[d1][c] += G*R0yu[p][c];
                     R0xGyu[d1][c] += G*R0xu[p][c];
                     
                     // xi = 1 faces
                     R1yGxu[d1][c] += G*R1yu[p][c];
                     R1xGyu[d1][c] += G*R1xu[p][c];
                  }
               }
            }

            double R0xGxu[max_D1D][vdim];
            double R0yGyu[max_D1D][vdim];
            double R1xGxu[max_D1D][vdim];
            double R1yGyu[max_D1D][vdim];

            for (int d1 = 0; d1 < D1D; d1++)
            {
               for (int c = 0; c < vdim; c++)
               {
                  R0xGxu[d1][c] = 0;
                  R0yGyu[d1][c] = 0;
                  R1xGxu[d1][c] = 0;
                  R1yGyu[d1][c] = 0;
                  for (int p = 0; p < D1D; p++)
                  {
                     R0xGxu[d1][c] += Ge_(0,p,e)*u[p][d1][c];
                     R0yGyu[d1][c] += Ge_(0,p,e)*u[d1][p][c];
                     R1xGxu[d1][c] += Ge_(end,p,e)*u[p][d1][c];
                     R1yGyu[d1][c] += Ge_(end,p,e)*u[d1][p][c];
                  }
               }
            }

   std::cout << "% " << __LINE__ << " in " << __FUNCTION__ << " in " << __FILE__ << std::endl;

            // y = 0 face
            int face_id = 0;
            int face = map_elements_to_faces[num_faces_per_element*e + face_id];
            int side = map_elements_to_sides[num_faces_per_element*e + face_id];
            if(side>=0)
            for (int d1 = 0; d1 < D1D; d1++)
            {
               int fdof = d1;
               double sign = (side==1) ? -1.0 : 1.0;
               double face_pt_adj_x = sign*jac_face_factor(0, d1, face_id, e);
               double face_pt_adj_y = sign*jac_face_factor(1, d1, face_id, e);
               for (int c = 0; c < vdim; c++)
               {
                  d_y_new(fdof , c, side, face, 0) += R0yu[d1][c];
                  double dnormal = 0;
                  dnormal += face_pt_adj_x*R0yGxu[d1][c];
                  dnormal += face_pt_adj_y*R0yGyu[d1][c];
                  d_y_new(fdof , c, side, face, 1) += dnormal;
               }
            }

   std::cout << "% " << __LINE__ << " in " << __FUNCTION__ << " in " << __FILE__ << std::endl;

            // x = 1 face
            face_id = 1;
            face = map_elements_to_faces[num_faces_per_element*e + face_id];
            side = map_elements_to_sides[num_faces_per_element*e + face_id];
            if(side>=0)
            for (int d1 = 0; d1 < D1D; d1++)
            {
               int fdof = d1;
               double sign = (side==1) ? -1.0 : 1.0;
               double face_pt_adj_x = sign*jac_face_factor(0, d1, face_id, e);
               double face_pt_adj_y = sign*jac_face_factor(1, d1, face_id, e);
               for (int c = 0; c < vdim; c++)
               {
                  d_y_new(fdof , c, side, face, 0) += R1xu[d1][c];
                  double dnormal = 0;
                  dnormal += face_pt_adj_x*R1xGxu[d1][c];
                  dnormal += face_pt_adj_y*R1xGyu[d1][c];
                  d_y_new(fdof , c, side, face, 1) += dnormal;
               }
            }

   std::cout << "% " << __LINE__ << " in " << __FUNCTION__ << " in " << __FILE__ << std::endl;

            // y = 1 face
            face_id = 2;
            face = map_elements_to_faces[num_faces_per_element*e + face_id];
            side = map_elements_to_sides[num_faces_per_element*e + face_id];
            if(side>=0)
            for (int d1 = 0; d1 < D1D; d1++)
            {
               int fdof = d1;
               double sign = (side==1) ? -1.0 : 1.0;
               double face_pt_adj_x = sign*jac_face_factor(0, d1, face_id, e);
               double face_pt_adj_y = sign*jac_face_factor(1, d1, face_id, e);
               for (int c = 0; c < vdim; c++)
               {
                  d_y_new(fdof , c, side, face, 0) += R1yu[d1][c];
                  double dnormal = 0;
                  dnormal += face_pt_adj_x*R1yGxu[d1][c];
                  dnormal += face_pt_adj_y*R1yGyu[d1][c];
                  d_y_new(fdof , c, side, face, 1) += dnormal;
               }
            }

   std::cout << "% " << __LINE__ << " in " << __FUNCTION__ << " in " << __FILE__ << std::endl;

            // x = 0 face
            face_id = 3;
            face = map_elements_to_faces[num_faces_per_element*e + face_id];
            side = map_elements_to_sides[num_faces_per_element*e + face_id];
            if(side>=0)
            for (int d1 = 0; d1 < D1D; d1++)
            {
               int fdof = d1;
               double sign = (side==1) ? -1.0 : 1.0;
               double face_pt_adj_x = sign*jac_face_factor(0, d1, face_id, e);
               double face_pt_adj_y = sign*jac_face_factor(1, d1, face_id, e);
               for (int c = 0; c < vdim; c++)
               {
                  d_y_new(fdof , c, side, face, 0) += R0xu[d1][c];
                  double dnormal = 0;
                  dnormal += face_pt_adj_x*R0xGxu[d1][c];
                  dnormal += face_pt_adj_y*R0xGyu[d1][c];
                  d_y_new(fdof , c, side, face, 1) += dnormal;
               }
            }
         });
      }
      else if(dim == 3)
      {
         // Loop over all elements
         MFEM_FORALL(e_, num_needed_elements,
         {
            int e = needed_elements[e_];
            /*
            // may not need this
            bool skip = true;
            for( int face_id = 0 ; face_id < num_faces_per_element ; face_id++ )
            {
               if( map_elements_to_sides[num_faces_per_element*e + face_id] != -1 )
               {
                  skip = false;
               }
            }
            if(skip)
            {
               continue;
            }
            */

            double u[max_D1D][max_D1D][max_D1D][vdim];

            // Roll element dofs into tensor form
            for (int d1 = 0; d1 < D1D; d1++)
            {
               for (int d2 = 0; d2 < D1D; d2++)
               {
                  for (int d3 = 0; d3 < D1D; d3++)
                  {
                     int did = d1 + D1D*d2 + D1D*D1D*d3;
                     int idx = elementMap[e*elem_dofs + did];
                     for (int c = 0; c < vdim; c++)
                     {
                        u[d1][d2][d3][c] = d_x(t?c:idx, t?idx:c);
                     }
                  }
               }
            }

            // Restrict to faces
            double R0xu[max_D1D][max_D1D][vdim];
            double R0yu[max_D1D][max_D1D][vdim];
            double R0zu[max_D1D][max_D1D][vdim];

            double R1xu[max_D1D][max_D1D][vdim];
            double R1yu[max_D1D][max_D1D][vdim];
            double R1zu[max_D1D][max_D1D][vdim];

            for (int d1 = 0; d1 < D1D; d1++)
            {
               for (int d2 = 0; d2 < D1D; d2++)
               {
                  for (int c = 0; c < vdim; c++)
                  {
                     // xi = 0 face
                     R0xu[d1][d2][c] = u[0][d1][d2][c];
                     R0yu[d1][d2][c] = u[d1][0][d2][c];
                     R0zu[d1][d2][c] = u[d1][d2][0][c];

                     // xi = 1 face
                     R1xu[d1][d2][c] = u[end][d1][d2][c];
                     R1yu[d1][d2][c] = u[d1][end][d2][c];
                     R1zu[d1][d2][c] = u[d1][d2][end][c];
                  }
               }
            }
            
            double R0yGxu[max_D1D][max_D1D][vdim];
            double R0zGxu[max_D1D][max_D1D][vdim];

            double R0xGyu[max_D1D][max_D1D][vdim];
            double R0zGyu[max_D1D][max_D1D][vdim];

            double R0xGzu[max_D1D][max_D1D][vdim];
            double R0yGzu[max_D1D][max_D1D][vdim];
            
            double R1yGxu[max_D1D][max_D1D][vdim];
            double R1zGxu[max_D1D][max_D1D][vdim];

            double R1xGyu[max_D1D][max_D1D][vdim];
            double R1zGyu[max_D1D][max_D1D][vdim];

            double R1xGzu[max_D1D][max_D1D][vdim];
            double R1yGzu[max_D1D][max_D1D][vdim];

            // Apply derivative operator to each dimension
            // todo - maybe rewrite this to improve stride
            for (int d1 = 0; d1 < D1D; d1++)
            {
               for (int d2 = 0; d2 < D1D; d2++)
               {
                  for (int c = 0; c < vdim; c++)
                  {
                     R0yGxu[d1][d2][c] = 0;
                     R0zGxu[d1][d2][c] = 0;
                     R0xGyu[d1][d2][c] = 0;
                     R0zGyu[d1][d2][c] = 0;
                     R0xGzu[d1][d2][c] = 0;
                     R0yGzu[d1][d2][c] = 0;
                     R1yGxu[d1][d2][c] = 0;
                     R1zGxu[d1][d2][c] = 0;
                     R1xGyu[d1][d2][c] = 0;
                     R1zGyu[d1][d2][c] = 0;
                     R1xGzu[d1][d2][c] = 0;
                     R1yGzu[d1][d2][c] = 0;

                     for (int p = 0; p < D1D; p++)
                     {
                        // xi = 0 faces
                        R0yGxu[d1][d2][c] += Ge_(d1,p,e)*R0yu[p][d2][c];
                        R0zGxu[d1][d2][c] += Ge_(d2,p,e)*R0zu[p][d2][c];

                        R0xGyu[d1][d2][c] += Ge_(d1,p,e)*R0xu[p][d2][c];
                        R0zGyu[d1][d2][c] += Ge_(d2,p,e)*R0zu[d1][p][c];

                        R0xGzu[d1][d2][c] += Ge_(d1,p,e)*R0xu[d1][p][c];
                        R0yGzu[d1][d2][c] += Ge_(d2,p,e)*R0yu[d1][p][c];
                        
                        // xi = 1 faces
                        R1yGxu[d1][d2][c] += Ge_(d1,p,e)*R1yu[p][d2][c];
                        R1zGxu[d1][d2][c] += Ge_(d2,p,e)*R1zu[p][d2][c];

                        R1xGyu[d1][d2][c] += Ge_(d1,p,e)*R1xu[p][d2][c];
                        R1zGyu[d1][d2][c] += Ge_(d2,p,e)*R1zu[d1][p][c];

                        R1xGzu[d1][d2][c] += Ge_(d1,p,e)*R1xu[d1][p][c];
                        R1yGzu[d1][d2][c] += Ge_(d2,p,e)*R1yu[d1][p][c];

                     }
                  }
               }
            }

            double R0xGxu[max_D1D][max_D1D][vdim];
            double R0yGyu[max_D1D][max_D1D][vdim];
            double R0zGzu[max_D1D][max_D1D][vdim];
            double R1xGxu[max_D1D][max_D1D][vdim];
            double R1yGyu[max_D1D][max_D1D][vdim];
            double R1zGzu[max_D1D][max_D1D][vdim];

            for (int d1 = 0; d1 < D1D; d1++)
            {
               for (int d2 = 0; d2 < D1D; d2++)
               {
                  for (int c = 0; c < vdim; c++)
                  {
                     R0xGxu[d1][d2][c] = 0;
                     R0yGyu[d1][d2][c] = 0;
                     R0zGzu[d1][d2][c] = 0;
                     R1xGxu[d1][d2][c] = 0;
                     R1yGyu[d1][d2][c] = 0;
                     R1zGzu[d1][d2][c] = 0;
                     for (int p = 0; p < D1D; p++)
                     {
                        R0xGxu[d1][d2][c] += Ge_(0,p,e)*u[p][d1][d2][c];
                        R0yGyu[d1][d2][c] += Ge_(0,p,e)*u[d1][p][d2][c];
                        R0zGzu[d1][d2][c] += Ge_(0,p,e)*u[d1][d2][p][c];
                        R1xGxu[d1][d2][c] += Ge_(end,p,e)*u[p][d1][d2][c];
                        R1yGyu[d1][d2][c] += Ge_(end,p,e)*u[d1][p][d2][c];
                        R1zGzu[d1][d2][c] += Ge_(end,p,e)*u[d1][d2][p][c];
                     }
                  }
               }
            }

            // z = 0 face
            int face_id = 0;
            int face = map_elements_to_faces[num_faces_per_element*e + face_id];
            int side = map_elements_to_sides[num_faces_per_element*e + face_id];
            if(side>=0)
            for (int d1 = 0; d1 < D1D; d1++)
            {
               for (int d2 = 0; d2 < D1D; d2++)
               {
                  int fdof = d1 + D1D*d2;
                  if(side==1)
                  {
                     fdof = map_side_permutations[ndofs_face*face + fdof];
                  }
                  double sign = (side==1) ? -1.0 : 1.0;
                  double face_pt_adj_x = sign*jac_face_factor(0, fdof, face_id, e);
                  double face_pt_adj_y = sign*jac_face_factor(1, fdof, face_id, e);
                  double face_pt_adj_z = sign*jac_face_factor(2, fdof, face_id, e);
                  for (int c = 0; c < vdim; c++)
                  {
                     d_y_new(fdof , c, side, face, 0) += R0zu[d1][d2][c];
                     double dnormal = 0;
                     dnormal += face_pt_adj_x*R0zGxu[d1][d2][c];
                     dnormal += face_pt_adj_y*R0zGyu[d1][d2][c];
                     dnormal += face_pt_adj_z*R0zGzu[d1][d2][c];
                     d_y_new(fdof , c, side, face, 1) += dnormal;
                  }
               }
            }

            // y = 0 face
            face_id = 1;
            face = map_elements_to_faces[num_faces_per_element*e + face_id];
            side = map_elements_to_sides[num_faces_per_element*e + face_id];
            if(side>=0)
            for (int d1 = 0; d1 < D1D; d1++)
            {
               for (int d2 = 0; d2 < D1D; d2++)
               {
                  int fdof = d1 + D1D*d2;
                  if(side==1)
                  {
                     fdof = map_side_permutations[ndofs_face*face + fdof];
                  }
                  double sign = (side==1) ? -1.0 : 1.0;
                  double face_pt_adj_x = sign*jac_face_factor(0, fdof, face_id, e);
                  double face_pt_adj_y = sign*jac_face_factor(1, fdof, face_id, e);
                  double face_pt_adj_z = sign*jac_face_factor(2, fdof, face_id, e);
                  for (int c = 0; c < vdim; c++)
                  {
                     d_y_new(fdof , c, side, face, 0) += R0yu[d1][d2][c];
                     double dnormal = 0;
                     dnormal += face_pt_adj_x*R0yGxu[d1][d2][c];
                     dnormal += face_pt_adj_y*R0yGyu[d1][d2][c];
                     dnormal += face_pt_adj_z*R0yGzu[d1][d2][c];
                     d_y_new(fdof , c, side, face, 1) += dnormal;
                  }
               }
            }

            // x = 1 face
            face_id = 2;
            face = map_elements_to_faces[num_faces_per_element*e + face_id];
            side = map_elements_to_sides[num_faces_per_element*e + face_id];
            if(side>=0)
            for (int d1 = 0; d1 < D1D; d1++)
            {
               for (int d2 = 0; d2 < D1D; d2++)
               {
                  int fdof = d1 + D1D*d2;
                  if(side==1)
                  {
                     fdof = map_side_permutations[ndofs_face*face + fdof];
                  }
                  double sign = (side==1) ? -1.0 : 1.0;
                  double face_pt_adj_x = sign*jac_face_factor(0, fdof, face_id, e);
                  double face_pt_adj_y = sign*jac_face_factor(1, fdof, face_id, e);
                  double face_pt_adj_z = sign*jac_face_factor(2, fdof, face_id, e);
                  for (int c = 0; c < vdim; c++)
                  {
                     d_y_new(fdof , c, side, face, 0) += R1xu[d1][d2][c];
                     double dnormal = 0;
                     dnormal += face_pt_adj_x*R1xGxu[d1][d2][c];
                     dnormal += face_pt_adj_y*R1xGyu[d1][d2][c];
                     dnormal += face_pt_adj_z*R1xGzu[d1][d2][c];
                     d_y_new(fdof , c, side, face, 1) += dnormal;
                  }
               }
            }

            // y = 1 
            face_id = 3;
            face = map_elements_to_faces[num_faces_per_element*e + face_id];
            side = map_elements_to_sides[num_faces_per_element*e + face_id];
            if(side>=0)
            for (int d1 = 0; d1 < D1D; d1++)
            {
               for (int d2 = 0; d2 < D1D; d2++)
               {
                  int fdof = d1 + D1D*d2;
                  if(side==1)
                  {
                     fdof = map_side_permutations[ndofs_face*face + fdof];
                  }
                  double sign = (side==1) ? -1.0 : 1.0;
                  double face_pt_adj_x = sign*jac_face_factor(0, fdof, face_id, e);
                  double face_pt_adj_y = sign*jac_face_factor(1, fdof, face_id, e);
                  double face_pt_adj_z = sign*jac_face_factor(2, fdof, face_id, e);
                  for (int c = 0; c < vdim; c++)
                  {
                     d_y_new(fdof , c, side, face, 0) += R1yu[d1][d2][c];
                     double dnormal = 0;
                     dnormal += face_pt_adj_x*R1yGxu[d1][d2][c];
                     dnormal += face_pt_adj_y*R1yGyu[d1][d2][c];
                     dnormal += face_pt_adj_z*R1yGzu[d1][d2][c];
                     d_y_new(fdof , c, side, face, 1) += dnormal;
                  }
               }
            }

            // x = 0 face
            face_id = 4;
            face = map_elements_to_faces[num_faces_per_element*e + face_id];
            side = map_elements_to_sides[num_faces_per_element*e + face_id];
            if(side>=0)
            for (int d1 = 0; d1 < D1D; d1++)
            {
               for (int d2 = 0; d2 < D1D; d2++)
               {
                  int fdof = d1 + D1D*d2;
                  if(side==1)
                  {
                     fdof = map_side_permutations[ndofs_face*face + fdof];
                  }
                  double sign = (side==1) ? -1.0 : 1.0;
                  double face_pt_adj_x = sign*jac_face_factor(0, fdof, face_id, e);
                  double face_pt_adj_y = sign*jac_face_factor(1, fdof, face_id, e);
                  double face_pt_adj_z = sign*jac_face_factor(2, fdof, face_id, e);
                  for (int c = 0; c < vdim; c++)
                  {
                     d_y_new(fdof , c, side, face, 0) += R0xu[d1][d2][c];
                     double dnormal = 0;
                     dnormal += face_pt_adj_x*R0xGxu[d1][d2][c];
                     dnormal += face_pt_adj_y*R0xGyu[d1][d2][c];
                     dnormal += face_pt_adj_z*R0xGzu[d1][d2][c];
                     d_y_new(fdof, c, side, face, 1) += dnormal;
                  }
               }
            }

            // z = 1 face
            face_id = 5;
            face = map_elements_to_faces[num_faces_per_element*e + face_id];
            side = map_elements_to_sides[num_faces_per_element*e + face_id];
            if(side>=0)
            for (int d1 = 0; d1 < D1D; d1++)
            {
               for (int d2 = 0; d2 < D1D; d2++)
               {
                  int fdof = d1 + D1D*d2;
                  if(side==1)
                  {
                     fdof = map_side_permutations[ndofs_face*face + fdof];
                  }
                  double sign = (side==1) ? -1.0 : 1.0;
                  double face_pt_adj_x = sign*jac_face_factor(0, fdof, face_id, e);
                  double face_pt_adj_y = sign*jac_face_factor(1, fdof, face_id, e);
                  double face_pt_adj_z = sign*jac_face_factor(2, fdof, face_id, e);
                  for (int c = 0; c < vdim; c++)
                  {
                     d_y_new(fdof , c, side, face, 0) += R1zu[d1][d2][c];
                     double dnormal = 0;
                     dnormal += face_pt_adj_x*R1zGxu[d1][d2][c];
                     dnormal += face_pt_adj_y*R1zGyu[d1][d2][c];
                     dnormal += face_pt_adj_z*R1zGzu[d1][d2][c];
                     d_y_new(fdof , c, side, face, 1) += dnormal;
                  }
               }
            }
         });
      }
   }
   else
   {
      MFEM_ABORT("Invalid dim for RestrictionMult");
   }

#ifdef MFEM_DEBUG
   std::cout << "% " << __LINE__ << " in " << __FUNCTION__ << " in " << __FILE__ << std::endl;

   #if restrict_use == 0
   Vector ydiff = y_old;
   ydiff -= y;

   std::cout << "y_old" << std::endl;
   y_old.Print(std::cout,1);

   std::cout << "y_new " << std::endl;
   y.Print(std::cout,1);

   double err = ydiff.Normlinf();
   std::cout << "mult error " << std::endl << err << std::endl;
    if(err > 1.0e-11) 
    {
        exit(1);
    }
    #endif

#endif

#endif


#ifdef MFEM_DEBUG
   std::cout << " restrict y" << std::endl;
   y.Print(std::cout,1);
   std::cout << " end restrict y" << std::endl;
#endif


}

void L2FaceNormalDRestriction::MultTranspose(const Vector& x, Vector& y) const
{

#ifdef MFEM_DEBUG
   std::cout << "multT x " << std::endl;
   x.Print(std::cout,1);
   std::cout << "end multT x " << std::endl;
#endif

   auto u_face    = Reshape(Bf.Read(), ndofs1d, ndofs_face, nf, num_values_per_point);
   auto dudn_face = Reshape(Gf.Read(), ndofs1d, ndofs_face, nf, num_values_per_point, 3);

   // Assumes all elements have the same number of dofs
   const int dim = fes.GetMesh()->SpaceDimension();
   const int vd = vdim;
   const bool t = byvdim;
   const int half = numfacedofs;
   const int half_grad = ndofs1d*numfacedofs;
   auto d_offsets = offsets.Read();
   auto d_offsets_nor = offsets_nor.Read();
   auto d_offsets_tan1 = offsets_tan1.Read();
   auto d_offsets_tan2 = offsets_tan2.Read();
   auto d_indices = gather_indices.Read();
   auto d_indices_nor = gather_indices_nor.Read();
   auto d_indices_tan1 = gather_indices_tan1.Read();
   auto d_indices_tan2 = gather_indices_tan2.Read();

// -1 old, 0 both, 1 new 
#define restrict_transpose_use 1

#if restrict_transpose_use < 1

   if (m == L2FaceValues::DoubleValued)
   {
      auto d_x = Reshape(x.Read(), ndofs_face, vd, 2, nf, num_values_per_point);
      auto d_y = Reshape(y.Write(), t?vd:ndofs, t?ndofs:vd);
      MFEM_FORALL(i, ndofs,
      {
         // 
         int offset = d_offsets[i];
         int nextOffset = d_offsets[i + 1];
         //std::cout << "offsets : " << offset << " to " << nextOffset << std::endl;

         for (int c = 0; c < vd; ++c)
         {
            for (int j = offset; j < nextOffset; ++j)
            {
               int idx_j0 = d_indices[j];

               bool isE1 = idx_j0 < half;
               // we use e1 e2 but then use D0 D1 in the PA kernel
               int idx_j = isE1 ? idx_j0 : idx_j0 - half;

               int did, faceid;
               GetFromLid( idx_j, did, faceid, ndofs_face);

               if( isE1 )
               {
                  d_y(t?c:i,t?i:c) += d_x( did, c, 0, faceid, 0);
               }
               else
               {
                  d_y(t?c:i,t?i:c) += d_x( did, c, 1, faceid, 0);
               }
            }
         }

         offset = d_offsets_nor[i];
         nextOffset = d_offsets_nor[i + 1];
         for (int c = 0; c < vd; ++c)
         {
            for (int j = offset; j < nextOffset; ++j)
            {
               int idx_j0 = d_indices_nor[j];

               bool isE1 = idx_j0 < half_grad;
               // we use e1 e2 but then use D0 D1 in the PA kernel
               int idx_j = isE1 ? idx_j0 : idx_j0 - half_grad;

               int s, did, faceid;
               GetFromLid( idx_j, did, s, faceid, ndofs1d, ndofs_face);


               int e = i/elemDofs;
               int face_num = -1;

               for( int face_id = 0 ; face_id < num_faces_per_element ; face_id++ )
               {
                    if( faceid == map_elements_to_faces[num_faces_per_element*e + face_id] )
                    {
                       face_num = face_id;
                    }
               }
               //std::cout << "e " << e << " face_id " << face_num << " face " << faceid << " side " << 1-isE1 << std::endl; 

               //  if( (face_num <= 2 ) )//|| (face_num==3) || (face_num==1) ) 
              if( isE1 )
               {
                  d_y(t?c:i,t?i:c) += d_x( did, c, 0, faceid, 1)*dudn_face(s,did,faceid,0,0);
               }
               else
               {
                  d_y(t?c:i,t?i:c) += d_x( did, c, 1, faceid, 1)*dudn_face(s,did,faceid,1,0);
               }
            }
         }



         offset = d_offsets_tan1[i];
         nextOffset = d_offsets_tan1[i + 1];
         for (int c = 0; c < vd; ++c)
         {
            for (int j = offset; j < nextOffset; ++j)
            {
               int idx_j0 = d_indices_tan1[j];
               bool isE1 = idx_j0 < half_grad;
               // we use e1 e2 but then use D0 D1 in the PA kernel 
               int idx_j = isE1 ? idx_j0 : idx_j0 - half_grad;

               int s, did, faceid;
               GetFromLid( idx_j, did, s, faceid, ndofs1d, ndofs_face);


               int e = i/elemDofs;
               int face_num = -1;

               for( int face_id = 0 ; face_id < num_faces_per_element ; face_id++ )
               {
                    if( faceid == map_elements_to_faces[num_faces_per_element*e + face_id] )
                    {
                       face_num = face_id;
                    }
               }

                //if( (face_num <= 4 ) )//|| (face_num==3) || (face_num==1) ) 
               if( isE1 )
               {
                  d_y(t?c:i,t?i:c) += d_x( did, c, 0, faceid, 1)*dudn_face(s,did,faceid,0,1);
               }
               else
               {
                  d_y(t?c:i,t?i:c) += d_x( did, c, 1, faceid, 1)*dudn_face(s,did,faceid,1,1);
               }
            }
         }


         if( dim >= 3 )
         {
            offset = d_offsets_tan2[i];
            nextOffset = d_offsets_tan2[i + 1];
            for (int c = 0; c < vd; ++c)
            {
               for (int j = offset; j < nextOffset; ++j)
               {
                  int idx_j0 = d_indices_tan2[j];
                  bool isE1 = idx_j0 < half_grad;
                  // we use e1 e2 but then use D0 D1 in the PA kernel 
                  int idx_j = isE1 ? idx_j0 : idx_j0 - half_grad;

                  int s, did, faceid;
                  GetFromLid( idx_j, did, s, faceid, ndofs1d, ndofs_face);

                  if( isE1 )
                  {
                     d_y(t?c:i,t?i:c) += d_x( did, c, 0, faceid, 1)*dudn_face(s,did,faceid,0,2);
                  }
                  else
                  {
                     d_y(t?c:i,t?i:c) += d_x( did, c, 1, faceid, 1)*dudn_face(s,did,faceid,1,2);
                  }
               }
            }
         }


      });
   }
   else
   {
      mfem_error("not yet implemented.");
   }

#endif 


#ifdef MFEM_DEBUG
   std::cout << "multT y " << std::endl;
   y.Print(std::cout,1);
   std::cout << "end multT y " << std::endl;
#endif


#if restrict_transpose_use > -1

   #ifdef MFEM_DEBUG
      std::cout << "% " << __LINE__ << " in " << __FUNCTION__ << " in " << __FILE__ << std::endl;
      Vector y_old;
      y_old = y;
   #endif

   y = 0.0;


   int D1D = ndofs1d;
   int end = D1D - 1;
   auto Ge_ = Reshape(Ge.Read(), D1D, D1D, ne);
   int max_D1D = D1D;

   const Table& e2dTable = fes.GetElementToDofTable();
   const int* elementMap = e2dTable.GetJ();

   if (m==L2FaceValues::DoubleValued)
   {
      auto d_x = Reshape(x.Read(), ndofs_face, vd, 2, nf, num_values_per_point);
      auto d_y = Reshape(y.Write(), t?vd:ndofs, t?ndofs:vd);

      auto jac_face_factor = Reshape( jac_face_factors.Read(), dim, ndofs_face, num_faces_per_element, ne);
      int elem_dofs = (dim==3)? D1D*D1D*D1D : D1D*D1D;

      int D1D = ndofs1d;
      int end = D1D - 1;
      auto Get_ = Reshape(Ge.Read(), D1D, D1D, ne);
      int max_D1D = D1D;

      if(dim == 2)
      {
         // Loop over all elements
         MFEM_FORALL(e_, num_needed_elements,
         {
            int e = needed_elements[e_];

            double u[max_D1D][max_D1D][vdim];
            for (int d1 = 0; d1 < D1D; d1++)
            {
               for (int d2 = 0; d2 < D1D; d2++)
               {
                  for (int c = 0; c < vdim; c++)
                  {
                     u[d1][d2][c] = 0.;
                  }
               }
            }

#ifdef MFEM_DEBUG
            for( int d1 = 0 ; d1 < D1D ; d1++ )
            {
                std::cout << "Get_("<<d1<<",:,"<<e<<") = "  ;
                for( int p = 0 ; p < D1D ; p++ )
                {
                 std::cout << Get_(d1,p,e) << "  " ;
                }
                std::cout << std::endl;
            }
#endif


            for( int face_id = 0 ; face_id < num_faces_per_element ; face_id++ )
            {
               int face = map_elements_to_faces[num_faces_per_element*e + face_id];
               int side = map_elements_to_sides[num_faces_per_element*e + face_id];

              // std::cout << "e " << e << " face_id " << face_id << " face " << face << " side " << side << std::endl; 

               if(side>=0)
               {
                  double Ru[max_D1D][vdim];
                  double RGxu[max_D1D][vdim];
                  double RGyu[max_D1D][vdim];
                  for (int d1 = 0; d1 < D1D; d1++)
                  {
                     int fdof = d1;
                     if(side==1)
                     {
                        fdof = map_side_permutations[ndofs_face*face + fdof];
                     }
                     double sign = (side==1) ? -1.0 : 1.0;
                     double face_pt_adj_x = sign*jac_face_factor(0, fdof, face_id, e);
                     double face_pt_adj_y = sign*jac_face_factor(1, fdof, face_id, e);
                     for (int c = 0; c < vdim; c++)
                     {
                        double uf  = d_x(fdof, c, side, face, 0);
                        double duf = d_x(fdof, c, side, face, 1);
                        Ru[d1][c] = uf;
                        RGxu[d1][c] = face_pt_adj_x*duf;
                        RGyu[d1][c] = face_pt_adj_y*duf;
                     }
                  }

                  switch(face_id)
                  {

                     case 0: // y = 0 face
                        for (int d1 = 0; d1 < D1D; d1++)
                        {
                           for (int c = 0; c < vdim; c++)
                           {
                              u[d1][0][c] += Ru[d1][c];
                              for (int p = 0; p < D1D; p++)
                              {
                                 // tangent
                                 u[d1][0][c] += Get_(d1,p,e)*RGxu[p][c];
                                 // normal
                                 u[d1][p][c] += Get_(0,p,e)*RGyu[d1][c];
                              }
                           }
                        }
                        break;
                     case 1: // x = 1 face
                        for (int d1 = 0; d1 < D1D; d1++)
                        {
                           for (int c = 0; c < vdim; c++)
                           {
                              u[end][d1][c] += Ru[d1][c];
                              for (int p = 0; p < D1D; p++)
                              {
                                 // normal
                                 u[p][d1][c] += Get_(end,p,e)*RGxu[d1][c];
                                 // tangent
                                 u[end][d1][c] += Get_(p,d1,e)*RGyu[p][c];
                               }
                           }
                        }
                        break;

                     case 2: // y = 1  
                        for (int d1 = 0; d1 < D1D; d1++)
                        {
                           for (int c = 0; c < vdim; c++)
                           {
                              u[d1][end][c] += Ru[d1][c];
                              for (int p = 0; p < D1D; p++)
                              {
                                 // tangent
                                 u[d1][end][c] += Get_(p,d1,e)*RGxu[p][c];
                                 // normal
                                 u[d1][p][c] += Get_(end,p,e)*RGyu[d1][c];
                              }
                           }
                        }
                        break;
                     case 3: // x = 0 face 
                        for (int d1 = 0; d1 < D1D; d1++)
                        {
                           for (int c = 0; c < vdim; c++)
                           {
                              u[0][d1][c] += Ru[d1][c];
                              for (int p = 0; p < D1D; p++)
                              {
                                 // normal
                                 u[p][d1][c] += Get_(0,p,e)*RGxu[d1][c];
                                 // tangent
                                 u[0][d1][c] += Get_(d1,p,e)*RGyu[p][c];
                              }
                           }
                        }
                        break;
                  }
               }
            }

            // Unroll element dofs from tensor form
            for (int d1 = 0; d1 < D1D; d1++)
            {
               for (int d2 = 0; d2 < D1D; d2++)
               {
                  int did = d1 + D1D*d2;
                  int idx = elementMap[e*elem_dofs + did];
                  for (int c = 0; c < vdim; c++)
                  {
                     // does this need to be atomic?
                     d_y(t?c:idx, t?idx:c) += u[d1][d2][c];
                  }
               }
            }
         });
      }
      if(dim == 3)
      {
         // Loop over all elements
         MFEM_FORALL(e_, num_needed_elements,
         {
            int e = needed_elements[e_];

            double u[max_D1D][max_D1D][max_D1D][vdim];
            for (int d1 = 0; d1 < D1D; d1++)
            {
               for (int d2 = 0; d2 < D1D; d2++)
               {
                  for (int d3 = 0; d3 < D1D; d3++)
                  {
                     for (int c = 0; c < vdim; c++)
                     {
                        u[d1][d2][d3][c] = 0.;
                     }
                  }     
               }
            }

            for( int face_id = 0 ; face_id < num_faces_per_element ; face_id++ )
            {
               int face = map_elements_to_faces[num_faces_per_element*e + face_id];
               int side = map_elements_to_sides[num_faces_per_element*e + face_id];
               if(side>=0)
               {
                  double Ru[max_D1D][max_D1D][vdim];
                  double RGxu[max_D1D][max_D1D][vdim];
                  double RGyu[max_D1D][max_D1D][vdim];
                  double RGzu[max_D1D][max_D1D][vdim];
                  for (int d1 = 0; d1 < D1D; d1++)
                  {
                     for (int d2 = 0; d2 < D1D; d2++)
                     {
                        int fdof = d1 + D1D*d2;
                        if(side==1)
                        {
                           fdof = map_side_permutations[ndofs_face*face + fdof];
                        }
                        double sign = (side==1) ? -1.0 : 1.0;
                        double face_pt_adj_x = sign*jac_face_factor(0, fdof, face_id, e);
                        double face_pt_adj_y = sign*jac_face_factor(1, fdof, face_id, e);
                        double face_pt_adj_z = sign*jac_face_factor(2, fdof, face_id, e);
                        for (int c = 0; c < vdim; c++)
                        {
                           double u  = d_x(fdof, c, side, face, 0);
                           double du = d_x(fdof, c, side, face, 1);
                           Ru[d1][d2][c] = u;
                           RGxu[d1][d2][c] = face_pt_adj_x*du;
                           RGyu[d1][d2][c] = face_pt_adj_y*du;
                           RGzu[d1][d2][c] = face_pt_adj_z*du;
                        }
                     }
                  }

                  switch(face_id)
                  {
                     case 0: // z = 0 face
                        for (int d1 = 0; d1 < D1D; d1++)
                        {
                           for (int d2 = 0; d2 < D1D; d2++)
                           {
                              for (int c = 0; c < vdim; c++)
                              {                                 
                                 u[d1][d2][0][c] += Ru[d1][d2][c];
                                 for (int p = 0; p < D1D; p++)
                                 {
                                    u[d1][d2][0][c] += Get_(d1,p,e)*RGxu[p][d2][c];
                                    u[d1][d2][0][c] += Get_(d2,p,e)*RGyu[d1][p][c];
                                    u[d1][d2][p][c] += Get_(0,p,e)*RGzu[d1][d2][c];
                                 }
                              }
                           }
                        }
                        break;
                     case 1: // y = 0 face
                        for (int d1 = 0; d1 < D1D; d1++)
                        {
                           for (int d2 = 0; d2 < D1D; d2++)
                           {
                              for (int c = 0; c < vdim; c++)
                              {
                                 u[d1][0][d2][c] += Ru[d1][d2][c];
                                 for (int p = 0; p < D1D; p++)
                                 {
                                    u[d1][0][d2][c] += Get_(d1,p,e)*RGxu[p][d2][c];
                                    u[d1][p][d2][c] += Get_(0,p,e)*RGyu[d1][d2][c];
                                    u[d1][0][d2][c] += Get_(d2,p,e)*RGzu[d1][p][c];
                                 }
                              }
                           }
                        }
                        break;
                     case 2: // x = 1 face
                        for (int d1 = 0; d1 < D1D; d1++)
                        {
                           for (int d2 = 0; d2 < D1D; d2++)
                           {
                              for (int c = 0; c < vdim; c++)
                              {
                                 u[end][d1][d2][c] += Ru[d1][d2][c];
                                 for (int p = 0; p < D1D; p++)
                                 {
                                    u[p][d1][d2][c] += Get_(end,p,e)*RGxu[d1][d2][c];
                                    u[end][d1][d2][c] += Get_(d2,p,e)*RGyu[p][d2][c];
                                    u[end][d1][d2][c] += Get_(d1,p,e)*RGzu[d1][p][c];
                                 }
                              }
                           }
                        }
                        break;
                     case 3: // y = 1  
                        for (int d1 = 0; d1 < D1D; d1++)
                        {
                           for (int d2 = 0; d2 < D1D; d2++)
                           {
                              for (int c = 0; c < vdim; c++)
                              {
                                 u[d1][end][d2][c] += Ru[d1][d2][c];
                                 for (int p = 0; p < D1D; p++)
                                 {
                                    u[d1][end][d2][c] += Get_(d1,p,e)*RGxu[p][d2][c];
                                    u[d1][p][d2][c] += Get_(end,p,e)*RGyu[d1][d2][c];
                                    u[d1][end][d2][c] += Get_(d2,p,e)*RGzu[d1][p][c];
                                 }
                              }
                           }
                        }
                        break;
                     case 4: // x = 0 face 
                        for (int d1 = 0; d1 < D1D; d1++)
                        {
                           for (int d2 = 0; d2 < D1D; d2++)
                           {
                              for (int c = 0; c < vdim; c++)
                              {
                                 u[0][d1][d2][c] += Ru[d1][d2][c];
                                 for (int p = 0; p < D1D; p++)
                                 {
                                    u[p][d1][d2][c] += Get_(0,p,e)*RGxu[d1][d2][c];
                                    u[0][d1][d2][c] += Get_(d2,p,e)*RGyu[p][d2][c];
                                    u[0][d1][d2][c] += Get_(d1,p,e)*RGzu[d1][p][c];
                                 }
                              }
                           }
                        }
                        break;
                     case 5: // z = 1 face
                        for (int d1 = 0; d1 < D1D; d1++)
                        {
                           for (int d2 = 0; d2 < D1D; d2++)
                           {
                              for (int c = 0; c < vdim; c++)
                              {
                                 u[d1][d2][end][c] += Ru[d1][d2][c];
                                 for (int p = 0; p < D1D; p++)
                                 {
                                    u[d1][d2][end][c] += Get_(d1,p,e)*RGxu[p][d2][c];
                                    u[d1][d2][end][c] += Get_(d2,p,e)*RGyu[d1][p][c];
                                    u[d1][d2][p][c] += Get_(end,p,e)*RGzu[d1][d2][c];
                                 }
                              }
                           }
                        }
                        break;
                  }
               }
            }

            // Unroll element dofs from tensor form
            for (int d1 = 0; d1 < D1D; d1++)
            {
               for (int d2 = 0; d2 < D1D; d2++)
               {
                  for (int d3 = 0; d3 < D1D; d3++)
                  {
                     int did = d1 + D1D*d2 + D1D*D1D*d3;
                     int idx = elementMap[e*elem_dofs + did];
                     for (int c = 0; c < vdim; c++)
                     {
                        // does this need to be atomic?
                        d_y(t?c:idx, t?idx:c) += u[d1][d2][d3][c];
                     }
                  }
               }
            }
         });
      }
   }
   else
   {
      MFEM_ABORT("Invalid dim for RestrictionMult");
   }

#ifdef MFEM_DEBUG
   std::cout << "% " << __LINE__ << " in " << __FUNCTION__ << " in " << __FILE__ << std::endl;

   #if restrict_transpose_use == 0
   Vector ydiff = y_old;
   ydiff -= y;
   
   std::cout << "y_old transpose" << std::endl;
   y_old.Print(std::cout,1);

   std::cout << "y_new " << std::endl;
   y.Print(std::cout,1);

<<<<<<< HEAD
   std::cout << "mult transpose error " << std::endl << ydiff.Normlinf() << std::endl;
   //exit(1);
=======
    double err = ydiff.Normlinf();
   std::cout << "mult transpose error " << std::endl << err << std::endl;
   
    if(err > 1.0e-4) 
    {
        exit(1);
    }

    #endif

>>>>>>> 1a0decd4
#endif

#endif

#ifdef MFEM_DEBUG
   std::cout << " restrict y" << std::endl;
   y.Print(std::cout,1);
   std::cout << " end restrict y" << std::endl;
#endif











}
}<|MERGE_RESOLUTION|>--- conflicted
+++ resolved
@@ -2269,27 +2269,14 @@
          const FiniteElement &elf1 = *fes.GetFE(e1);
          const FiniteElement &elf2 = *fes.GetFE(e2);
 
-<<<<<<< HEAD
-/*
          const TensorBasisElement* telf1 = dynamic_cast<const TensorBasisElement*>(fes.GetFE(e1));
-         const TensorBasisElement* telf2 = dynamic_cast<const TensorBasisElement*>(fes.GetFE(e2));
+         const TensorBasisElement* telf2 = dynamic_cast<const TensorBasisElement*>(fes.GetFE(e1));
 
          Poly_1D::Basis el1_basis1d = telf1->GetBasis1D();
          Poly_1D::Basis el2_basis1d = telf2->GetBasis1D();
-*/
-
-         //tel1_basis1d.Eval(zero.x, bf, gf_nor);
-         elf1.Calc1DShape(zero, bf, gf_nor);
-=======
-         const TensorBasisElement* telf1 = dynamic_cast<const TensorBasisElement*>(fes.GetFE(e1));
-         const TensorBasisElement* telf2 = dynamic_cast<const TensorBasisElement*>(fes.GetFE(e1));
-
-         Poly_1D::Basis el1_basis1d = telf1->GetBasis1D();
-         Poly_1D::Basis el2_basis1d = telf2->GetBasis1D();
 
          el1_basis1d.Eval(zero.x, bf, gf_nor);
 
->>>>>>> 1a0decd4
          gf_nor *= -1.0;
 
 /*
@@ -2349,26 +2336,16 @@
             Vector ge;
             ge.SetSize(NP1d);
 
-<<<<<<< HEAD
-            //tel1_basis1d.Eval(ir_glob_1d.IntPoint(did).x, be, ge);
-            elf1.Calc1DShape(ir_glob_1d.IntPoint(did), be, ge);
-=======
             el1_basis1d.Eval(ir_glob_1d.IntPoint(did).x, be, ge);
 
->>>>>>> 1a0decd4
             for( int p1d = 0; p1d < NP1d; p1d++ )
             {
                du_element(did, p1d, e1) = ge(p1d);
             }
             if( int_face_match )
             {
-<<<<<<< HEAD
-               //tel2_basis1d.Eval(ir_glob_1d.IntPoint(did).x, be, ge);
-               elf2.Calc1DShape(ir_glob_1d.IntPoint(did), be, ge);
-=======
                el2_basis1d.Eval(ir_glob_1d.IntPoint(did).x, be, ge);
 
->>>>>>> 1a0decd4
                for( int p1d = 0; p1d < NP1d; p1d++ )
                {
                   du_element(did, p1d, e2) = ge(p1d);
@@ -2433,24 +2410,13 @@
 
             int tan1_id = p % NP1d; // is this correct?
             IntegrationPoint &ip_loc_tan1 = ir_glob_1d.IntPoint(tan1_id);
-<<<<<<< HEAD
-
-            //tel1_basis1d.Eval(ip_loc_tan1.x, bf, gf_tan1);
-            elf1.Calc1DShape(ip_loc_tan1, bf, gf_tan1);
-=======
             el1_basis1d.Eval(ip_loc_tan1.x, bf, gf_tan1);
->>>>>>> 1a0decd4
 
             if( dim == 3 )
             {
                int tan2_id = (p/NP1d) % NP1d; // is this correct?
                IntegrationPoint &ip_loc_tan2 = ir_glob_1d.IntPoint(tan2_id);
-<<<<<<< HEAD
-               //tel1_basis1d.Eval(ip_loc_tan2.x, bf, gf_tan2);
-               elf1.Calc1DShape(ip_loc_tan2, bf, gf_tan2);
-=======
                el1_basis1d.Eval(ip_loc_tan2.x, bf, gf_tan2);
->>>>>>> 1a0decd4
             }
 
             for (int l = 0; l < NP1d; l++)
@@ -3409,6 +3375,8 @@
    }
    else
    {
+
+   std::cout << "% " << __LINE__ << " in " << __FUNCTION__ << " in " << __FILE__ << std::endl;
       mfem_error("not yet implemented.");
    }
 
@@ -3486,14 +3454,8 @@
    std::cout << "% " << __LINE__ << " in " << __FUNCTION__ << " in " << __FILE__ << std::endl;
 
       if(dim == 2)
-<<<<<<< HEAD
-      {
-
-   std::cout << "% " << __LINE__ << " in " << __FUNCTION__ << " in " << __FILE__ << std::endl;
-=======
       {           
 
->>>>>>> 1a0decd4
          // Loop over all elements
          MFEM_FORALL(e_, num_needed_elements,
          {
@@ -4272,6 +4234,9 @@
    }
    else
    {
+
+   std::cout << "% " << __LINE__ << " in " << __FUNCTION__ << " in " << __FILE__ << std::endl;
+
       mfem_error("not yet implemented.");
    }
 
@@ -4678,10 +4643,6 @@
    std::cout << "y_new " << std::endl;
    y.Print(std::cout,1);
 
-<<<<<<< HEAD
-   std::cout << "mult transpose error " << std::endl << ydiff.Normlinf() << std::endl;
-   //exit(1);
-=======
     double err = ydiff.Normlinf();
    std::cout << "mult transpose error " << std::endl << err << std::endl;
    
@@ -4692,7 +4653,6 @@
 
     #endif
 
->>>>>>> 1a0decd4
 #endif
 
 #endif
