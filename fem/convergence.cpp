#include "convergence.hpp"

using namespace std;


namespace mfem
{

void ConvergenceStudy::Reset()
{
   counter=0;
   dcounter=0;
   fcounter=0;
   cont_type=-1;
   print_flag=1;
   L2Errors.SetSize(0);
   L2Rates.SetSize(0);
   DErrors.SetSize(0);
   DRates.SetSize(0);
   EnErrors.SetSize(0);
   EnRates.SetSize(0);
   DGFaceErrors.SetSize(0);
   DGFaceRates.SetSize(0);
   ndofs.SetSize(0);
}

double ConvergenceStudy::GetNorm(GridFunction *gf, Coefficient *scalar_u,
                                 VectorCoefficient *vector_u)
{
   bool norm_set = false;
   double norm=0.0;
   int order = gf->FESpace()->GetMaxElementOrder();
   int order_quad = std::max(2, 2*order+1);
   const IntegrationRule *irs[Geometry::NumGeom];
   for (int i=0; i < Geometry::NumGeom; ++i)
   {
      irs[i] = &(IntRules.Get(i, order_quad));
   }
#ifdef MFEM_USE_MPI
   ParGridFunction *pgf = dynamic_cast<ParGridFunction *>(gf);
   if (pgf)
   {
      ParMesh *pmesh = pgf->ParFESpace()->GetParMesh();
      if (scalar_u)
      {
         norm = ComputeGlobalLpNorm(2.0,*scalar_u,*pmesh,irs);
      }
      else if (vector_u)
      {
         norm = ComputeGlobalLpNorm(2.0,*vector_u,*pmesh,irs);
      }
      norm_set = true;
   }
#endif
   if (!norm_set)
   {
      Mesh *mesh = gf->FESpace()->GetMesh();
      if (scalar_u)
      {
         norm = ComputeLpNorm(2.0,*scalar_u,*mesh,irs);
      }
      else if (vector_u)
      {
         norm = ComputeLpNorm(2.0,*vector_u,*mesh,irs);
      }
   }
   return norm;
}

void ConvergenceStudy::AddL2Error(GridFunction *gf,
                                  Coefficient *scalar_u, VectorCoefficient *vector_u)
{
   int tdofs=0;
   int dim = gf->FESpace()->GetMesh()->Dimension();

#ifdef MFEM_USE_MPI
   ParGridFunction *pgf = dynamic_cast<ParGridFunction *>(gf);
   if (pgf)
   {
      MPI_Comm comm = pgf->ParFESpace()->GetComm();
      int rank;
      MPI_Comm_rank(comm, &rank);
      print_flag = 0;
      if (rank==0) { print_flag = 1; }
      tdofs = pgf->ParFESpace()->GlobalTrueVSize();
   }
#endif
   if (!tdofs) { tdofs = gf->FESpace()->GetTrueVSize(); }
   ndofs.Append(tdofs);
   double L2Err = 1.;
   if (scalar_u)
   {
      L2Err = gf->ComputeL2Error(*scalar_u);
      CoeffNorm = GetNorm(gf,scalar_u,nullptr);
   }
   else if (vector_u)
   {
      L2Err = gf->ComputeL2Error(*vector_u);
      CoeffNorm = GetNorm(gf,nullptr,vector_u);
   }
   else
   {
      MFEM_ABORT("Exact Solution Coefficient pointer is NULL");
   }
   L2Errors.Append(L2Err);
   // Compute the rate of convergence by:
   // rate = log (||u - u_h|| / ||u - u_{h/2}||)/(1/dim * log(N_{h/2}/N_{h}))
   double val=0.;
   if (counter)
   {
      double num =  log(L2Errors[counter-1]/L2Err);
      double den = log((double)ndofs[counter]/ndofs[counter-1]);
      val = dim * num/den;
   }
   L2Rates.Append(val);
   counter++;
}

void ConvergenceStudy::AddGf(GridFunction *gf, Coefficient *scalar_u,
                             VectorCoefficient *grad,
                             Coefficient *ell_coeff,
                             JumpScaling jump_scaling)
{
   cont_type = gf->FESpace()->FEColl()->GetContType();

   MFEM_VERIFY((cont_type == mfem::FiniteElementCollection::CONTINUOUS) ||
               (cont_type == mfem::FiniteElementCollection::DISCONTINUOUS),
               "This constructor is intended for H1 or L2 Elements")

   AddL2Error(gf,scalar_u, nullptr);
   int dim = gf->FESpace()->GetMesh()->Dimension();

   if (grad)
   {
      double GradErr = gf->ComputeGradError(grad);
      DErrors.Append(GradErr);
      double error =
         sqrt(L2Errors[counter-1]*L2Errors[counter-1]+GradErr*GradErr);
      EnErrors.Append(error);
      // Compute the rate of convergence by:
<<<<<<< HEAD
      // rate = log (||u - u_h|| / ||u - u_{h/2}||)/log(2)
      double val = (dcounter) ? log(DErrors[dcounter-1]/GradErr)/log(2.0) : 0.0;
      double eval =
         (dcounter) ? log(EnErrors[dcounter-1]/error)/log(2.0) : 0.0;
=======
      // rate = log (||u - u_h|| / ||u - u_{h/2}||)/(1/dim * log(N_{h/2}/N_{h}))
      double val = 0.;
      double eval = 0.;
      if (dcounter)
      {
         double num = log(DErrors[dcounter-1]/GradErr);
         double den = log((double)ndofs[dcounter]/ndofs[dcounter-1]);
         val = dim * num/den;
         num = log(EnErrors[dcounter-1]/error);
         eval = dim * num/den;
      }
>>>>>>> aa9a4887
      DRates.Append(val);
      EnRates.Append(eval);
      CoeffDNorm = GetNorm(gf,nullptr,grad);
      dcounter++;
      MFEM_VERIFY(counter == dcounter,
                  "Number of added solutions and derivatives do not match")
   }

   if (cont_type == mfem::FiniteElementCollection::DISCONTINUOUS && ell_coeff)
   {
      double DGErr = gf->ComputeDGFaceJumpError(scalar_u,ell_coeff,jump_scaling);
      DGFaceErrors.Append(DGErr);
      // Compute the rate of convergence by:
      // rate = log (||u - u_h|| / ||u - u_{h/2}||)/(1/dim * log(N_{h/2}/N_{h}))
      double val = 0.;
      if (fcounter)
      {
         double num = log(DGFaceErrors[fcounter-1]/DGErr);
         double den = log((double)ndofs[fcounter]/ndofs[fcounter-1]);
         val = dim * num/den;
      }
      DGFaceRates.Append(val);
      fcounter++;
      MFEM_VERIFY(fcounter == counter, "Number of added solutions mismatch");
   }
}

void ConvergenceStudy::AddGf(GridFunction *gf, VectorCoefficient *vector_u,
                             VectorCoefficient *curl, Coefficient *div)
{
   cont_type = gf->FESpace()->FEColl()->GetContType();

   AddL2Error(gf,nullptr,vector_u);
   int dim = gf->FESpace()->GetMesh()->Dimension();
   double DErr = 0.0;
   bool derivative = false;
   if (curl)
   {
      DErr = gf->ComputeCurlError(curl);
      CoeffDNorm = GetNorm(gf,nullptr,curl);
      derivative = true;
   }
   else if (div)
   {
      DErr = gf->ComputeDivError(div);
      // update coefficient norm
      CoeffDNorm = GetNorm(gf,div,nullptr);
      derivative = true;
   }
   if (derivative)
   {
      double error = sqrt(L2Errors[counter-1]*L2Errors[counter-1] + DErr*DErr);
      DErrors.Append(DErr);
      EnErrors.Append(error);
      // Compute the rate of convergence by:
<<<<<<< HEAD
      // rate = log (||u - u_h|| / ||u - u_{h/2}||)/log(2)
      double val = (dcounter) ? log(DErrors[dcounter-1]/DErr)/log(2.0) : 0.0;
      double eval =
         (dcounter) ? log(EnErrors[dcounter-1]/error)/log(2.0) : 0.0;
=======
      // rate = log (||u - u_h|| / ||u - u_{h/2}||)/(1/dim * log(N_{h/2}/N_{h}))
      double val = 0.;
      double eval = 0.;
      if (dcounter)
      {
         double num = log(DErrors[dcounter-1]/DErr);
         double den = log((double)ndofs[dcounter]/ndofs[dcounter-1]);
         val = dim * num/den;
         num = log(EnErrors[dcounter-1]/error);
         eval = dim * num/den;
      }
>>>>>>> aa9a4887
      DRates.Append(val);
      EnRates.Append(eval);
      dcounter++;
      MFEM_VERIFY(counter == dcounter,
                  "Number of added solutions and derivatives do not match")
   }
}

void ConvergenceStudy::Print(bool relative, std::ostream &os)
{
   if (print_flag)
   {
      std::string title = (relative) ? "Relative " : "Absolute ";
      os << "\n";
      os << " -------------------------------------------" << "\n";
      os <<  std::setw(21) << title << "L2 Error " << "\n";
      os << " -------------------------------------------"
         << "\n";
      os << std::right<< std::setw(11)<< "DOFs "<< std::setw(13) << "Error ";
      os <<  std::setw(15) << "Rate " << "\n";
      os << " -------------------------------------------"
         << "\n";
      os << std::setprecision(4);
      double d = (relative) ? CoeffNorm : 1.0;
      for (int i =0; i<counter; i++)
      {
         os << std::right << std::setw(10)<< ndofs[i] << std::setw(16)
            << std::scientific << L2Errors[i]/d << std::setw(13)
            << std::fixed << L2Rates[i] << "\n";
      }
      os << "\n";
      if (dcounter == counter)
      {
         std::string dname;
         switch (cont_type)
         {
            case 0: dname = "Grad"; break;
            case 1: dname = "Curl"; break;
            case 2: dname = "Div";  break;
            case 3: dname = "DG Grad";  break;
            default: break;
         }
         os << " -------------------------------------------" << "\n";
         os <<  std::setw(21) << title << dname << " Error  " << "\n";
         os << " -------------------------------------------" << "\n";
         os << std::right<<std::setw(11)<< "DOFs "<< std::setw(13) << "Error";
         os << std::setw(15) << "Rate " << "\n";
         os << " -------------------------------------------"
            << "\n";
         os << std::setprecision(4);
         d = (relative) ? CoeffDNorm : 1.0;
         for (int i =0; i<dcounter; i++)
         {
            os << std::right << std::setw(10)<< ndofs[i] << std::setw(16)
               << std::scientific << DErrors[i]/d << std::setw(13)
               << std::fixed << DRates[i] << "\n";
         }
         os << "\n";
         switch (cont_type)
         {
            case 0: dname = "H1"; break;
            case 1: dname = "H(Curl)"; break;
            case 2: dname = "H(Div)";  break;
            case 3: dname = "DG H1";  break;
            default: break;
         }

         if (dcounter)
         {
            d = (relative) ?
                sqrt(CoeffNorm*CoeffNorm + CoeffDNorm*CoeffDNorm):1.0;

            os << " -------------------------------------------" << "\n";
            os << std::setw(21) << title << dname << " Error   " << "\n";
            os << " -------------------------------------------" << "\n";
            os << std::right<< std::setw(11)<< "DOFs "<< std::setw(13);
            os << "Error ";
            os << std::setw(15) << "Rate " << "\n";
            os << " -------------------------------------------"
               << "\n";
            os << std::setprecision(4);
            for (int i =0; i<dcounter; i++)
            {
               os << std::right << std::setw(10)<< ndofs[i] << std::setw(16)
                  << std::scientific << EnErrors[i]/d << std::setw(13)
                  << std::fixed << EnRates[i] << "\n";
            }
            os << "\n";
         }
      }
      if (cont_type == 3 && fcounter)
      {
         os << " -------------------------------------------" << "\n";
         os << "            DG Face Jump Error          " << "\n";
         os << " -------------------------------------------"
            << "\n";
         os << std::right<< std::setw(11)<< "DOFs "<< std::setw(13);
         os << "Error ";
         os << std::setw(15) << "Rate " << "\n";
         os << " -------------------------------------------"
            << "\n";
         os << std::setprecision(4);
         for (int i =0; i<fcounter; i++)
         {
            os << std::right << std::setw(10)<< ndofs[i] << std::setw(16)
               << std::scientific << DGFaceErrors[i] << std::setw(13)
               << std::fixed << DGFaceRates[i] << "\n";
         }
         os << "\n";
      }
   }
}

} // namespace mfem<|MERGE_RESOLUTION|>--- conflicted
+++ resolved
@@ -138,12 +138,6 @@
          sqrt(L2Errors[counter-1]*L2Errors[counter-1]+GradErr*GradErr);
       EnErrors.Append(error);
       // Compute the rate of convergence by:
-<<<<<<< HEAD
-      // rate = log (||u - u_h|| / ||u - u_{h/2}||)/log(2)
-      double val = (dcounter) ? log(DErrors[dcounter-1]/GradErr)/log(2.0) : 0.0;
-      double eval =
-         (dcounter) ? log(EnErrors[dcounter-1]/error)/log(2.0) : 0.0;
-=======
       // rate = log (||u - u_h|| / ||u - u_{h/2}||)/(1/dim * log(N_{h/2}/N_{h}))
       double val = 0.;
       double eval = 0.;
@@ -155,7 +149,6 @@
          num = log(EnErrors[dcounter-1]/error);
          eval = dim * num/den;
       }
->>>>>>> aa9a4887
       DRates.Append(val);
       EnRates.Append(eval);
       CoeffDNorm = GetNorm(gf,nullptr,grad);
@@ -211,12 +204,6 @@
       DErrors.Append(DErr);
       EnErrors.Append(error);
       // Compute the rate of convergence by:
-<<<<<<< HEAD
-      // rate = log (||u - u_h|| / ||u - u_{h/2}||)/log(2)
-      double val = (dcounter) ? log(DErrors[dcounter-1]/DErr)/log(2.0) : 0.0;
-      double eval =
-         (dcounter) ? log(EnErrors[dcounter-1]/error)/log(2.0) : 0.0;
-=======
       // rate = log (||u - u_h|| / ||u - u_{h/2}||)/(1/dim * log(N_{h/2}/N_{h}))
       double val = 0.;
       double eval = 0.;
@@ -228,7 +215,6 @@
          num = log(EnErrors[dcounter-1]/error);
          eval = dim * num/den;
       }
->>>>>>> aa9a4887
       DRates.Append(val);
       EnRates.Append(eval);
       dcounter++;
