--- conflicted
+++ resolved
@@ -20,28 +20,6 @@
 namespace mfem
 {
 
-<<<<<<< HEAD
-// Local maximum size of dofs and quads in 1D
-#if defined(MFEM_USE_HIP)
-constexpr int HCURL_MAX_D1D = 5;
-constexpr int HCURL_MAX_Q1D = 5;
-constexpr int HDIV_MAX_D1D = 5;
-constexpr int HDIV_MAX_Q1D = 6;
-#elif defined(MFEM_USE_CUDA)
-constexpr int HCURL_MAX_D1D = 5;
-constexpr int HCURL_MAX_Q1D = 6;
-constexpr int HDIV_MAX_D1D = 5;
-constexpr int HDIV_MAX_Q1D = 6;
-#else
-constexpr int HCURL_MAX_D1D = 32;
-constexpr int HCURL_MAX_Q1D = 32;
-constexpr int HDIV_MAX_D1D = 32;
-constexpr int HDIV_MAX_Q1D = 32;
-#endif
-
-
-=======
->>>>>>> 1c58d6d3
 /// Abstract base class BilinearFormIntegrator
 class BilinearFormIntegrator : public NonlinearFormIntegrator
 {
