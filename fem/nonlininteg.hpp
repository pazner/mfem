--- conflicted
+++ resolved
@@ -20,16 +20,9 @@
 namespace mfem
 {
 
-<<<<<<< HEAD
-/** @brief This class is used to express the
-    local action of a general nonlinear finite element operator. In addition
-    it may provide the capability to assemble the local gradient operator
-    and to compute the local energy. */
-=======
 /** @brief This class is used to express the local action of a general nonlinear
     finite element operator. In addition it may provide the capability to
     assemble the local gradient operator and to compute the local energy. */
->>>>>>> dc4715e0
 class NonlinearFormIntegrator
 {
 protected:
