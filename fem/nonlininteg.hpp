// Copyright (c) 2010-2021, Lawrence Livermore National Security, LLC. Produced
// at the Lawrence Livermore National Laboratory. All Rights reserved. See files
// LICENSE and NOTICE for details. LLNL-CODE-806117.
//
// This file is part of the MFEM library. For more information and source code
// availability visit https://mfem.org.
//
// MFEM is free software; you can redistribute it and/or modify it under the
// terms of the BSD-3 license. We welcome feedback and contributions, see file
// CONTRIBUTING.md for details.

#ifndef MFEM_NONLININTEG
#define MFEM_NONLININTEG

#include "../config/config.hpp"
#include "fe.hpp"
#include "coefficient.hpp"
#include "fespace.hpp"
#include "ceed/operator.hpp"

namespace mfem
{

/** @brief This class is used to express the local action of a general nonlinear
    finite element operator. In addition it may provide the capability to
    assemble the local gradient operator and to compute the local energy. */
class NonlinearFormIntegrator
{
protected:
   const IntegrationRule *IntRule;

   // CEED extension
   ceed::Operator* ceedOp;

   NonlinearFormIntegrator(const IntegrationRule *ir = NULL)
      : IntRule(ir), ceedOp(NULL) { }

public:
   /** @brief Prescribe a fixed IntegrationRule to use (when @a ir != NULL) or
       let the integrator choose (when @a ir == NULL). */
   void SetIntRule(const IntegrationRule *ir) { IntRule = ir; }

   /// Prescribe a fixed IntegrationRule to use.
   void SetIntegrationRule(const IntegrationRule &irule) { IntRule = &irule; }

   /// Perform the local action of the NonlinearFormIntegrator
   virtual void AssembleElementVector(const FiniteElement &el,
                                      ElementTransformation &Tr,
                                      const Vector &elfun, Vector &elvect);

   /// @brief Perform the local action of the NonlinearFormIntegrator resulting
   /// from a face integral term.
   virtual void AssembleFaceVector(const FiniteElement &el1,
                                   const FiniteElement &el2,
                                   FaceElementTransformations &Tr,
                                   const Vector &elfun, Vector &elvect);

   /// Assemble the local gradient matrix
   virtual void AssembleElementGrad(const FiniteElement &el,
                                    ElementTransformation &Tr,
                                    const Vector &elfun, DenseMatrix &elmat);

   /// @brief Assemble the local action of the gradient of the
   /// NonlinearFormIntegrator resulting from a face integral term.
   virtual void AssembleFaceGrad(const FiniteElement &el1,
                                 const FiniteElement &el2,
                                 FaceElementTransformations &Tr,
                                 const Vector &elfun, DenseMatrix &elmat);

   /// Compute the local energy
   virtual double GetElementEnergy(const FiniteElement &el,
                                   ElementTransformation &Tr,
                                   const Vector &elfun);

   /// Compute the local energy with partial assembly.
   virtual double GetGridFunctionEnergyPA(const Vector &x) const;

   /// Method defining partial assembly.
   /** The result of the partial assembly is stored internally so that it can be
       used later in the methods AddMultPA(). */
   virtual void AssemblePA(const FiniteElementSpace &fes);

   /** The result of the partial assembly is stored internally so that it can be
       used later in the methods AddMultPA().
       Used with BilinearFormIntegrators that have different spaces. */
   virtual void AssemblePA(const FiniteElementSpace &trial_fes,
                           const FiniteElementSpace &test_fes);

   /** @brief Prepare the integrator for partial assembly (PA) gradient
       evaluations on the given FE space @a fes at the state @a x. */
   /** The result of the partial assembly is stored internally so that it can be
       used later in the methods AddMultGradPA() and AssembleGradDiagonalPA().
       The state Vector @a x is an E-vector. */
   virtual void AssembleGradPA(const Vector &x, const FiniteElementSpace &fes);

   /// Compute the local (to the MPI rank) energy with partial assembly.
   /** Here the state @a x is an E-vector. This method can be called only after
       the method AssemblePA() has been called. */
   virtual double GetLocalStateEnergyPA(const Vector &x) const;

   /// Method for partially assembled action.
   /** Perform the action of integrator on the input @a x and add the result to
       the output @a y. Both @a x and @a y are E-vectors, i.e. they represent
       the element-wise discontinuous version of the FE space.

       This method can be called only after the method AssemblePA() has been
       called. */
   virtual void AddMultPA(const Vector &x, Vector &y) const;

   /// Method for partially assembled gradient action.
<<<<<<< HEAD
   virtual void AddMultGradPA(const Vector &g,
                              const Vector &x, Vector &y) const;

   virtual void AssembleGradientDiagonalPA(const Vector &x, Vector &diag) const;

   virtual ~NonlinearFormIntegrator() { }
=======
   /** All arguments are E-vectors. This method can be called only after the
       method AssembleGradPA() has been called.

       @param[in]     x  The gradient Operator is applied to the Vector @a x.
       @param[in,out] y  The result Vector: @f$ y += G x @f$. */
   virtual void AddMultGradPA(const Vector &x, Vector &y) const;

   /// Method for computing the diagonal of the gradient with partial assmebly.
   /** The result Vector @a diag is an E-Vector. This method can be called only
       after the method AssembleGradPA() has been called.

       @param[in,out] diag  The result Vector: @f$ diag += diag(G) @f$. */
   virtual void AssembleGradDiagonalPA(Vector &diag) const;

   /// Indicates whether this integrator can use a Ceed backend.
   virtual bool SupportsCeed() const { return false; }

   /// Method defining fully unassembled operator.
   virtual void AssembleMF(const FiniteElementSpace &fes);

   /** Perform the action of integrator on the input @a x and add the result to
       the output @a y. Both @a x and @a y are E-vectors, i.e. they represent
       the element-wise discontinuous version of the FE space.

       This method can be called only after the method AssembleMF() has been
       called. */
   virtual void AddMultMF(const Vector &x, Vector &y) const;

   ceed::Operator& GetCeedOp() { return *ceedOp; }

   virtual ~NonlinearFormIntegrator()
   {
      delete ceedOp;
   }
>>>>>>> bb2a80ed
};

/** The abstract base class BlockNonlinearFormIntegrator is
    a generalization of the NonlinearFormIntegrator class suitable
    for block state vectors. */
class BlockNonlinearFormIntegrator
{
public:
   /// Compute the local energy
   virtual double GetElementEnergy(const Array<const FiniteElement *>&el,
                                   ElementTransformation &Tr,
                                   const Array<const Vector *>&elfun);

   /// Perform the local action of the BlockNonlinearFormIntegrator
   virtual void AssembleElementVector(const Array<const FiniteElement *> &el,
                                      ElementTransformation &Tr,
                                      const Array<const Vector *> &elfun,
                                      const Array<Vector *> &elvec);

   virtual void AssembleFaceVector(const Array<const FiniteElement *> &el1,
                                   const Array<const FiniteElement *> &el2,
                                   FaceElementTransformations &Tr,
                                   const Array<const Vector *> &elfun,
                                   const Array<Vector *> &elvect);

   /// Assemble the local gradient matrix
   virtual void AssembleElementGrad(const Array<const FiniteElement*> &el,
                                    ElementTransformation &Tr,
                                    const Array<const Vector *> &elfun,
                                    const Array2D<DenseMatrix *> &elmats);

   virtual void AssembleFaceGrad(const Array<const FiniteElement *>&el1,
                                 const Array<const FiniteElement *>&el2,
                                 FaceElementTransformations &Tr,
                                 const Array<const Vector *> &elfun,
                                 const Array2D<DenseMatrix *> &elmats);

   virtual ~BlockNonlinearFormIntegrator() { }
};


/// Abstract class for hyperelastic models
class HyperelasticModel
{
protected:
   ElementTransformation *Ttr; /**< Reference-element to target-element
                                    transformation. */

public:
   HyperelasticModel() : Ttr(NULL) { }
   virtual ~HyperelasticModel() { }

   /// A reference-element to target-element transformation that can be used to
   /// evaluate Coefficient%s.
   /** @note It is assumed that _Ttr.SetIntPoint() is already called for the
       point of interest. */
   void SetTransformation(ElementTransformation &_Ttr) { Ttr = &_Ttr; }

   /** @brief Evaluate the strain energy density function, W = W(Jpt).
       @param[in] Jpt  Represents the target->physical transformation
                       Jacobian matrix. */
   virtual double EvalW(const DenseMatrix &Jpt) const = 0;

   /** @brief Evaluate the 1st Piola-Kirchhoff stress tensor, P = P(Jpt).
       @param[in] Jpt  Represents the target->physical transformation
                       Jacobian matrix.
       @param[out]  P  The evaluated 1st Piola-Kirchhoff stress tensor. */
   virtual void EvalP(const DenseMatrix &Jpt, DenseMatrix &P) const = 0;

   /** @brief Evaluate the derivative of the 1st Piola-Kirchhoff stress tensor
       and assemble its contribution to the local gradient matrix 'A'.
       @param[in] Jpt     Represents the target->physical transformation
                          Jacobian matrix.
       @param[in] DS      Gradient of the basis matrix (dof x dim).
       @param[in] weight  Quadrature weight coefficient for the point.
       @param[in,out]  A  Local gradient matrix where the contribution from this
                          point will be added.

       Computes weight * d(dW_dxi)_d(xj) at the current point, for all i and j,
       where x1 ... xn are the FE dofs. This function is usually defined using
       the matrix invariants and their derivatives.
   */
   virtual void AssembleH(const DenseMatrix &Jpt, const DenseMatrix &DS,
                          const double weight, DenseMatrix &A) const = 0;
};


/** Inverse-harmonic hyperelastic model with a strain energy density function
    given by the formula: W(J) = (1/2) det(J) Tr((J J^t)^{-1}) where J is the
    deformation gradient. */
class InverseHarmonicModel : public HyperelasticModel
{
protected:
   mutable DenseMatrix Z, S; // dim x dim
   mutable DenseMatrix G, C; // dof x dim

public:
   virtual double EvalW(const DenseMatrix &J) const;

   virtual void EvalP(const DenseMatrix &J, DenseMatrix &P) const;

   virtual void AssembleH(const DenseMatrix &J, const DenseMatrix &DS,
                          const double weight, DenseMatrix &A) const;
};


/** Neo-Hookean hyperelastic model with a strain energy density function given
    by the formula: \f$(\mu/2)(\bar{I}_1 - dim) + (K/2)(det(J)/g - 1)^2\f$ where
    J is the deformation gradient and \f$\bar{I}_1 = (det(J))^{-2/dim} Tr(J
    J^t)\f$. The parameters \f$\mu\f$ and K are the shear and bulk moduli,
    respectively, and g is a reference volumetric scaling. */
class NeoHookeanModel : public HyperelasticModel
{
protected:
   mutable double mu, K, g;
   Coefficient *c_mu, *c_K, *c_g;
   bool have_coeffs;

   mutable DenseMatrix Z;    // dim x dim
   mutable DenseMatrix G, C; // dof x dim

   inline void EvalCoeffs() const;

public:
   NeoHookeanModel(double _mu, double _K, double _g = 1.0)
      : mu(_mu), K(_K), g(_g), have_coeffs(false) { c_mu = c_K = c_g = NULL; }

   NeoHookeanModel(Coefficient &_mu, Coefficient &_K, Coefficient *_g = NULL)
      : mu(0.0), K(0.0), g(1.0), c_mu(&_mu), c_K(&_K), c_g(_g),
        have_coeffs(true) { }

   virtual double EvalW(const DenseMatrix &J) const;

   virtual void EvalP(const DenseMatrix &J, DenseMatrix &P) const;

   virtual void AssembleH(const DenseMatrix &J, const DenseMatrix &DS,
                          const double weight, DenseMatrix &A) const;
};


/** Hyperelastic integrator for any given HyperelasticModel.

    Represents @f$ \int W(Jpt) dx @f$ over a target zone, where W is the
    @a model's strain energy density function, and Jpt is the Jacobian of the
    target->physical coordinates transformation. The target configuration is
    given by the current mesh at the time of the evaluation of the integrator.
*/
class HyperelasticNLFIntegrator : public NonlinearFormIntegrator
{
private:
   HyperelasticModel *model;

   //   Jrt: the Jacobian of the target-to-reference-element transformation.
   //   Jpr: the Jacobian of the reference-to-physical-element transformation.
   //   Jpt: the Jacobian of the target-to-physical-element transformation.
   //     P: represents dW_d(Jtp) (dim x dim).
   //   DSh: gradients of reference shape functions (dof x dim).
   //    DS: gradients of the shape functions in the target (stress-free)
   //        configuration (dof x dim).
   // PMatI: coordinates of the deformed configuration (dof x dim).
   // PMatO: reshaped view into the local element contribution to the operator
   //        output - the result of AssembleElementVector() (dof x dim).
   DenseMatrix DSh, DS, Jrt, Jpr, Jpt, P, PMatI, PMatO;

public:
   /** @param[in] m  HyperelasticModel that will be integrated. */
   HyperelasticNLFIntegrator(HyperelasticModel *m) : model(m) { }

   /** @brief Computes the integral of W(Jacobian(Trt)) over a target zone
       @param[in] el     Type of FiniteElement.
       @param[in] Ttr    Represents ref->target coordinates transformation.
       @param[in] elfun  Physical coordinates of the zone. */
   virtual double GetElementEnergy(const FiniteElement &el,
                                   ElementTransformation &Ttr,
                                   const Vector &elfun);

   virtual void AssembleElementVector(const FiniteElement &el,
                                      ElementTransformation &Ttr,
                                      const Vector &elfun, Vector &elvect);

   virtual void AssembleElementGrad(const FiniteElement &el,
                                    ElementTransformation &Ttr,
                                    const Vector &elfun, DenseMatrix &elmat);
};

/** Hyperelastic incompressible Neo-Hookean integrator with the PK1 stress
    \f$P = \mu F - p F^{-T}\f$ where \f$\mu\f$ is the shear modulus,
    \f$p\f$ is the pressure, and \f$F\f$ is the deformation gradient */
class IncompressibleNeoHookeanIntegrator : public BlockNonlinearFormIntegrator
{
private:
   Coefficient *c_mu;
   DenseMatrix DSh_u, DS_u, J0i, J, J1, Finv, P, F, FinvT;
   DenseMatrix PMatI_u, PMatO_u, PMatI_p, PMatO_p, Z, G, C;
   Vector Sh_p;

public:
   IncompressibleNeoHookeanIntegrator(Coefficient &_mu) : c_mu(&_mu) { }

   virtual double GetElementEnergy(const Array<const FiniteElement *>&el,
                                   ElementTransformation &Tr,
                                   const Array<const Vector *> &elfun);

   /// Perform the local action of the NonlinearFormIntegrator
   virtual void AssembleElementVector(const Array<const FiniteElement *> &el,
                                      ElementTransformation &Tr,
                                      const Array<const Vector *> &elfun,
                                      const Array<Vector *> &elvec);

   /// Assemble the local gradient matrix
   virtual void AssembleElementGrad(const Array<const FiniteElement*> &el,
                                    ElementTransformation &Tr,
                                    const Array<const Vector *> &elfun,
                                    const Array2D<DenseMatrix *> &elmats);
};


class VectorConvectionNLFIntegrator : public NonlinearFormIntegrator
{
private:
   Coefficient *Q{};
   DenseMatrix dshape, dshapex, EF, gradEF, ELV, elmat_comp;
   Vector shape;
   // PA extension
   Vector pa_data;
   const DofToQuad *maps;         ///< Not owned
   const GeometricFactors *geom;  ///< Not owned
   int dim, ne, nq;

public:
   VectorConvectionNLFIntegrator(Coefficient &q): Q(&q) { }

   VectorConvectionNLFIntegrator() = default;

   static const IntegrationRule &GetRule(const FiniteElement &fe,
                                         ElementTransformation &T);

   virtual void AssembleElementVector(const FiniteElement &el,
                                      ElementTransformation &trans,
                                      const Vector &elfun,
                                      Vector &elvect);

   virtual void AssembleElementGrad(const FiniteElement &el,
                                    ElementTransformation &trans,
                                    const Vector &elfun,
                                    DenseMatrix &elmat);

   using NonlinearFormIntegrator::AssemblePA;

   virtual void AssemblePA(const FiniteElementSpace &fes);

   virtual void AssembleMF(const FiniteElementSpace &fes);

   virtual void AddMultPA(const Vector &x, Vector &y) const;

   virtual void AddMultMF(const Vector &x, Vector &y) const;
};


/** This class is used to assemble the convective form of the nonlinear term
    arising in the Navier-Stokes equations \f$(u \cdot \nabla v, w )\f$ */
class ConvectiveVectorConvectionNLFIntegrator :
   public VectorConvectionNLFIntegrator
{
private:
   Coefficient *Q{};
   DenseMatrix dshape, dshapex, EF, gradEF, ELV, elmat_comp;
   Vector shape;

public:
   ConvectiveVectorConvectionNLFIntegrator(Coefficient &q): Q(&q) { }

   ConvectiveVectorConvectionNLFIntegrator() = default;

   virtual void AssembleElementGrad(const FiniteElement &el,
                                    ElementTransformation &trans,
                                    const Vector &elfun,
                                    DenseMatrix &elmat);
};


/** This class is used to assemble the skew-symmetric form of the nonlinear term
    arising in the Navier-Stokes equations
    \f$.5*(u \cdot \nabla v, w ) - .5*(u \cdot \nabla w, v )\f$ */
class SkewSymmetricVectorConvectionNLFIntegrator :
   public VectorConvectionNLFIntegrator
{
private:
   Coefficient *Q{};
   DenseMatrix dshape, dshapex, EF, gradEF, ELV, elmat_comp;
   Vector shape;

public:
   SkewSymmetricVectorConvectionNLFIntegrator(Coefficient &q): Q(&q) { }

   SkewSymmetricVectorConvectionNLFIntegrator() = default;

   virtual void AssembleElementGrad(const FiniteElement &el,
                                    ElementTransformation &trans,
                                    const Vector &elfun,
                                    DenseMatrix &elmat);
};

}

#endif<|MERGE_RESOLUTION|>--- conflicted
+++ resolved
@@ -72,9 +72,6 @@
                                    ElementTransformation &Tr,
                                    const Vector &elfun);
 
-   /// Compute the local energy with partial assembly.
-   virtual double GetGridFunctionEnergyPA(const Vector &x) const;
-
    /// Method defining partial assembly.
    /** The result of the partial assembly is stored internally so that it can be
        used later in the methods AddMultPA(). */
@@ -108,14 +105,6 @@
    virtual void AddMultPA(const Vector &x, Vector &y) const;
 
    /// Method for partially assembled gradient action.
-<<<<<<< HEAD
-   virtual void AddMultGradPA(const Vector &g,
-                              const Vector &x, Vector &y) const;
-
-   virtual void AssembleGradientDiagonalPA(const Vector &x, Vector &diag) const;
-
-   virtual ~NonlinearFormIntegrator() { }
-=======
    /** All arguments are E-vectors. This method can be called only after the
        method AssembleGradPA() has been called.
 
@@ -150,7 +139,6 @@
    {
       delete ceedOp;
    }
->>>>>>> bb2a80ed
 };
 
 /** The abstract base class BlockNonlinearFormIntegrator is
