--- conflicted
+++ resolved
@@ -46,12 +46,8 @@
    Array<Array<int>*>              bfnfi_marker; // not owned
 
    mutable SparseMatrix *Grad, *cGrad; // owned
-<<<<<<< HEAD
-   mutable OperatorHandle hGrad;
-=======
    /// Gradient Operator when not assembled as a matrix.
    mutable OperatorHandle hGrad; // has internal ownership flag
->>>>>>> bb2a80ed
 
    /// A list of all essential true dofs
    Array<int> ess_tdof_list;
@@ -209,15 +205,6 @@
        mesh coordinates. */
    virtual void Setup();
 
-   /** @brief Assemble the diagonal of the gradient into diag
-
-       For adaptively refined meshes, this returns P^T d_e, where d_e is the
-       locally assembled diagonal on each element and P^T is the transpose of
-       the conforming prolongation. In general this is not the correct diagonal
-       for an AMR mesh. */
-   void AssembleGradientDiagonal(Vector &diag) const;
-
-
    /// Get the finite element space prolongation matrix
    virtual const Operator *GetProlongation() const { return P; }
    /// Get the finite element space restriction matrix
