// Copyright (c) 2010-2021, Lawrence Livermore National Security, LLC. Produced
// at the Lawrence Livermore National Laboratory. All Rights reserved. See files
// LICENSE and NOTICE for details. LLNL-CODE-806117.
//
// This file is part of the MFEM library. For more information and source code
// availability visit https://mfem.org.
//
// MFEM is free software; you can redistribute it and/or modify it under the
// terms of the BSD-3 license. We welcome feedback and contributions, see file
// CONTRIBUTING.md for details.

#include "../general/forall.hpp"
#include "bilininteg.hpp"
#include "gridfunc.hpp"
#include "ceed/mass.hpp"

using namespace std;

namespace mfem
{

// Forward declaration of non-deterministic 'fast' kernels
void NDK_PAMassApply(const int dim,
                     const int D1D,
                     const int Q1D,
                     const int NE,
                     const FiniteElementSpace *fes,
                     const DofToQuad *maps,
                     const Vector &D,
                     const Vector &X,
                     Vector &Y);

void NDK_AMD_PAMassApply(const int dim,
                         const int D1D,
                         const int Q1D,
                         const int NE,
                         const FiniteElementSpace *fes,
                         const DofToQuad *maps,
                         const Vector &D,
                         const Vector &X,
                         Vector &Y);

void NDK_HIP_PAMassApply(const int dim,
                         const int D1D,
                         const int Q1D,
                         const int NE,
                         const FiniteElementSpace *fes,
                         const DofToQuad *maps,
                         const Vector &D,
                         const Vector &X,
                         Vector &Y);

// PA Mass Integrator

// PA Mass Assemble kernel

void MassIntegrator::AssemblePA(const FiniteElementSpace &fes)
{
   const MemoryType mt = (memory_type == MemoryType::DEFAULT) ?
                         Device::GetDeviceMemoryType() : memory_type;

   // If device options allow fast kernels, set the action type to L2L
   action_type =
      Device::FastKernelsEnabled() ? ActionType::L2L : ActionType::E2E;

   // Assuming the same element type
   fespace = &fes;
   Mesh *mesh = fes.GetMesh();
   if (mesh->GetNE() == 0) { return; }
   const FiniteElement &el = *fes.GetFE(0);
   ElementTransformation *T = mesh->GetElementTransformation(0);
   const IntegrationRule *ir = IntRule ? IntRule : &GetRule(el, el, *T);
   if (DeviceCanUseCeed())
   {
      delete ceedOp;
      ceedOp = new ceed::PAMassIntegrator(fes, *ir, Q, action_type);
      return;
   }
   dim = mesh->Dimension();
   ne = fes.GetMesh()->GetNE();
   nq = ir->GetNPoints();
   geom = mesh->GetGeometricFactors(*ir, GeometricFactors::COORDINATES |
                                    GeometricFactors::JACOBIANS, mt);
   maps = &el.GetDofToQuad(*ir, DofToQuad::TENSOR);
   dofs1D = maps->ndof;
   quad1D = maps->nqpt;
   pa_data.SetSize(ne*nq, mt);
   Vector coeff;
   if (Q == nullptr)
   {
      coeff.SetSize(1);
      coeff(0) = 1.0;
   }
   else if (ConstantCoefficient* cQ = dynamic_cast<ConstantCoefficient*>(Q))
   {
      coeff.SetSize(1);
      coeff(0) = cQ->constant;
   }
   else if (QuadratureFunctionCoefficient* cQ =
               dynamic_cast<QuadratureFunctionCoefficient*>(Q))
   {
      const QuadratureFunction &qFun = cQ->GetQuadFunction();
      MFEM_VERIFY(qFun.Size() == nq * ne,
                  "Incompatible QuadratureFunction dimension \n");

      MFEM_VERIFY(ir == &qFun.GetSpace()->GetElementIntRule(0),
                  "IntegrationRule used within integrator and in"
                  " QuadratureFunction appear to be different");
      qFun.Read();
      coeff.MakeRef(const_cast<QuadratureFunction &>(qFun),0);
   }
   else
   {
      coeff.SetSize(nq * ne);
      auto C = Reshape(coeff.HostWrite(), nq, ne);
      for (int e = 0; e < ne; ++e)
      {
         ElementTransformation& T = *fes.GetElementTransformation(e);
         for (int q = 0; q < nq; ++q)
         {
            C(q,e) = Q->Eval(T, ir->IntPoint(q));
         }
      }
   }
   if (dim==1) { MFEM_ABORT("Not supported yet... stay tuned!"); }
   if (dim==2)
   {
      const int NE = ne;
      const int Q1D = quad1D;
      const bool const_c = coeff.Size() == 1;
      const auto W = Reshape(ir->GetWeights().Read(), Q1D,Q1D);
      const auto J = Reshape(geom->J.Read(), Q1D,Q1D,2,2,NE);
      const auto C = const_c ? Reshape(coeff.Read(), 1,1,1) :
                     Reshape(coeff.Read(), Q1D,Q1D,NE);
      auto v = Reshape(pa_data.Write(), Q1D,Q1D, NE);
      MFEM_FORALL_2D(e, NE, Q1D,Q1D,1,
      {
         MFEM_FOREACH_THREAD(qx,x,Q1D)
         {
            MFEM_FOREACH_THREAD(qy,y,Q1D)
            {
               const double J11 = J(qx,qy,0,0,e);
               const double J12 = J(qx,qy,1,0,e);
               const double J21 = J(qx,qy,0,1,e);
               const double J22 = J(qx,qy,1,1,e);
               const double detJ = (J11*J22)-(J21*J12);
               const double coeff = const_c ? C(0,0,0) : C(qx,qy,e);
               v(qx,qy,e) =  W(qx,qy) * coeff * detJ;
            }
         }
      });
   }
   if (dim==3)
   {
      const int NE = ne;
      const int Q1D = quad1D;
      const bool const_c = coeff.Size() == 1;
      const auto W = Reshape(ir->GetWeights().Read(), Q1D,Q1D,Q1D);
      const auto J = Reshape(geom->J.Read(), Q1D,Q1D,Q1D,3,3,NE);
      const auto C = const_c ? Reshape(coeff.Read(), 1,1,1,1) :
                     Reshape(coeff.Read(), Q1D,Q1D,Q1D,NE);
      auto v = Reshape(pa_data.Write(), Q1D,Q1D,Q1D,NE);
      MFEM_FORALL_3D(e, NE, Q1D, Q1D, Q1D,
      {
         MFEM_FOREACH_THREAD(qx,x,Q1D)
         {
            MFEM_FOREACH_THREAD(qy,y,Q1D)
            {
               MFEM_FOREACH_THREAD(qz,z,Q1D)
               {
                  const double J11 = J(qx,qy,qz,0,0,e);
                  const double J21 = J(qx,qy,qz,1,0,e);
                  const double J31 = J(qx,qy,qz,2,0,e);
                  const double J12 = J(qx,qy,qz,0,1,e);
                  const double J22 = J(qx,qy,qz,1,1,e);
                  const double J32 = J(qx,qy,qz,2,1,e);
                  const double J13 = J(qx,qy,qz,0,2,e);
                  const double J23 = J(qx,qy,qz,1,2,e);
                  const double J33 = J(qx,qy,qz,2,2,e);
                  const double detJ = J11 * (J22 * J33 - J32 * J23) -
                  /* */               J21 * (J12 * J33 - J32 * J13) +
                  /* */               J31 * (J12 * J23 - J22 * J13);
                  const double coeff = const_c ? C(0,0,0,0) : C(qx,qy,qz,e);
                  v(qx,qy,qz,e) = W(qx,qy,qz) * coeff * detJ;
               }
            }
         }
      });
   }
}

#ifdef MFEM_USE_OCCA
// OCCA PA Mass Apply 2D kernel
static void OccaPAMassApply2D(const int D1D,
                              const int Q1D,
                              const int NE,
                              const Array<double> &B,
                              const Array<double> &Bt,
                              const Vector &D,
                              const Vector &X,
                              Vector &Y)
{
   occa::properties props;
   props["defines/D1D"] = D1D;
   props["defines/Q1D"] = Q1D;
   const occa::memory o_B = OccaMemoryRead(B.GetMemory(), B.Size());
   const occa::memory o_Bt = OccaMemoryRead(Bt.GetMemory(), Bt.Size());
   const occa::memory o_D = OccaMemoryRead(D.GetMemory(), D.Size());
   const occa::memory o_X = OccaMemoryRead(X.GetMemory(), X.Size());
   occa::memory o_Y = OccaMemoryReadWrite(Y.GetMemory(), Y.Size());
   const occa_id_t id = std::make_pair(D1D,Q1D);
   if (!Device::Allows(Backend::OCCA_CUDA))
   {
      static occa_kernel_t OccaMassApply2D_cpu;
      if (OccaMassApply2D_cpu.find(id) == OccaMassApply2D_cpu.end())
      {
         const occa::kernel MassApply2D_CPU =
            mfem::OccaDev().buildKernel("occa://mfem/fem/occa.okl",
                                        "MassApply2D_CPU", props);
         OccaMassApply2D_cpu.emplace(id, MassApply2D_CPU);
      }
      OccaMassApply2D_cpu.at(id)(NE, o_B, o_Bt, o_D, o_X, o_Y);
   }
   else
   {
      static occa_kernel_t OccaMassApply2D_gpu;
      if (OccaMassApply2D_gpu.find(id) == OccaMassApply2D_gpu.end())
      {
         const occa::kernel MassApply2D_GPU =
            mfem::OccaDev().buildKernel("occa://mfem/fem/occa.okl",
                                        "MassApply2D_GPU", props);
         OccaMassApply2D_gpu.emplace(id, MassApply2D_GPU);
      }
      OccaMassApply2D_gpu.at(id)(NE, o_B, o_Bt, o_D, o_X, o_Y);
   }
}

// OCCA PA Mass Apply 3D kernel
static void OccaPAMassApply3D(const int D1D,
                              const int Q1D,
                              const int NE,
                              const Array<double> &B,
                              const Array<double> &Bt,
                              const Vector &D,
                              const Vector &X,
                              Vector &Y)
{
   occa::properties props;
   props["defines/D1D"] = D1D;
   props["defines/Q1D"] = Q1D;
   const occa::memory o_B = OccaMemoryRead(B.GetMemory(), B.Size());
   const occa::memory o_Bt = OccaMemoryRead(Bt.GetMemory(), Bt.Size());
   const occa::memory o_D = OccaMemoryRead(D.GetMemory(), D.Size());
   const occa::memory o_X = OccaMemoryRead(X.GetMemory(), X.Size());
   occa::memory o_Y = OccaMemoryReadWrite(Y.GetMemory(), Y.Size());
   const occa_id_t id = std::make_pair(D1D,Q1D);
   if (!Device::Allows(Backend::OCCA_CUDA))
   {
      static occa_kernel_t OccaMassApply3D_cpu;
      if (OccaMassApply3D_cpu.find(id) == OccaMassApply3D_cpu.end())
      {
         const occa::kernel MassApply3D_CPU =
            mfem::OccaDev().buildKernel("occa://mfem/fem/occa.okl",
                                        "MassApply3D_CPU", props);
         OccaMassApply3D_cpu.emplace(id, MassApply3D_CPU);
      }
      OccaMassApply3D_cpu.at(id)(NE, o_B, o_Bt, o_D, o_X, o_Y);
   }
   else
   {
      static occa_kernel_t OccaMassApply3D_gpu;
      if (OccaMassApply3D_gpu.find(id) == OccaMassApply3D_gpu.end())
      {
         const occa::kernel MassApply3D_GPU =
            mfem::OccaDev().buildKernel("occa://mfem/fem/occa.okl",
                                        "MassApply3D_GPU", props);
         OccaMassApply3D_gpu.emplace(id, MassApply3D_GPU);
      }
      OccaMassApply3D_gpu.at(id)(NE, o_B, o_Bt, o_D, o_X, o_Y);
   }
}
#endif // MFEM_USE_OCCA

template<int T_D1D = 0, int T_Q1D = 0>
static void PAMassApply2D(const int NE,
                          const Array<double> &b_,
                          const Array<double> &bt_,
                          const Vector &d_,
                          const Vector &x_,
                          Vector &y_,
                          const int d1d = 0,
                          const int q1d = 0)
{
   const int D1D = T_D1D ? T_D1D : d1d;
   const int Q1D = T_Q1D ? T_Q1D : q1d;
   MFEM_VERIFY(D1D <= MAX_D1D, "");
   MFEM_VERIFY(Q1D <= MAX_Q1D, "");
   auto B = Reshape(b_.Read(), Q1D, D1D);
   auto Bt = Reshape(bt_.Read(), D1D, Q1D);
   auto D = Reshape(d_.Read(), Q1D, Q1D, NE);
   auto X = Reshape(x_.Read(), D1D, D1D, NE);
   auto Y = Reshape(y_.ReadWrite(), D1D, D1D, NE);
   MFEM_FORALL(e, NE,
   {
      const int D1D = T_D1D ? T_D1D : d1d; // nvcc workaround
      const int Q1D = T_Q1D ? T_Q1D : q1d;
      // the following variables are evaluated at compile time
      constexpr int max_D1D = T_D1D ? T_D1D : MAX_D1D;
      constexpr int max_Q1D = T_Q1D ? T_Q1D : MAX_Q1D;
      double sol_xy[max_Q1D][max_Q1D];
      for (int qy = 0; qy < Q1D; ++qy)
      {
         for (int qx = 0; qx < Q1D; ++qx)
         {
            sol_xy[qy][qx] = 0.0;
         }
      }
      for (int dy = 0; dy < D1D; ++dy)
      {
         double sol_x[max_Q1D];
         for (int qy = 0; qy < Q1D; ++qy)
         {
            sol_x[qy] = 0.0;
         }
         for (int dx = 0; dx < D1D; ++dx)
         {
            const double s = X(dx,dy,e);
            for (int qx = 0; qx < Q1D; ++qx)
            {
               sol_x[qx] += B(qx,dx)* s;
            }
         }
         for (int qy = 0; qy < Q1D; ++qy)
         {
            const double d2q = B(qy,dy);
            for (int qx = 0; qx < Q1D; ++qx)
            {
               sol_xy[qy][qx] += d2q * sol_x[qx];
            }
         }
      }
      for (int qy = 0; qy < Q1D; ++qy)
      {
         for (int qx = 0; qx < Q1D; ++qx)
         {
            sol_xy[qy][qx] *= D(qx,qy,e);
         }
      }
      for (int qy = 0; qy < Q1D; ++qy)
      {
         double sol_x[max_D1D];
         for (int dx = 0; dx < D1D; ++dx)
         {
            sol_x[dx] = 0.0;
         }
         for (int qx = 0; qx < Q1D; ++qx)
         {
            const double s = sol_xy[qy][qx];
            for (int dx = 0; dx < D1D; ++dx)
            {
               sol_x[dx] += Bt(dx,qx) * s;
            }
         }
         for (int dy = 0; dy < D1D; ++dy)
         {
            const double q2d = Bt(dy,qy);
            for (int dx = 0; dx < D1D; ++dx)
            {
               Y(dx,dy,e) += q2d * sol_x[dx];
            }
         }
      }
   });
}

template<int T_D1D = 0, int T_Q1D = 0, int T_NBZ = 0>
static void SmemPAMassApply2D(const int NE,
                              const Array<double> &b_,
                              const Array<double> &bt_,
                              const Vector &d_,
                              const Vector &x_,
                              Vector &y_,
                              const int d1d = 0,
                              const int q1d = 0)
{
   MFEM_CONTRACT_VAR(bt_);
   const int D1D = T_D1D ? T_D1D : d1d;
   const int Q1D = T_Q1D ? T_Q1D : q1d;
   constexpr int NBZ = T_NBZ ? T_NBZ : 1;
   constexpr int MQ1 = T_Q1D ? T_Q1D : MAX_Q1D;
   constexpr int MD1 = T_D1D ? T_D1D : MAX_D1D;
   MFEM_VERIFY(D1D <= MD1, "");
   MFEM_VERIFY(Q1D <= MQ1, "");
   auto b = Reshape(b_.Read(), Q1D, D1D);
   auto D = Reshape(d_.Read(), Q1D, Q1D, NE);
   auto x = Reshape(x_.Read(), D1D, D1D, NE);
   auto Y = Reshape(y_.ReadWrite(), D1D, D1D, NE);
   MFEM_FORALL_2D(e, NE, Q1D, Q1D, NBZ,
   {
      const int tidz = MFEM_THREAD_ID(z);
      const int D1D = T_D1D ? T_D1D : d1d;
      const int Q1D = T_Q1D ? T_Q1D : q1d;
      constexpr int NBZ = T_NBZ ? T_NBZ : 1;
      constexpr int MQ1 = T_Q1D ? T_Q1D : MAX_Q1D;
      constexpr int MD1 = T_D1D ? T_D1D : MAX_D1D;
      constexpr int MDQ = (MQ1 > MD1) ? MQ1 : MD1;
      MFEM_SHARED double BBt[MQ1*MD1];
      double (*B)[MD1] = (double (*)[MD1]) BBt;
      double (*Bt)[MQ1] = (double (*)[MQ1]) BBt;
      MFEM_SHARED double sm0[NBZ][MDQ*MDQ];
      MFEM_SHARED double sm1[NBZ][MDQ*MDQ];
      double (*X)[MD1] = (double (*)[MD1]) (sm0 + tidz);
      double (*DQ)[MQ1] = (double (*)[MQ1]) (sm1 + tidz);
      double (*QQ)[MQ1] = (double (*)[MQ1]) (sm0 + tidz);
      double (*QD)[MD1] = (double (*)[MD1]) (sm1 + tidz);
      MFEM_FOREACH_THREAD(dy,y,D1D)
      {
         MFEM_FOREACH_THREAD(dx,x,D1D)
         {
            X[dy][dx] = x(dx,dy,e);
         }
      }
      if (tidz == 0)
      {
         MFEM_FOREACH_THREAD(dy,y,D1D)
         {
            MFEM_FOREACH_THREAD(q,x,Q1D)
            {
               B[q][dy] = b(q,dy);
            }
         }
      }
      MFEM_SYNC_THREAD;
      MFEM_FOREACH_THREAD(dy,y,D1D)
      {
         MFEM_FOREACH_THREAD(qx,x,Q1D)
         {
            double dq = 0.0;
            for (int dx = 0; dx < D1D; ++dx)
            {
               dq += X[dy][dx] * B[qx][dx];
            }
            DQ[dy][qx] = dq;
         }
      }
      MFEM_SYNC_THREAD;
      MFEM_FOREACH_THREAD(qy,y,Q1D)
      {
         MFEM_FOREACH_THREAD(qx,x,Q1D)
         {
            double qq = 0.0;
            for (int dy = 0; dy < D1D; ++dy)
            {
               qq += DQ[dy][qx] * B[qy][dy];
            }
            QQ[qy][qx] = qq * D(qx, qy, e);
         }
      }
      MFEM_SYNC_THREAD;
      if (tidz == 0)
      {
         MFEM_FOREACH_THREAD(dy,y,D1D)
         {
            MFEM_FOREACH_THREAD(q,x,Q1D)
            {
               Bt[dy][q] = b(q,dy);
            }
         }
      }
      MFEM_SYNC_THREAD;
      MFEM_FOREACH_THREAD(qy,y,Q1D)
      {
         MFEM_FOREACH_THREAD(dx,x,D1D)
         {
            double dq = 0.0;
            for (int qx = 0; qx < Q1D; ++qx)
            {
               dq += QQ[qy][qx] * Bt[dx][qx];
            }
            QD[qy][dx] = dq;
         }
      }
      MFEM_SYNC_THREAD;
      MFEM_FOREACH_THREAD(dy,y,D1D)
      {
         MFEM_FOREACH_THREAD(dx,x,D1D)
         {
            double dd = 0.0;
            for (int qy = 0; qy < Q1D; ++qy)
            {
               dd += (QD[qy][dx] * Bt[dy][qy]);
            }
            Y(dx, dy, e) += dd;
         }
      }
   });
}

template<int T_D1D = 0, int T_Q1D = 0>
static void PAMassApply3D(const int NE,
                          const Array<double> &b_,
                          const Array<double> &bt_,
                          const Vector &d_,
                          const Vector &x_,
                          Vector &y_,
                          const int d1d = 0,
                          const int q1d = 0)
{
   const int D1D = T_D1D ? T_D1D : d1d;
   const int Q1D = T_Q1D ? T_Q1D : q1d;
   MFEM_VERIFY(D1D <= MAX_D1D, "");
   MFEM_VERIFY(Q1D <= MAX_Q1D, "");
   auto B = Reshape(b_.Read(), Q1D, D1D);
   auto Bt = Reshape(bt_.Read(), D1D, Q1D);
   auto D = Reshape(d_.Read(), Q1D, Q1D, Q1D, NE);
   auto X = Reshape(x_.Read(), D1D, D1D, D1D, NE);
   auto Y = Reshape(y_.ReadWrite(), D1D, D1D, D1D, NE);
   MFEM_FORALL(e, NE,
   {
      const int D1D = T_D1D ? T_D1D : d1d;
      const int Q1D = T_Q1D ? T_Q1D : q1d;
      constexpr int max_D1D = T_D1D ? T_D1D : MAX_D1D;
      constexpr int max_Q1D = T_Q1D ? T_Q1D : MAX_Q1D;
      double sol_xyz[max_Q1D][max_Q1D][max_Q1D];
      for (int qz = 0; qz < Q1D; ++qz)
      {
         for (int qy = 0; qy < Q1D; ++qy)
         {
            for (int qx = 0; qx < Q1D; ++qx)
            {
               sol_xyz[qz][qy][qx] = 0.0;
            }
         }
      }
      for (int dz = 0; dz < D1D; ++dz)
      {
         double sol_xy[max_Q1D][max_Q1D];
         for (int qy = 0; qy < Q1D; ++qy)
         {
            for (int qx = 0; qx < Q1D; ++qx)
            {
               sol_xy[qy][qx] = 0.0;
            }
         }
         for (int dy = 0; dy < D1D; ++dy)
         {
            double sol_x[max_Q1D];
            for (int qx = 0; qx < Q1D; ++qx)
            {
               sol_x[qx] = 0;
            }
            for (int dx = 0; dx < D1D; ++dx)
            {
               const double s = X(dx,dy,dz,e);
               for (int qx = 0; qx < Q1D; ++qx)
               {
                  sol_x[qx] += B(qx,dx) * s;
               }
            }
            for (int qy = 0; qy < Q1D; ++qy)
            {
               const double wy = B(qy,dy);
               for (int qx = 0; qx < Q1D; ++qx)
               {
                  sol_xy[qy][qx] += wy * sol_x[qx];
               }
            }
         }
         for (int qz = 0; qz < Q1D; ++qz)
         {
            const double wz = B(qz,dz);
            for (int qy = 0; qy < Q1D; ++qy)
            {
               for (int qx = 0; qx < Q1D; ++qx)
               {
                  sol_xyz[qz][qy][qx] += wz * sol_xy[qy][qx];
               }
            }
         }
      }
      for (int qz = 0; qz < Q1D; ++qz)
      {
         for (int qy = 0; qy < Q1D; ++qy)
         {
            for (int qx = 0; qx < Q1D; ++qx)
            {
               sol_xyz[qz][qy][qx] *= D(qx,qy,qz,e);
            }
         }
      }
      for (int qz = 0; qz < Q1D; ++qz)
      {
         double sol_xy[max_D1D][max_D1D];
         for (int dy = 0; dy < D1D; ++dy)
         {
            for (int dx = 0; dx < D1D; ++dx)
            {
               sol_xy[dy][dx] = 0;
            }
         }
         for (int qy = 0; qy < Q1D; ++qy)
         {
            double sol_x[max_D1D];
            for (int dx = 0; dx < D1D; ++dx)
            {
               sol_x[dx] = 0;
            }
            for (int qx = 0; qx < Q1D; ++qx)
            {
               const double s = sol_xyz[qz][qy][qx];
               for (int dx = 0; dx < D1D; ++dx)
               {
                  sol_x[dx] += Bt(dx,qx) * s;
               }
            }
            for (int dy = 0; dy < D1D; ++dy)
            {
               const double wy = Bt(dy,qy);
               for (int dx = 0; dx < D1D; ++dx)
               {
                  sol_xy[dy][dx] += wy * sol_x[dx];
               }
            }
         }
         for (int dz = 0; dz < D1D; ++dz)
         {
            const double wz = Bt(dz,qz);
            for (int dy = 0; dy < D1D; ++dy)
            {
               for (int dx = 0; dx < D1D; ++dx)
               {
                  Y(dx,dy,dz,e) += wz * sol_xy[dy][dx];
               }
            }
         }
      }
   });
}

template<int T_D1D = 0, int T_Q1D = 0>
static void SmemPAMassApply3D(const int NE,
                              const Array<double> &b_,
                              const Array<double> &bt_,
                              const Vector &d_,
                              const Vector &x_,
                              Vector &y_,
                              const int d1d = 0,
                              const int q1d = 0)
{
   MFEM_CONTRACT_VAR(bt_);
   const int D1D = T_D1D ? T_D1D : d1d;
   const int Q1D = T_Q1D ? T_Q1D : q1d;
   constexpr int M1Q = T_Q1D ? T_Q1D : MAX_Q1D;
   constexpr int M1D = T_D1D ? T_D1D : MAX_D1D;
   MFEM_VERIFY(D1D <= M1D, "");
   MFEM_VERIFY(Q1D <= M1Q, "");
   auto b = Reshape(b_.Read(), Q1D, D1D);
   auto d = Reshape(d_.Read(), Q1D, Q1D, Q1D, NE);
   auto x = Reshape(x_.Read(), D1D, D1D, D1D, NE);
   auto y = Reshape(y_.ReadWrite(), D1D, D1D, D1D, NE);
   MFEM_FORALL_3D(e, NE, Q1D, Q1D, 1,
   {
      const int D1D = T_D1D ? T_D1D : d1d;
      const int Q1D = T_Q1D ? T_Q1D : q1d;
      constexpr int MQ1 = T_Q1D ? T_Q1D : MAX_Q1D;
      constexpr int MD1 = T_D1D ? T_D1D : MAX_D1D;
      constexpr int MDQ = (MQ1 > MD1) ? MQ1 : MD1;
      MFEM_SHARED double sDQ[MQ1*MD1];
      double (*B)[MD1] = (double (*)[MD1]) sDQ;
      double (*Bt)[MQ1] = (double (*)[MQ1]) sDQ;
      MFEM_SHARED double sm0[MDQ*MDQ*MDQ];
      MFEM_SHARED double sm1[MDQ*MDQ*MDQ];
      double (*X)[MD1][MD1]   = (double (*)[MD1][MD1]) sm0;
      double (*DDQ)[MD1][MQ1] = (double (*)[MD1][MQ1]) sm1;
      double (*DQQ)[MQ1][MQ1] = (double (*)[MQ1][MQ1]) sm0;
      double (*QQQ)[MQ1][MQ1] = (double (*)[MQ1][MQ1]) sm1;
      double (*QQD)[MQ1][MD1] = (double (*)[MQ1][MD1]) sm0;
      double (*QDD)[MD1][MD1] = (double (*)[MD1][MD1]) sm1;
      MFEM_FOREACH_THREAD(dy,y,D1D)
      {
         MFEM_FOREACH_THREAD(dx,x,D1D)
         {
            MFEM_UNROLL(MD1)
            for (int dz = 0; dz < D1D; ++dz)
            {
               X[dz][dy][dx] = x(dx,dy,dz,e);
            }
         }
         MFEM_FOREACH_THREAD(dx,x,Q1D)
         {
            B[dx][dy] = b(dx,dy);
         }
      }
      MFEM_SYNC_THREAD;
      MFEM_FOREACH_THREAD(dy,y,D1D)
      {
         MFEM_FOREACH_THREAD(qx,x,Q1D)
         {
            double u[D1D];
            MFEM_UNROLL(MD1)
            for (int dz = 0; dz < D1D; dz++)
            {
               u[dz] = 0;
            }
            MFEM_UNROLL(MD1)
            for (int dx = 0; dx < D1D; ++dx)
            {
               MFEM_UNROLL(MD1)
               for (int dz = 0; dz < D1D; ++dz)
               {
                  u[dz] += X[dz][dy][dx] * B[qx][dx];
               }
            }
            MFEM_UNROLL(MD1)
            for (int dz = 0; dz < D1D; ++dz)
            {
               DDQ[dz][dy][qx] = u[dz];
            }
         }
      }
      MFEM_SYNC_THREAD;
      MFEM_FOREACH_THREAD(qy,y,Q1D)
      {
         MFEM_FOREACH_THREAD(qx,x,Q1D)
         {
            double u[D1D];
            MFEM_UNROLL(MD1)
            for (int dz = 0; dz < D1D; dz++)
            {
               u[dz] = 0;
            }
            MFEM_UNROLL(MD1)
            for (int dy = 0; dy < D1D; ++dy)
            {
               MFEM_UNROLL(MD1)
               for (int dz = 0; dz < D1D; dz++)
               {
                  u[dz] += DDQ[dz][dy][qx] * B[qy][dy];
               }
            }
            MFEM_UNROLL(MD1)
            for (int dz = 0; dz < D1D; dz++)
            {
               DQQ[dz][qy][qx] = u[dz];
            }
         }
      }
      MFEM_SYNC_THREAD;
      MFEM_FOREACH_THREAD(qy,y,Q1D)
      {
         MFEM_FOREACH_THREAD(qx,x,Q1D)
         {
            double u[Q1D];
            MFEM_UNROLL(MQ1)
            for (int qz = 0; qz < Q1D; qz++)
            {
               u[qz] = 0;
            }
            MFEM_UNROLL(MD1)
            for (int dz = 0; dz < D1D; ++dz)
            {
               MFEM_UNROLL(MQ1)
               for (int qz = 0; qz < Q1D; qz++)
               {
                  u[qz] += DQQ[dz][qy][qx] * B[qz][dz];
               }
            }
            MFEM_UNROLL(MQ1)
            for (int qz = 0; qz < Q1D; qz++)
            {
               QQQ[qz][qy][qx] = u[qz] * d(qx,qy,qz,e);
            }
         }
      }
      MFEM_SYNC_THREAD;
      MFEM_FOREACH_THREAD(d,y,D1D)
      {
         MFEM_FOREACH_THREAD(q,x,Q1D)
         {
            Bt[d][q] = b(q,d);
         }
      }
      MFEM_SYNC_THREAD;
      MFEM_FOREACH_THREAD(qy,y,Q1D)
      {
         MFEM_FOREACH_THREAD(dx,x,D1D)
         {
            double u[Q1D];
            MFEM_UNROLL(MQ1)
            for (int qz = 0; qz < Q1D; ++qz)
            {
               u[qz] = 0;
            }
            MFEM_UNROLL(MQ1)
            for (int qx = 0; qx < Q1D; ++qx)
            {
               MFEM_UNROLL(MQ1)
               for (int qz = 0; qz < Q1D; ++qz)
               {
                  u[qz] += QQQ[qz][qy][qx] * Bt[dx][qx];
               }
            }
            MFEM_UNROLL(MQ1)
            for (int qz = 0; qz < Q1D; ++qz)
            {
               QQD[qz][qy][dx] = u[qz];
            }
         }
      }
      MFEM_SYNC_THREAD;
      MFEM_FOREACH_THREAD(dy,y,D1D)
      {
         MFEM_FOREACH_THREAD(dx,x,D1D)
         {
            double u[Q1D];
            MFEM_UNROLL(MQ1)
            for (int qz = 0; qz < Q1D; ++qz)
            {
               u[qz] = 0;
            }
            MFEM_UNROLL(MQ1)
            for (int qy = 0; qy < Q1D; ++qy)
            {
               MFEM_UNROLL(MQ1)
               for (int qz = 0; qz < Q1D; ++qz)
               {
                  u[qz] += QQD[qz][qy][dx] * Bt[dy][qy];
               }
            }
            MFEM_UNROLL(MQ1)
            for (int qz = 0; qz < Q1D; ++qz)
            {
               QDD[qz][dy][dx] = u[qz];
            }
         }
      }
      MFEM_SYNC_THREAD;
      MFEM_FOREACH_THREAD(dy,y,D1D)
      {
         MFEM_FOREACH_THREAD(dx,x,D1D)
         {
            double u[D1D];
            MFEM_UNROLL(MD1)
            for (int dz = 0; dz < D1D; ++dz)
            {
               u[dz] = 0;
            }
            MFEM_UNROLL(MQ1)
            for (int qz = 0; qz < Q1D; ++qz)
            {
               MFEM_UNROLL(MD1)
               for (int dz = 0; dz < D1D; ++dz)
               {
                  u[dz] += QDD[qz][dy][dx] * Bt[dz][qz];
               }
            }
            MFEM_UNROLL(MD1)
            for (int dz = 0; dz < D1D; ++dz)
            {
               y(dx,dy,dz,e) += u[dz];
            }
         }
      }
   });
}

template<int D1D, int Q1D>
void SmemPAMassApply3D_v1(const int NE,
                          const Array<double> &b_,
                          const Array<double> &bt_,
                          const Vector &d_,
                          const Vector &x_,
                          Vector &y_,
                          const int d1d = 0,
                          const int q1d = 0)
{
   MFEM_CONTRACT_VAR(bt_);
   MFEM_CONTRACT_VAR(d1d);
   MFEM_CONTRACT_VAR(q1d);
   const auto B = Reshape(b_.Read(), Q1D,D1D);
   const auto D = Reshape(d_.Read(), Q1D,Q1D,Q1D, NE);
   const auto X = Reshape(x_.Read(), D1D,D1D,D1D, NE);
   auto Y = Reshape(y_.ReadWrite(), D1D,D1D,D1D, NE);

   MFEM_FORALL_3D(e, NE, Q1D, Q1D, 1,
   {
      double u[Q1D];
      MFEM_SHARED double s_B[Q1D][D1D];
      MFEM_SHARED double s_q[Q1D][Q1D][Q1D];

      // Load input, B & X interpolation
      MFEM_FOREACH_THREAD(dy,y,D1D)
      {
         MFEM_FOREACH_THREAD(qx,x,Q1D)
         {
            s_B[qx][dy] = B(qx,dy);
            MFEM_UNROLL(D1D)
            for (int dz = 0; dz < D1D; ++dz) { u[dz] = 0.0; }
            MFEM_UNROLL(D1D)
            for (int dx = 0; dx < D1D; ++dx)
            {
               const double Bx = B(qx,dx);
               MFEM_UNROLL(D1D)
               for (int dz = 0; dz < D1D; ++dz)
               {
                  u[dz] += X(dx,dy,dz,e) * Bx;
               }
            }
            MFEM_UNROLL(D1D)
            for (int dz = 0; dz < D1D; ++dz) { s_q[dz][dy][qx] = u[dz]; }
         }
      }
      MFEM_SYNC_THREAD;

      // Y interpolation
      MFEM_FOREACH_THREAD(dz,y,D1D)
      {
         MFEM_FOREACH_THREAD(qx,x,Q1D)
         {
            MFEM_UNROLL(Q1D)
            for (int qy = 0; qy < Q1D; ++qy) { u[qy] = 0.0; }
            MFEM_UNROLL(D1D)
            for (int dy = 0; dy < D1D; ++dy)
            {
               const double zyX = s_q[dz][dy][qx];
               MFEM_UNROLL(D1D)
               for (int qy = 0; qy < Q1D; ++qy) { u[qy] += zyX * s_B[qy][dy]; }
            }
            MFEM_UNROLL(Q1D)
            for (int qy = 0; qy < Q1D; ++qy) { s_q[dz][qy][qx] = u[qy]; }
         }
      }
      MFEM_SYNC_THREAD;

      // Z interpolation, Q-function & Zt projection
      MFEM_FOREACH_THREAD(qy,y,Q1D)
      {
         MFEM_FOREACH_THREAD(qx,x,Q1D)
         {
            // Z interpolation
            MFEM_UNROLL(Q1D)
            for (int qz = 0; qz < Q1D; ++qz) { u[qz] = 0.0; }
            MFEM_UNROLL(D1D)
            for (int dz = 0; dz < D1D; ++dz)
            {
               const double zYX = s_q[dz][qy][qx];
               MFEM_UNROLL(Q1D)
               for (int qz = 0; qz < Q1D; ++qz) { u[qz] += zYX * s_B[qz][dz]; }
            }

            // Q-function
            MFEM_UNROLL(Q1D)
            for (int qz = 0; qz < Q1D; ++qz)
            {
               s_q[qz][qy][qx] = u[qz] * D(qx,qy,qz,e);
            }

            // Zt projection
            MFEM_UNROLL(D1D)
            for (int dz = 0; dz < D1D; ++dz) { u[dz] = 0.0; }
            MFEM_UNROLL(Q1D)
            for (int qz = 0; qz < Q1D; ++qz)
            {
               const double ZYX = s_q[qz][qy][qx];
               MFEM_UNROLL(D1D)
               for (int dz = 0; dz < D1D; ++dz) { u[dz] += ZYX * s_B[qz][dz]; }
            }
            MFEM_UNROLL(D1D)
            for (int dz = 0; dz < D1D; ++dz) { s_q[dz][qy][qx] = u[dz]; }
         }
      }
      MFEM_SYNC_THREAD;

      // Yt projection
      MFEM_FOREACH_THREAD(dz,y,D1D)
      {
         MFEM_FOREACH_THREAD(qx,x,Q1D)
         {
            MFEM_UNROLL(D1D)
            for (int dy = 0; dy < D1D; ++dy) { u[dy] = 0.0; }
            MFEM_UNROLL(Q1D)
            for (int qy = 0; qy < Q1D; ++qy)
            {
               const double zYX = s_q[dz][qy][qx];
               MFEM_UNROLL(D1D)
               for (int dy = 0; dy < D1D; ++dy) { u[dy] += zYX * s_B[qy][dy]; }
            }
            MFEM_UNROLL(D1D)
            for (int dy = 0; dy < D1D; ++dy) { s_q[dz][dy][qx] = u[dy]; }
         }
      }
      MFEM_SYNC_THREAD;

      // Xt projection & save output
      MFEM_FOREACH_THREAD(dz,y,D1D)
      {
         MFEM_FOREACH_THREAD(dy,x,D1D)
         {
            MFEM_UNROLL(D1D)
            for (int dx = 0; dx < D1D; ++dx) { u[dx] = 0.0; }
            MFEM_UNROLL(Q1D)
            for (int qx = 0; qx < Q1D; ++qx)
            {
               const double zyX = s_q[dz][dy][qx];
               MFEM_UNROLL(D1D)
               for (int dx = 0; dx < D1D; ++dx) { u[dx] += zyX * s_B[qx][dx]; }
            }
            MFEM_UNROLL(D1D)
            for (int dx = 0; dx < D1D; ++dx)
            {
               const double output = u[dx];
               Y(dx,dy,dz,e) += output;
            }
         }
      }
      MFEM_SYNC_THREAD;
   });
}

static void PAMassApply(const int dim,
                        const int D1D,
                        const int Q1D,
                        const int NE,
                        const Array<double> &B,
                        const Array<double> &Bt,
                        const Vector &D,
                        const Vector &X,
                        Vector &Y)
{
#ifdef MFEM_USE_OCCA
   if (DeviceCanUseOcca())
   {
      if (dim == 2)
      {
         return OccaPAMassApply2D(D1D,Q1D,NE,B,Bt,D,X,Y);
      }
      if (dim == 3)
      {
         return OccaPAMassApply3D(D1D,Q1D,NE,B,Bt,D,X,Y);
      }
      MFEM_ABORT("OCCA PA Mass Apply unknown kernel!");
   }
#endif // MFEM_USE_OCCA
   const int id = (D1D << 4) | Q1D;
   if (dim == 2)
   {
      switch (id)
      {
         case 0x22: return SmemPAMassApply2D<2,2,16>(NE,B,Bt,D,X,Y);
         case 0x24: return SmemPAMassApply2D<2,4,16>(NE,B,Bt,D,X,Y);
         case 0x33: return SmemPAMassApply2D<3,3,16>(NE,B,Bt,D,X,Y);
         case 0x34: return SmemPAMassApply2D<3,4,16>(NE,B,Bt,D,X,Y);
         case 0x35: return SmemPAMassApply2D<3,5,16>(NE,B,Bt,D,X,Y);
         case 0x36: return SmemPAMassApply2D<3,6,16>(NE,B,Bt,D,X,Y);
         case 0x44: return SmemPAMassApply2D<4,4,8>(NE,B,Bt,D,X,Y);
         case 0x46: return SmemPAMassApply2D<4,6,8>(NE,B,Bt,D,X,Y);
         case 0x48: return SmemPAMassApply2D<4,8,4>(NE,B,Bt,D,X,Y);
         case 0x55: return SmemPAMassApply2D<5,5,8>(NE,B,Bt,D,X,Y);
         case 0x57: return SmemPAMassApply2D<5,7,8>(NE,B,Bt,D,X,Y);
         case 0x58: return SmemPAMassApply2D<5,8,2>(NE,B,Bt,D,X,Y);
         case 0x66: return SmemPAMassApply2D<6,6,4>(NE,B,Bt,D,X,Y);
         case 0x77: return SmemPAMassApply2D<7,7,4>(NE,B,Bt,D,X,Y);
         case 0x88: return SmemPAMassApply2D<8,8,2>(NE,B,Bt,D,X,Y);
         case 0x99: return SmemPAMassApply2D<9,9,2>(NE,B,Bt,D,X,Y);
         default:   return PAMassApply2D(NE,B,Bt,D,X,Y,D1D,Q1D);
      }
   }
   else if (dim == 3)
   {
      const int ver = Device::KernelsVersion();
      const int id = (ver << 8) | (D1D << 4) | Q1D;
      //static int ini = 0;
      //if (!ini++) { printf("\033[33mkernel #0x%x\033[m\n",id); }
      switch (id)
      {
<<<<<<< HEAD
         case 0x023: return SmemPAMassApply3D<2,3>(NE,B,Bt,D,X,Y);
         case 0x024: return SmemPAMassApply3D<2,4>(NE,B,Bt,D,X,Y);
         case 0x034: return SmemPAMassApply3D<3,4>(NE,B,Bt,D,X,Y);
         case 0x035: return SmemPAMassApply3D<3,5>(NE,B,Bt,D,X,Y);
         case 0x036: return SmemPAMassApply3D<3,6>(NE,B,Bt,D,X,Y);
         case 0x037: return SmemPAMassApply3D<3,7>(NE,B,Bt,D,X,Y);
         case 0x045: return SmemPAMassApply3D<4,5>(NE,B,Bt,D,X,Y);
         case 0x046: return SmemPAMassApply3D<4,6>(NE,B,Bt,D,X,Y);
         case 0x048: return SmemPAMassApply3D<4,8>(NE,B,Bt,D,X,Y);
         case 0x056: return SmemPAMassApply3D<5,6>(NE,B,Bt,D,X,Y);
         case 0x058: return SmemPAMassApply3D<5,8>(NE,B,Bt,D,X,Y);
         case 0x067: return SmemPAMassApply3D<6,7>(NE,B,Bt,D,X,Y);
         case 0x078: return SmemPAMassApply3D<7,8>(NE,B,Bt,D,X,Y);
         case 0x089: return SmemPAMassApply3D<8,9>(NE,B,Bt,D,X,Y);
         case 0x09A: return SmemPAMassApply3D<9,10>(NE,B,Bt,D,X,Y);

         case 0x123: return SmemPAMassApply3D_v1<2,3>(NE,B,Bt,D,X,Y);
         case 0x124: return SmemPAMassApply3D_v1<2,4>(NE,B,Bt,D,X,Y);
         case 0x134: return SmemPAMassApply3D_v1<3,4>(NE,B,Bt,D,X,Y);
         case 0x136: return SmemPAMassApply3D_v1<3,6>(NE,B,Bt,D,X,Y);
         case 0x145: return SmemPAMassApply3D_v1<4,5>(NE,B,Bt,D,X,Y);
         case 0x148: return SmemPAMassApply3D_v1<4,8>(NE,B,Bt,D,X,Y);
         case 0x156: return SmemPAMassApply3D_v1<5,6>(NE,B,Bt,D,X,Y);
         case 0x158: return SmemPAMassApply3D_v1<5,8>(NE,B,Bt,D,X,Y);
         case 0x167: return SmemPAMassApply3D_v1<6,7>(NE,B,Bt,D,X,Y);
         case 0x178: return SmemPAMassApply3D_v1<7,8>(NE,B,Bt,D,X,Y);

         default:   break;//return PAMassApply3D(NE,B,Bt,D,X,Y,D1D,Q1D);
=======
         case 0x22: return SmemPAMassApply3D<2,2>(NE,B,Bt,D,X,Y);
         case 0x23: return SmemPAMassApply3D<2,3>(NE,B,Bt,D,X,Y);
         case 0x24: return SmemPAMassApply3D<2,4>(NE,B,Bt,D,X,Y);
         case 0x26: return SmemPAMassApply3D<2,6>(NE,B,Bt,D,X,Y);
         case 0x34: return SmemPAMassApply3D<3,4>(NE,B,Bt,D,X,Y);
         case 0x35: return SmemPAMassApply3D<3,5>(NE,B,Bt,D,X,Y);
         case 0x36: return SmemPAMassApply3D<3,6>(NE,B,Bt,D,X,Y);
         case 0x37: return SmemPAMassApply3D<3,7>(NE,B,Bt,D,X,Y);
         case 0x45: return SmemPAMassApply3D<4,5>(NE,B,Bt,D,X,Y);
         case 0x46: return SmemPAMassApply3D<4,6>(NE,B,Bt,D,X,Y);
         case 0x48: return SmemPAMassApply3D<4,8>(NE,B,Bt,D,X,Y);
         case 0x56: return SmemPAMassApply3D<5,6>(NE,B,Bt,D,X,Y);
         case 0x58: return SmemPAMassApply3D<5,8>(NE,B,Bt,D,X,Y);
         case 0x67: return SmemPAMassApply3D<6,7>(NE,B,Bt,D,X,Y);
         case 0x78: return SmemPAMassApply3D<7,8>(NE,B,Bt,D,X,Y);
         case 0x89: return SmemPAMassApply3D<8,9>(NE,B,Bt,D,X,Y);
         case 0x9A: return SmemPAMassApply3D<9,10>(NE,B,Bt,D,X,Y);
         default:   return PAMassApply3D(NE,B,Bt,D,X,Y,D1D,Q1D);
>>>>>>> ba73a40c
      }
   }
   MFEM_ABORT("Unknown kernel 0x" << std::hex << id);
}

void MassIntegrator::AddMultPA(const Vector &x, Vector &y) const
{
   if (DeviceCanUseCeed())
   {
      ceedOp->AddMult(x, y);
   }
   else if (Device::FastKernelsEnabled())
   {
      const int version = Device::KernelsVersion();
      MFEM_VERIFY(version < 4 || version==7, "Unsupported version!");
      if (version == 3) // AMD
      {
         NDK_AMD_PAMassApply(dim, dofs1D, quad1D, ne,
                             fespace, maps,
                             pa_data, x, y);
      }
      // 4 E-vector
      // 5 fused
      // 6 MMA
      else if (version == 7) // HIP
      {
         NDK_HIP_PAMassApply(dim, dofs1D, quad1D, ne,
                             fespace, maps,
                             pa_data, x, y);
      }
      // 0 legacy
      // 1 fast
      // 2 libP
      else
      {
         NDK_PAMassApply(dim, dofs1D, quad1D, ne,
                         fespace, maps,
                         pa_data, x, y);
      }
   }
   else
   {
      PAMassApply(dim, dofs1D, quad1D, ne, maps->B, maps->Bt, pa_data, x, y);
   }
}

void MassIntegrator::AddMultTransposePA(const Vector &x, Vector &y) const
{
   // Mass integrator is symmetric
   AddMultPA(x, y);
}

} // namespace mfem<|MERGE_RESOLUTION|>--- conflicted
+++ resolved
@@ -1069,13 +1069,27 @@
    {
       const int ver = Device::KernelsVersion();
       const int id = (ver << 8) | (D1D << 4) | Q1D;
-      //static int ini = 0;
-      //if (!ini++) { printf("\033[33mkernel #0x%x\033[m\n",id); }
+
+      static int ini = 0;
+      if (!ini++) { printf("\033[33mkernel #0x%x\033[m\n",id); }
+
       switch (id)
       {
-<<<<<<< HEAD
+         case 0x123: return SmemPAMassApply3D_v1<2,3>(NE,B,Bt,D,X,Y);
+         case 0x124: return SmemPAMassApply3D_v1<2,4>(NE,B,Bt,D,X,Y);
+         case 0x134: return SmemPAMassApply3D_v1<3,4>(NE,B,Bt,D,X,Y);
+         case 0x136: return SmemPAMassApply3D_v1<3,6>(NE,B,Bt,D,X,Y);
+         case 0x145: return SmemPAMassApply3D_v1<4,5>(NE,B,Bt,D,X,Y);
+         case 0x148: return SmemPAMassApply3D_v1<4,8>(NE,B,Bt,D,X,Y);
+         case 0x156: return SmemPAMassApply3D_v1<5,6>(NE,B,Bt,D,X,Y);
+         case 0x158: return SmemPAMassApply3D_v1<5,8>(NE,B,Bt,D,X,Y);
+         case 0x167: return SmemPAMassApply3D_v1<6,7>(NE,B,Bt,D,X,Y);
+         case 0x178: return SmemPAMassApply3D_v1<7,8>(NE,B,Bt,D,X,Y);
+
+         case 0x022: return SmemPAMassApply3D<2,2>(NE,B,Bt,D,X,Y);
          case 0x023: return SmemPAMassApply3D<2,3>(NE,B,Bt,D,X,Y);
          case 0x024: return SmemPAMassApply3D<2,4>(NE,B,Bt,D,X,Y);
+         case 0x026: return SmemPAMassApply3D<2,6>(NE,B,Bt,D,X,Y);
          case 0x034: return SmemPAMassApply3D<3,4>(NE,B,Bt,D,X,Y);
          case 0x035: return SmemPAMassApply3D<3,5>(NE,B,Bt,D,X,Y);
          case 0x036: return SmemPAMassApply3D<3,6>(NE,B,Bt,D,X,Y);
@@ -1089,39 +1103,8 @@
          case 0x078: return SmemPAMassApply3D<7,8>(NE,B,Bt,D,X,Y);
          case 0x089: return SmemPAMassApply3D<8,9>(NE,B,Bt,D,X,Y);
          case 0x09A: return SmemPAMassApply3D<9,10>(NE,B,Bt,D,X,Y);
-
-         case 0x123: return SmemPAMassApply3D_v1<2,3>(NE,B,Bt,D,X,Y);
-         case 0x124: return SmemPAMassApply3D_v1<2,4>(NE,B,Bt,D,X,Y);
-         case 0x134: return SmemPAMassApply3D_v1<3,4>(NE,B,Bt,D,X,Y);
-         case 0x136: return SmemPAMassApply3D_v1<3,6>(NE,B,Bt,D,X,Y);
-         case 0x145: return SmemPAMassApply3D_v1<4,5>(NE,B,Bt,D,X,Y);
-         case 0x148: return SmemPAMassApply3D_v1<4,8>(NE,B,Bt,D,X,Y);
-         case 0x156: return SmemPAMassApply3D_v1<5,6>(NE,B,Bt,D,X,Y);
-         case 0x158: return SmemPAMassApply3D_v1<5,8>(NE,B,Bt,D,X,Y);
-         case 0x167: return SmemPAMassApply3D_v1<6,7>(NE,B,Bt,D,X,Y);
-         case 0x178: return SmemPAMassApply3D_v1<7,8>(NE,B,Bt,D,X,Y);
-
-         default:   break;//return PAMassApply3D(NE,B,Bt,D,X,Y,D1D,Q1D);
-=======
-         case 0x22: return SmemPAMassApply3D<2,2>(NE,B,Bt,D,X,Y);
-         case 0x23: return SmemPAMassApply3D<2,3>(NE,B,Bt,D,X,Y);
-         case 0x24: return SmemPAMassApply3D<2,4>(NE,B,Bt,D,X,Y);
-         case 0x26: return SmemPAMassApply3D<2,6>(NE,B,Bt,D,X,Y);
-         case 0x34: return SmemPAMassApply3D<3,4>(NE,B,Bt,D,X,Y);
-         case 0x35: return SmemPAMassApply3D<3,5>(NE,B,Bt,D,X,Y);
-         case 0x36: return SmemPAMassApply3D<3,6>(NE,B,Bt,D,X,Y);
-         case 0x37: return SmemPAMassApply3D<3,7>(NE,B,Bt,D,X,Y);
-         case 0x45: return SmemPAMassApply3D<4,5>(NE,B,Bt,D,X,Y);
-         case 0x46: return SmemPAMassApply3D<4,6>(NE,B,Bt,D,X,Y);
-         case 0x48: return SmemPAMassApply3D<4,8>(NE,B,Bt,D,X,Y);
-         case 0x56: return SmemPAMassApply3D<5,6>(NE,B,Bt,D,X,Y);
-         case 0x58: return SmemPAMassApply3D<5,8>(NE,B,Bt,D,X,Y);
-         case 0x67: return SmemPAMassApply3D<6,7>(NE,B,Bt,D,X,Y);
-         case 0x78: return SmemPAMassApply3D<7,8>(NE,B,Bt,D,X,Y);
-         case 0x89: return SmemPAMassApply3D<8,9>(NE,B,Bt,D,X,Y);
-         case 0x9A: return SmemPAMassApply3D<9,10>(NE,B,Bt,D,X,Y);
-         default:   return PAMassApply3D(NE,B,Bt,D,X,Y,D1D,Q1D);
->>>>>>> ba73a40c
+            
+         default:   break; //return PAMassApply3D(NE,B,Bt,D,X,Y,D1D,Q1D);
       }
    }
    MFEM_ABORT("Unknown kernel 0x" << std::hex << id);
