// Copyright (c) 2010-2024, Lawrence Livermore National Security, LLC. Produced
// at the Lawrence Livermore National Laboratory. All Rights reserved. See files
// LICENSE and NOTICE for details. LLNL-CODE-806117.
//
// This file is part of the MFEM library. For more information and source code
// availability visit https://mfem.org.
//
// MFEM is free software; you can redistribute it and/or modify it under the
// terms of the BSD-3 license. We welcome feedback and contributions, see file
// CONTRIBUTING.md for details.

#ifndef MFEM_BILINEARFORM
#define MFEM_BILINEARFORM

#include "../config/config.hpp"
#include "../linalg/linalg.hpp"
#include "fespace.hpp"
#include "gridfunc.hpp"
#include "linearform.hpp"
#include "bilininteg.hpp"
#include "bilinearform_ext.hpp"
#include "staticcond.hpp"
#include "hybridization.hpp"

namespace mfem
{

/** @brief Enumeration defining the assembly level for bilinear and nonlinear
    form classes derived from Operator. For more details, see
    https://mfem.org/howto/assembly_levels */
enum class AssemblyLevel
{
   /// In the case of a BilinearForm LEGACY corresponds to a fully assembled
   /// form, i.e. a global sparse matrix in MFEM, Hypre or PETSC format.
   /// In the case of a NonlinearForm LEGACY corresponds to an operator that
   /// is fully evaluated on the fly.
   /// This assembly level is ALWAYS performed on the host.
   LEGACY = 0,
   /// @deprecated Use LEGACY instead.
   LEGACYFULL = 0,
   /// Fully assembled form, i.e. a global sparse matrix in MFEM format. This
   /// assembly is compatible with device execution.
   FULL,
   /// Form assembled at element level, which computes and stores dense element
   /// matrices.
   ELEMENT,
   /// Partially-assembled form, which computes and stores data only at
   /// quadrature points.
   PARTIAL,
   /// "Matrix-free" form that computes all of its action on-the-fly without any
   /// substantial storage.
   NONE,
};


/** @brief A "square matrix" operator for the associated FE space and
    BLFIntegrators The sum of all the BLFIntegrators can be used form the matrix
    M. This class also supports other assembly levels specified via the
    SetAssemblyLevel() function. */
class BilinearForm : public Matrix
{
   friend FABilinearFormExtension;

protected:
   /// Sparse matrix \f$ M \f$ to be associated with the form. Owned.
   SparseMatrix *mat;

   /** @brief Sparse Matrix \f$ M_e \f$ used to store the eliminations
        from the b.c.  Owned.
       \f$ M + M_e = M_{original} \f$ */
   SparseMatrix *mat_e;

   /// FE space on which the form lives. Not owned.
   FiniteElementSpace *fes;

   /** @brief The ::AssemblyLevel of the form (AssemblyLevel::LEGACY,
       AssemblyLevel::FULL, AssemblyLevel::ELEMENT, AssemblyLevel::PARTIAL) */
   AssemblyLevel assembly;

   /// Element batch size used in the form action (1, 8, num_elems, etc.)
   int batch;

   /** @brief Extension for supporting Full Assembly (FA),
       Element Assembly (EA),Partial Assembly (PA),
       or Matrix Free assembly (MF). */
   BilinearFormExtension *ext;

   /** Indicates if the sparse matrix is sorted after assembly when using
       Full Assembly (FA). */
   bool sort_sparse_matrix = false;

   /** @brief Indicates the Mesh::sequence corresponding to the current state of
       the BilinearForm. */
   long sequence;

   /** @brief Indicates the BilinearFormIntegrator%s stored in #domain_integs,
       #boundary_integs, #interior_face_integs, and #boundary_face_integs are
       owned by another BilinearForm. */
   int extern_bfs;

   /// Set of Domain Integrators to be applied.
   Array<BilinearFormIntegrator*> domain_integs;

   /// Element attribute marker (should be of length mesh->attributes.Max() or
   /// 0 if mesh->attributes is empty)
   /// Includes all by default.
   /// 0 - ignore attribute
   /// 1 - include attribute
   Array<Array<int>*> domain_integs_marker; ///< Entries are not owned.

   /// Set of Boundary Integrators to be applied.
   Array<BilinearFormIntegrator*> boundary_integs;
   Array<Array<int>*> boundary_integs_marker; ///< Entries are not owned.

   /// Set of interior face Integrators to be applied.
   Array<BilinearFormIntegrator*> interior_face_integs;

   /// Set of boundary face Integrators to be applied.
   Array<BilinearFormIntegrator*> boundary_face_integs;
   Array<Array<int>*> boundary_face_integs_marker; ///< Entries are not owned.

   DenseMatrix elemmat;
   Array<int>  vdofs;

   DenseTensor *element_matrices; ///< Owned.

   StaticCondensation *static_cond; ///< Owned.
   Hybridization *hybridization; ///< Owned.

   /** @brief This data member allows one to specify what should be done to the
       diagonal matrix entries and corresponding RHS values upon elimination of
       the constrained DoFs. */
   DiagonalPolicy diag_policy;

   int precompute_sparsity;

   /// Allocate appropriate SparseMatrix and assign it to #mat
   void AllocMat();

   /** @brief For partially conforming trial and/or test FE spaces, complete the
       assembly process by performing \f$ P^t A P\f$ where \f$ A \f$ is the
       internal sparse matrix and \f$ P \f$ is the conforming prolongation
       matrix of the trial/test FE space. After this call the
       BilinearForm becomes an operator on the conforming FE space. */
   void ConformingAssemble();

   /// may be used in the construction of derived classes
   BilinearForm() : Matrix (0)
   {
      fes = NULL; sequence = -1;
      mat = mat_e = NULL; extern_bfs = 0; element_matrices = NULL;
      static_cond = NULL; hybridization = NULL;
      precompute_sparsity = 0;
      diag_policy = DIAG_KEEP;
      assembly = AssemblyLevel::LEGACY;
      batch = 1;
      ext = NULL;
   }

private:
   /// Copy construction is not supported; body is undefined.
   BilinearForm(const BilinearForm &);

   /// Copy assignment is not supported; body is undefined.
   BilinearForm &operator=(const BilinearForm &);

public:
   /// Creates bilinear form associated with FE space @a *f.
   /** The pointer @a f is not owned by the newly constructed object. */
   BilinearForm(FiniteElementSpace *f);

   /** @brief Create a BilinearForm on the FiniteElementSpace @a f, using the
       same integrators as the BilinearForm @a bf.

       The pointer @a f is not owned by the newly constructed object.

       The integrators in @a bf are copied as pointers and they are not owned by
       the newly constructed BilinearForm.

       The optional parameter @a ps is used to initialize the internal flag
       #precompute_sparsity, see UsePrecomputedSparsity() for details. */
   BilinearForm(FiniteElementSpace *f, BilinearForm *bf, int ps = 0);

   /// Get the size of the BilinearForm as a square matrix.
   int Size() const { return height; }

   /// Set the desired assembly level.
   /** Valid choices are:

       - AssemblyLevel::LEGACY (default)
       - AssemblyLevel::FULL
       - AssemblyLevel::PARTIAL
       - AssemblyLevel::ELEMENT
       - AssemblyLevel::NONE

       If used, this method must be called before assembly. */
   void SetAssemblyLevel(AssemblyLevel assembly_level);

   /** @brief Force the sparse matrix column indices to be sorted when using
       AssemblyLevel::FULL.

       When assembling on device the assembly algorithm uses atomic operations
       to insert values in the sparse matrix, which can result in different
       column index orderings across runs. Calling this method with @a enable_it
       set to @a true forces a sorting algorithm to be called at the end of the
       assembly procedure to ensure sorted column indices (and therefore
       deterministic results).
   */
   void EnableSparseMatrixSorting(bool enable_it)
   {
      sort_sparse_matrix = enable_it;
   }

   /// Returns the assembly level
   AssemblyLevel GetAssemblyLevel() const { return assembly; }

   Hybridization *GetHybridization() const { return hybridization; }

   /** @brief Enable the use of static condensation. For details see the
       description for class StaticCondensation in fem/staticcond.hpp This
       method should be called before assembly. If the number of unknowns after
        static condensation is not reduced, it is not enabled. */
   void EnableStaticCondensation();

   /** @brief Check if static condensation was actually enabled by a previous
       call to EnableStaticCondensation(). */
   bool StaticCondensationIsEnabled() const { return static_cond; }

   /// Return the trace FE space associated with static condensation.
   FiniteElementSpace *SCFESpace() const
   { return static_cond ? static_cond->GetTraceFESpace() : NULL; }

   /// Enable hybridization.
   /** For details see the description for class
       Hybridization in fem/hybridization.hpp. This method should be called
       before assembly. */
   void EnableHybridization(FiniteElementSpace *constr_space,
                            BilinearFormIntegrator *constr_integ,
                            const Array<int> &ess_tdof_list);

   /** @brief For scalar FE spaces, precompute the sparsity pattern of the
       matrix (assuming dense element matrices) based on the types of
       integrators present in the bilinear form. */
   void UsePrecomputedSparsity(int ps = 1) { precompute_sparsity = ps; }

   /** @brief Use the given CSR sparsity pattern to allocate the internal
       SparseMatrix.

       - The @a I and @a J arrays must define a square graph with size equal to
         GetVSize() of the associated FiniteElementSpace.
       - This method should be called after enabling static condensation or
         hybridization, if used.
       - In the case of static condensation, @a I and @a J are not used.
       - The ownership of the arrays @a I and @a J remains with the caller. */
   void UseSparsity(int *I, int *J, bool isSorted);

   /// Use the sparsity of @a A to allocate the internal SparseMatrix.
   void UseSparsity(SparseMatrix &A);

   /** @brief Pre-allocate the internal SparseMatrix before assembly.
       If the internal flag #precompute_sparsity
       is set, the matrix is allocated in CSR format (i.e.
       finalized) and the entries are initialized with zeros. */
   void AllocateMatrix() { if (mat == NULL) { AllocMat(); } }

   /// Access all the integrators added with AddDomainIntegrator().
   Array<BilinearFormIntegrator*> *GetDBFI() { return &domain_integs; }

   /** @brief Access all boundary markers added with AddDomainIntegrator().
       If no marker was specified when the integrator was added, the
       corresponding pointer (to Array<int>) will be NULL. */
   Array<Array<int>*> *GetDBFI_Marker() { return &domain_integs_marker; }

   /// Access all the integrators added with AddBoundaryIntegrator().
   Array<BilinearFormIntegrator*> *GetBBFI() { return &boundary_integs; }
   /** @brief Access all boundary markers added with AddBoundaryIntegrator().
       If no marker was specified when the integrator was added, the
       corresponding pointer (to Array<int>) will be NULL. */
   Array<Array<int>*> *GetBBFI_Marker() { return &boundary_integs_marker; }

   /// Access all integrators added with AddInteriorFaceIntegrator().
   Array<BilinearFormIntegrator*> *GetFBFI() { return &interior_face_integs; }

   /// Access all integrators added with AddBdrFaceIntegrator().
   Array<BilinearFormIntegrator*> *GetBFBFI() { return &boundary_face_integs; }

   /** @brief Access all boundary markers added with AddBdrFaceIntegrator().
       If no marker was specified when the integrator was added, the
       corresponding pointer (to Array<int>) will be NULL. */
   Array<Array<int>*> *GetBFBFI_Marker()
   { return &boundary_face_integs_marker; }

   /// Returns a reference to: \f$ M_{ij} \f$
   const real_t &operator()(int i, int j) { return (*mat)(i,j); }

   /// Returns a reference to: \f$ M_{ij} \f$
   virtual real_t &Elem(int i, int j);

   /// Returns constant reference to: \f$ M_{ij} \f$
   virtual const real_t &Elem(int i, int j) const;

   /// Matrix vector multiplication:  \f$ y = M x \f$
   virtual void Mult(const Vector &x, Vector &y) const;

   /** @brief Matrix vector multiplication with the original uneliminated
       matrix.  The original matrix is \f$ M + M_e \f$ so we have:
       \f$ y = M x + M_e x \f$ */
   void FullMult(const Vector &x, Vector &y) const
   { mat->Mult(x, y); mat_e->AddMult(x, y); }

   /// Add the matrix vector multiple to a vector:  \f$ y += a M x \f$
   virtual void AddMult(const Vector &x, Vector &y, const real_t a = 1.0) const
   { mat -> AddMult (x, y, a); }

   /** @brief Add the original uneliminated matrix vector multiple to a vector.
       The original matrix is \f$ M + Me \f$ so we have:
       \f$ y += M x + M_e x \f$ */
   void FullAddMult(const Vector &x, Vector &y) const
   { mat->AddMult(x, y); mat_e->AddMult(x, y); }

   /// Add the matrix transpose vector multiplication:  \f$ y += a M^T x \f$
   virtual void AddMultTranspose(const Vector & x, Vector & y,
                                 const real_t a = 1.0) const
   { mat->AddMultTranspose(x, y, a); }

   /** @brief Add the original uneliminated matrix transpose vector
       multiple to a vector. The original matrix is \f$ M + M_e \f$
       so we have: \f$ y += M^T x + {M_e}^T x \f$ */
   void FullAddMultTranspose(const Vector & x, Vector & y) const
   { mat->AddMultTranspose(x, y); mat_e->AddMultTranspose(x, y); }

   /// Matrix transpose vector multiplication:  \f$ y = M^T x \f$
   virtual void MultTranspose(const Vector & x, Vector & y) const;

   /// Compute \f$ y^T M x \f$
   real_t InnerProduct(const Vector &x, const Vector &y) const
   { return mat->InnerProduct (x, y); }

   /** @brief Returns a pointer to (approximation) of the matrix inverse:
       \f$ M^{-1} \f$ (currently returns NULL) */
   virtual MatrixInverse *Inverse() const;

   /** @brief  Finalizes the matrix initialization if the ::AssemblyLevel is
       AssemblyLevel::LEGACY.
       THe matrix that gets finalized is different if you are using static
       condensation or hybridization.*/
   virtual void Finalize(int skip_zeros = 1);

   /** @brief Returns a const reference to the sparse matrix:  \f$ M \f$
    *
       This will fail if HasSpMat() is false. */
   const SparseMatrix &SpMat() const
   {
      MFEM_VERIFY(mat, "mat is NULL and can't be dereferenced");
      return *mat;
   }

   /** @brief Returns a reference to the sparse matrix:  \f$ M \f$
    *
       This will fail if HasSpMat() is false. */
   SparseMatrix &SpMat()
   {
      MFEM_VERIFY(mat, "mat is NULL and can't be dereferenced");
      return *mat;
   }

   /** @brief Returns true if the sparse matrix is not null, false otherwise.
    *
       @sa SpMat(). */
   bool HasSpMat()
   {
      return mat != nullptr;
   }


   /**  @brief Nullifies the internal matrix \f$ M \f$ and returns a pointer
        to it.  Used for transferring ownership. */
   SparseMatrix *LoseMat() { SparseMatrix *tmp = mat; mat = NULL; return tmp; }

   /** @brief Returns a const reference to the sparse matrix of eliminated b.c.:
       \f$ M_e \f$

       This will fail if HasSpMatElim() is false. */
   const SparseMatrix &SpMatElim() const
   {
      MFEM_VERIFY(mat_e, "mat_e is NULL and can't be dereferenced");
      return *mat_e;
   }

   /** @brief Returns a reference to the sparse matrix of eliminated b.c.:
       \f$ M_e \f$

       This will fail if HasSpMatElim() is false. */
   SparseMatrix &SpMatElim()
   {
      MFEM_VERIFY(mat_e, "mat_e is NULL and can't be dereferenced");
      return *mat_e;
   }

   /**  @brief Returns true if the sparse matrix of eliminated b.c.s is not
        null, false otherwise.

        @sa SpMatElim(). */
   bool HasSpMatElim()
   {
      return mat_e != nullptr;
   }

   /// Adds new Domain Integrator. Assumes ownership of @a bfi.
   void AddDomainIntegrator(BilinearFormIntegrator *bfi);

   /// Adds new Domain Integrator restricted to certain elements specified by
   /// the @a elem_attr_marker.
   void AddDomainIntegrator(BilinearFormIntegrator *bfi,
                            Array<int> &elem_marker);

   /// Adds new Boundary Integrator. Assumes ownership of @a bfi.
   void AddBoundaryIntegrator(BilinearFormIntegrator *bfi);

   /** @brief Adds new Boundary Integrator, restricted to specific boundary
       attributes.

       Assumes ownership of @a bfi. The array @a bdr_marker is stored internally
       as a pointer to the given Array<int> object. */
   void AddBoundaryIntegrator(BilinearFormIntegrator *bfi,
                              Array<int> &bdr_marker);

   /// Adds new interior Face Integrator. Assumes ownership of @a bfi.
   void AddInteriorFaceIntegrator(BilinearFormIntegrator *bfi);

   /// Adds new boundary Face Integrator. Assumes ownership of @a bfi.
   void AddBdrFaceIntegrator(BilinearFormIntegrator *bfi);

   /** @brief Adds new boundary Face Integrator, restricted to specific boundary
       attributes.

       Assumes ownership of @a bfi. The array @a bdr_marker is stored internally
       as a pointer to the given Array<int> object. */
   void AddBdrFaceIntegrator(BilinearFormIntegrator *bfi,
                             Array<int> &bdr_marker);

   /// Sets all sparse values of \f$ M \f$ and \f$ M_e \f$ to 'a'.
   void operator=(const real_t a)
   {
      if (mat != NULL) { *mat = a; }
      if (mat_e != NULL) { *mat_e = a; }
   }

   /// Assembles the form i.e. sums over all domain/bdr integrators.
   void Assemble(int skip_zeros = 1);

   /** @brief Assemble the diagonal of the bilinear form into @a diag. Note that
       @a diag is a tdof Vector.

       When the AssemblyLevel is not LEGACY, and the mesh has hanging nodes,
       this method returns |P^T| d_l, where d_l is the diagonal of the form
       before applying conforming assembly, P^T is the transpose of the
       conforming prolongation, and |.| denotes the entry-wise absolute value.
       In general, this is just an approximation of the exact diagonal for this
       case. */
   virtual void AssembleDiagonal(Vector &diag) const;

   /// Get the finite element space prolongation operator.
   virtual const Operator *GetProlongation() const
   { return fes->GetConformingProlongation(); }

   /// Get the finite element space restriction operator
   virtual const Operator *GetRestriction() const
   { return fes->GetConformingRestriction(); }

   /// Get the output finite element space prolongation matrix
   virtual const Operator *GetOutputProlongation() const
   { return GetProlongation(); }

   /** @brief Returns the output fe space restriction matrix, transposed

       Logically, this is the transpose of GetOutputRestriction, but in
       practice it is convenient to have it in transposed form for
       construction of RAP operators in matrix-free methods. */
   virtual const Operator *GetOutputRestrictionTranspose() const
   { return fes->GetRestrictionTransposeOperator(); }

   /// Get the output finite element space restriction matrix
   virtual const Operator *GetOutputRestriction() const
   { return GetRestriction(); }

   /// Compute serial RAP operator and store it in @a A as a SparseMatrix.
   void SerialRAP(OperatorHandle &A)
   {
      MFEM_ASSERT(mat, "SerialRAP requires the SparseMatrix to be assembled.");
      ConformingAssemble();
      A.Reset(mat, false);
   }

   /** @brief Form the linear system A X = B, corresponding to this bilinear
       form and the linear form @a b(.). */
   /** This method applies any necessary transformations to the linear system
       such as: eliminating boundary conditions; applying conforming constraints
       for non-conforming AMR; parallel assembly; static condensation;
       hybridization.

       The GridFunction-size vector @a x must contain the essential b.c. The
       BilinearForm and the LinearForm-size vector @a b must be assembled.

       The vector @a X is initialized with a suitable initial guess: when using
       hybridization, the vector @a X is set to zero; otherwise, the essential
       entries of @a X are set to the corresponding b.c. and all other entries
       are set to zero (@a copy_interior == 0) or copied from @a x
       (@a copy_interior != 0).

       This method can be called multiple times (with the same @a ess_tdof_list
       array) to initialize different right-hand sides and boundary condition
       values.

       After solving the linear system, the finite element solution @a x can be
       recovered by calling RecoverFEMSolution() (with the same vectors @a X,
       @a b, and @a x).

       NOTE: If there are no transformations, @a X simply reuses the data of
             @a x. */
   virtual void FormLinearSystem(const Array<int> &ess_tdof_list, Vector &x,
                                 Vector &b, OperatorHandle &A, Vector &X,
                                 Vector &B, int copy_interior = 0);

   /** @brief Form the linear system A X = B, corresponding to this bilinear
       form and the linear form @a b(.). */
   /** Version of the method FormLinearSystem() where the system matrix is
       returned in the variable @a A, of type OpType, holding a *reference* to
       the system matrix (created with the method OpType::MakeRef()). The
       reference will be invalidated when SetOperatorType(), Update(), or the
       destructor is called. */
   template <typename OpType>
   void FormLinearSystem(const Array<int> &ess_tdof_list, Vector &x, Vector &b,
                         OpType &A, Vector &X, Vector &B,
                         int copy_interior = 0)
   {
      OperatorHandle Ah;
      FormLinearSystem(ess_tdof_list, x, b, Ah, X, B, copy_interior);
      OpType *A_ptr = Ah.Is<OpType>();
      MFEM_VERIFY(A_ptr, "invalid OpType used");
      A.MakeRef(*A_ptr);
   }

   /// Form the linear system matrix @a A, see FormLinearSystem() for details.
   virtual void FormSystemMatrix(const Array<int> &ess_tdof_list,
                                 OperatorHandle &A);

   /// Form the linear system matrix A, see FormLinearSystem() for details.
   /** Version of the method FormSystemMatrix() where the system matrix is
       returned in the variable @a A, of type OpType, holding a *reference* to
       the system matrix (created with the method OpType::MakeRef()). The
       reference will be invalidated when SetOperatorType(), Update(), or the
       destructor is called. */
   template <typename OpType>
   void FormSystemMatrix(const Array<int> &ess_tdof_list, OpType &A)
   {
      OperatorHandle Ah;
      FormSystemMatrix(ess_tdof_list, Ah);
      OpType *A_ptr = Ah.Is<OpType>();
      MFEM_VERIFY(A_ptr, "invalid OpType used");
      A.MakeRef(*A_ptr);
   }

   /// Recover the solution of a linear system formed with FormLinearSystem().
   /** Call this method after solving a linear system constructed using the
       FormLinearSystem() method to recover the solution as a GridFunction-size
       vector in @a x. Use the same arguments as in the FormLinearSystem() call.
   */
   virtual void RecoverFEMSolution(const Vector &X, const Vector &b, Vector &x);

   /// Compute and store internally all element matrices.
   void ComputeElementMatrices();

   /// Free the memory used by the element matrices.
   void FreeElementMatrices()
   { delete element_matrices; element_matrices = NULL; }

   /// Compute the element matrix of the given element
   /** The element matrix is computed by calling the domain integrators
       or the one stored internally by a prior call of ComputeElementMatrices()
       is returned when available.
   */
   void ComputeElementMatrix(int i, DenseMatrix &elmat);

   /// Compute the boundary element matrix of the given boundary element
   void ComputeBdrElementMatrix(int i, DenseMatrix &elmat);

   /// Assemble the given element matrix
   /** The element matrix @a elmat is assembled for the element @a i, i.e.
       added to the system matrix. The flag @a skip_zeros skips the zero
       elements of the matrix, unless they are breaking the symmetry of
       the system matrix.
   */
   void AssembleElementMatrix(int i, const DenseMatrix &elmat,
                              int skip_zeros = 1);

   /// Assemble the given element matrix
   /** The element matrix @a elmat is assembled for the element @a i, i.e.
       added to the system matrix. The vdofs of the element are returned
       in @a vdofs. The flag @a skip_zeros skips the zero elements of the
       matrix, unless they are breaking the symmetry of the system matrix.
   */
   void AssembleElementMatrix(int i, const DenseMatrix &elmat,
                              Array<int> &vdofs, int skip_zeros = 1);

   /// Assemble the given boundary element matrix
   /** The boundary element matrix @a elmat is assembled for the boundary
       element @a i, i.e. added to the system matrix. The flag @a skip_zeros
       skips the zero elements of the matrix, unless they are breaking the
       symmetry of the system matrix.
   */
   void AssembleBdrElementMatrix(int i, const DenseMatrix &elmat,
                                 int skip_zeros = 1);

   /// Assemble the given boundary element matrix
   /** The boundary element matrix @a elmat is assembled for the boundary
       element @a i, i.e. added to the system matrix. The vdofs of the element
       are returned in @a vdofs. The flag @a skip_zeros skips the zero elements
       of the matrix, unless they are breaking the symmetry of the system
       matrix. */
   void AssembleBdrElementMatrix(int i, const DenseMatrix &elmat,
                                 Array<int> &vdofs, int skip_zeros = 1);

   /// Eliminate essential boundary DOFs from the system.
   /** The array @a bdr_attr_is_ess marks boundary attributes that constitute
       the essential part of the boundary. By default, the diagonal at the
       essential DOFs is set to 1.0. This behavior is controlled by the argument
       @a dpolicy. */
   void EliminateEssentialBC(const Array<int> &bdr_attr_is_ess,
                             const Vector &sol, Vector &rhs,
                             DiagonalPolicy dpolicy = DIAG_ONE);

   /// Eliminate essential boundary DOFs from the system matrix.
   void EliminateEssentialBC(const Array<int> &bdr_attr_is_ess,
                             DiagonalPolicy dpolicy = DIAG_ONE);
   /// Perform elimination and set the diagonal entry to the given value
   void EliminateEssentialBCDiag(const Array<int> &bdr_attr_is_ess,
                                 real_t value);

   /// Eliminate the given @a vdofs. NOTE: here, @a vdofs is a list of DOFs.
   /** In this case the eliminations are applied to the internal \f$ M \f$
       and @a rhs without storing the elimination matrix \f$ M_e \f$. */
   void EliminateVDofs(const Array<int> &vdofs, const Vector &sol, Vector &rhs,
                       DiagonalPolicy dpolicy = DIAG_ONE);

   /** @brief  Eliminate the given @a vdofs, storing the eliminated part
       internally in \f$ M_e \f$.

       This method works in conjunction with EliminateVDofsInRHS() and allows
       elimination of boundary conditions in multiple right-hand sides. In this
       method, @a vdofs is a list of DOFs. */
   void EliminateVDofs(const Array<int> &vdofs,
                       DiagonalPolicy dpolicy = DIAG_ONE);

   /** @brief Similar to
       EliminateVDofs(const Array<int> &, const Vector &,
                      Vector &, DiagonalPolicy)
       but here @a ess_dofs is a marker (boolean) array on all vector-dofs
       (@a ess_dofs[i] < 0 is true). */
   void EliminateEssentialBCFromDofs(const Array<int> &ess_dofs,
                                     const Vector &sol,
                                     Vector &rhs,
                                     DiagonalPolicy dpolicy = DIAG_ONE);

   /** @brief Similar to EliminateVDofs(const Array<int> &, DiagonalPolicy) but
       here @a ess_dofs is a marker (boolean) array on all vector-dofs
       (@a ess_dofs[i] < 0 is true). */
   void EliminateEssentialBCFromDofs(const Array<int> &ess_dofs,
                                     DiagonalPolicy dpolicy = DIAG_ONE);
   /// Perform elimination and set the diagonal entry to the given value
   void EliminateEssentialBCFromDofsDiag(const Array<int> &ess_dofs,
                                         real_t value);

   /** @brief Use the stored eliminated part of the matrix (see
       EliminateVDofs(const Array<int> &, DiagonalPolicy)) to modify the r.h.s.
       @a b; @a vdofs is a list of DOFs (non-directional, i.e. >= 0). */
   void EliminateVDofsInRHS(const Array<int> &vdofs, const Vector &x,
                            Vector &b);

<<<<<<< HEAD
   /// Compute inner product for full uneliminated matrix \f$ y^T M x + y^T M_e x \f$
   real_t FullInnerProduct(const Vector &x, const Vector &y) const
=======
   /** @brief Compute inner product for full uneliminated matrix:
        \f$ y^T M x + y^T M_e x \f$ */
   double FullInnerProduct(const Vector &x, const Vector &y) const
>>>>>>> 5339837b
   { return mat->InnerProduct(x, y) + mat_e->InnerProduct(x, y); }

   /** @brief Update the @a FiniteElementSpace and delete all data associated
       with the old one. */
   virtual void Update(FiniteElementSpace *nfes = NULL);

   /// (DEPRECATED) Return the FE space associated with the BilinearForm.
   /** @deprecated Use FESpace() instead. */
   MFEM_DEPRECATED FiniteElementSpace *GetFES() { return fes; }

   /// Return the FE space associated with the BilinearForm.
   FiniteElementSpace *FESpace() { return fes; }

   /// Read-only access to the associated FiniteElementSpace.
   const FiniteElementSpace *FESpace() const { return fes; }

   /** @brief Sets Operator::DiagonalPolicy used upon construction of the
       linear system.
       Policies include:

       - DIAG_ZERO (Set the diagonal values to zero)
       - DIAG_ONE  (Set the diagonal values to one)
       - DIAG_KEEP (Keep the diagonal values)
   */
   void SetDiagonalPolicy(DiagonalPolicy policy);

   /// Indicate that integrators are not owned by the BilinearForm
   void UseExternalIntegrators() { extern_bfs = 1; }

   /** @brief Deletes internal matrices, bilinear integrators, and the
       BilinearFormExtension */
   virtual ~BilinearForm();
};


/**
   Class for assembling of bilinear forms `a(u,v)` defined on different
   trial and test spaces. The assembled matrix `M` is such that

       a(u,v) = V^t M U

   where `U` and `V` are the vectors representing the functions `u` and `v`,
   respectively.  The first argument, `u`, of `a(,)` is in the trial space
   and the second argument, `v`, is in the test space. Thus,

       # of rows of M = dimension of the test space and
       # of cols of M = dimension of the trial space.

   Both trial and test spaces should be defined on the same mesh.
*/
class MixedBilinearForm : public Matrix
{
protected:
   SparseMatrix *mat; ///< Owned.
   SparseMatrix *mat_e; ///< Owned.

   FiniteElementSpace *trial_fes, ///< Not owned
                      *test_fes;  ///< Not owned

   /// The form assembly level (full, partial, etc.)
   AssemblyLevel assembly;

   /** Extension for supporting Full Assembly (FA), Element Assembly (EA),
       Partial Assembly (PA), or Matrix Free assembly (MF). */
   MixedBilinearFormExtension *ext;

   /** @brief Indicates the BilinearFormIntegrator%s stored in
       MixedBilinearForm#domain_integs, MixedBilinearForm#boundary_integs,
       MixedBilinearForm#trace_face_integs and
       MixedBilinearForm#boundary_trace_face_integs
       are owned by another MixedBilinearForm. */
   int extern_bfs;

   /// Domain integrators.
   Array<BilinearFormIntegrator*> domain_integs;
   /// Entries are not owned.
   Array<Array<int>*> domain_integs_marker;

   /// Boundary integrators.
   Array<BilinearFormIntegrator*> boundary_integs;
   /// Entries are not owned.
   Array<Array<int>*> boundary_integs_marker;

   /// Trace face (skeleton) integrators.
   Array<BilinearFormIntegrator*> trace_face_integs;

   /// Boundary trace face (skeleton) integrators.
   Array<BilinearFormIntegrator*> boundary_trace_face_integs;
   /// Entries are not owned.
   Array<Array<int>*> boundary_trace_face_integs_marker;

   DenseMatrix elemmat;
   Array<int>  trial_vdofs, test_vdofs;

private:
   /// Copy construction is not supported; body is undefined.
   MixedBilinearForm(const MixedBilinearForm &);

   /// Copy assignment is not supported; body is undefined.
   MixedBilinearForm &operator=(const MixedBilinearForm &);

public:
   /** @brief Construct a MixedBilinearForm on the given trial, @a tr_fes, and
       test, @a te_fes, FiniteElementSpace%s. */
   /** The pointers @a tr_fes and @a te_fes are not owned by the newly
       constructed object. */
   MixedBilinearForm(FiniteElementSpace *tr_fes,
                     FiniteElementSpace *te_fes);

   /** @brief Create a MixedBilinearForm on the given trial, @a tr_fes, and
       test, @a te_fes, FiniteElementSpace%s, using the same integrators as the
       MixedBilinearForm @a mbf.

       The pointers @a tr_fes and @a te_fes are not owned by the newly
       constructed object.

       The integrators in @a mbf are copied as pointers and they are not owned
       by the newly constructed MixedBilinearForm. */
   MixedBilinearForm(FiniteElementSpace *tr_fes,
                     FiniteElementSpace *te_fes,
                     MixedBilinearForm *mbf);

   /// Returns a reference to: \f$ M_{ij} \f$
   virtual real_t &Elem(int i, int j);

   /// Returns a reference to: \f$ M_{ij} \f$
   virtual const real_t &Elem(int i, int j) const;

   /// Matrix multiplication: \f$ y = M x \f$
   virtual void Mult(const Vector & x, Vector & y) const;

   /// Add the matrix vector multiple to a vector:  \f$ y += a M x \f$
   virtual void AddMult(const Vector & x, Vector & y,
                        const real_t a = 1.0) const;

   /// Matrix transpose vector multiplication:  \f$ y = M^T x \f$
   virtual void MultTranspose(const Vector & x, Vector & y) const;

   /// Add the matrix transpose vector multiplication:  \f$ y += a M^T x \f$
   virtual void AddMultTranspose(const Vector & x, Vector & y,
                                 const real_t a = 1.0) const;

   /** @brief Returns a pointer to (approximation) of the matrix inverse:
       \f$ M^{-1} \f$ (currently unimplemented and returns NULL)*/
   virtual MatrixInverse *Inverse() const;

   /** @brief  Finalizes the matrix initialization if the ::AssemblyLevel is
       AssemblyLevel::LEGACY.*/
   virtual void Finalize(int skip_zeros = 1);

   /** @brief Extract the associated matrix as SparseMatrix blocks. The number
       of block rows and columns is given by the vector dimensions (vdim) of the
       test and trial spaces, respectively. */
   void GetBlocks(Array2D<SparseMatrix *> &blocks) const;

   /// Returns a const reference to the sparse matrix:  \f$ M \f$
   /** This will segfault if the usual sparse mat is not defined
       like when static condensation is being used or AllocMat() has
       not yet been called.*/
   const SparseMatrix &SpMat() const { return *mat; }

   /// Returns a reference to the sparse matrix:  \f$ M \f$
   SparseMatrix &SpMat() { return *mat; }

   /**  @brief Nullifies the internal matrix \f$ M \f$ and returns a pointer
        to it.  Used for transferring ownership. */
   SparseMatrix *LoseMat() { SparseMatrix *tmp = mat; mat = NULL; return tmp; }

   /// Adds a domain integrator. Assumes ownership of @a bfi.
   void AddDomainIntegrator(BilinearFormIntegrator *bfi);

   /// Adds a domain integrator. Assumes ownership of @a bfi.
   void AddDomainIntegrator(BilinearFormIntegrator *bfi,
                            Array<int> &elem_marker);

   /// Adds a boundary integrator. Assumes ownership of @a bfi.
   void AddBoundaryIntegrator(BilinearFormIntegrator *bfi);

   /// Adds a boundary integrator. Assumes ownership of @a bfi.
   void AddBoundaryIntegrator(BilinearFormIntegrator * bfi,
                              Array<int> &bdr_marker);

   /** @brief Add a trace face integrator. Assumes ownership of @a bfi.

       This type of integrator assembles terms over all faces of the mesh using
       the face FE from the trial space and the two adjacent volume FEs from
       the test space. */
   void AddTraceFaceIntegrator(BilinearFormIntegrator *bfi);

   /// Adds a boundary trace face integrator. Assumes ownership of @a bfi.
   void AddBdrTraceFaceIntegrator(BilinearFormIntegrator * bfi);

   /// Adds a boundary trace face integrator. Assumes ownership of @a bfi.
   void AddBdrTraceFaceIntegrator(BilinearFormIntegrator * bfi,
                                  Array<int> &bdr_marker);

   /// Access all integrators added with AddDomainIntegrator().
   Array<BilinearFormIntegrator*> *GetDBFI() { return &domain_integs; }
   /** @brief Access all domain markers added with AddDomainIntegrator().
       If no marker was specified when the integrator was added, the
       corresponding pointer (to Array<int>) will be NULL. */
   Array<Array<int>*> *GetDBFI_Marker() { return &domain_integs_marker; }

   /// Access all integrators added with AddBoundaryIntegrator().
   Array<BilinearFormIntegrator*> *GetBBFI() { return &boundary_integs; }

   /** @brief Access all boundary markers added with AddBoundaryIntegrator().

       If no marker was specified when the integrator was added, the
       corresponding pointer (to Array<int>) will be NULL. */
   Array<Array<int>*> *GetBBFI_Marker() { return &boundary_integs_marker; }

   /// Access all integrators added with AddTraceFaceIntegrator().
   Array<BilinearFormIntegrator*> *GetTFBFI() { return &trace_face_integs; }

   /// Access all integrators added with AddBdrTraceFaceIntegrator().
   Array<BilinearFormIntegrator*> *GetBTFBFI()
   { return &boundary_trace_face_integs; }

   /** @brief Access all boundary markers added with AddBdrTraceFaceIntegrator()

       If no marker was specified when the integrator was added, the
       corresponding pointer (to Array<int>) will be NULL. */
   Array<Array<int>*> *GetBTFBFI_Marker()
   { return &boundary_trace_face_integs_marker; }

   /// Sets all sparse values of \f$ M \f$ to @a a.
   void operator=(const real_t a) { *mat = a; }

   /// Set the desired assembly level. The default is AssemblyLevel::LEGACY.
   /** This method must be called before assembly. See ::AssemblyLevel*/
   void SetAssemblyLevel(AssemblyLevel assembly_level);

   void Assemble(int skip_zeros = 1);

   /** @brief Assemble the diagonal of ADA^T into diag, where A is this mixed
       bilinear form and D is a diagonal. */
   void AssembleDiagonal_ADAt(const Vector &D, Vector &diag) const;

   /// Get the input finite element space prolongation matrix
   virtual const Operator *GetProlongation() const
   { return trial_fes->GetProlongationMatrix(); }

   /// Get the input finite element space restriction matrix
   virtual const Operator *GetRestriction() const
   { return trial_fes->GetRestrictionMatrix(); }

   /// Get the test finite element space prolongation matrix
   virtual const Operator *GetOutputProlongation() const
   { return test_fes->GetProlongationMatrix(); }

   /// Get the test finite element space restriction matrix
   virtual const Operator *GetOutputRestriction() const
   { return test_fes->GetRestrictionMatrix(); }

   /** @brief For partially conforming trial and/or test FE spaces, complete the
       assembly process by performing \f$ P2^t A P1 \f$ where \f$ A \f$ is the
       internal sparse matrix; \f$ P1 \f$ and \f$ P2 \f$ are the conforming
       prolongation matrices of the trial and test FE spaces, respectively.
       After this call the MixedBilinearForm becomes an operator on the
       conforming FE spaces. */
   void ConformingAssemble();

   /// Compute the element matrix of the given element
   void ComputeElementMatrix(int i, DenseMatrix &elmat);

   /// Compute the boundary element matrix of the given boundary element
   void ComputeBdrElementMatrix(int i, DenseMatrix &elmat);

   /// Assemble the given element matrix
   /** The element matrix @a elmat is assembled for the element @a i, i.e.
       added to the system matrix. The flag @a skip_zeros skips the zero
       elements of the matrix, unless they are breaking the symmetry of
       the system matrix.
   */
   void AssembleElementMatrix(int i, const DenseMatrix &elmat,
                              int skip_zeros = 1);

   /// Assemble the given element matrix
   /** The element matrix @a elmat is assembled for the element @a i, i.e.
       added to the system matrix. The vdofs of the element are returned
       in @a trial_vdofs and @a test_vdofs. The flag @a skip_zeros skips
       the zero elements of the matrix, unless they are breaking the symmetry
       of the system matrix.
   */
   void AssembleElementMatrix(int i, const DenseMatrix &elmat,
                              Array<int> &trial_vdofs, Array<int> &test_vdofs,
                              int skip_zeros = 1);

   /// Assemble the given boundary element matrix
   /** The boundary element matrix @a elmat is assembled for the boundary
       element @a i, i.e. added to the system matrix. The flag @a skip_zeros
       skips the zero elements of the matrix, unless they are breaking the
       symmetry of the system matrix.
   */
   void AssembleBdrElementMatrix(int i, const DenseMatrix &elmat,
                                 int skip_zeros = 1);

   /// Assemble the given boundary element matrix
   /** The boundary element matrix @a elmat is assembled for the boundary
       element @a i, i.e. added to the system matrix. The vdofs of the element
       are returned in @a trial_vdofs and @a test_vdofs. The flag @a skip_zeros
       skips the zero elements of the matrix, unless they are breaking the
       symmetry of the system matrix.*/
   void AssembleBdrElementMatrix(int i, const DenseMatrix &elmat,
                                 Array<int> &trial_vdofs,
                                 Array<int> &test_vdofs,
                                 int skip_zeros = 1);

   /// Eliminate essential boundary DOFs from the columns of the system.
   /** The array @a bdr_attr_is_ess marks boundary attributes that constitute
       the essential part of the boundary.  All entries in the columns will be
       set to 0.0 through elimination.*/
   void EliminateTrialDofs(const Array<int> &bdr_attr_is_ess,
                           const Vector &sol, Vector &rhs);

   /// Eliminate the list of DOFs from the columns of the system.
   /** @a marked_vdofs is the of colunm numbers that will be eliminated.  All
       entries in the columns will be set to 0.0 through elimination.*/
   void EliminateEssentialBCFromTrialDofs(const Array<int> &marked_vdofs,
                                          const Vector &sol, Vector &rhs);

   /// Eliminate essential boundary DOFs from the rows of the system.
   /** The array @a bdr_attr_is_ess marks boundary attributes that constitute
       the essential part of the boundary.  All entries in the rows will be
       set to 0.0 through elimination.*/
   virtual void EliminateTestDofs(const Array<int> &bdr_attr_is_ess);

   /** @brief Return in @a A that is column-constrained.

      This returns the same operator as FormRectangularLinearSystem(), but does
      without the transformations of the right-hand side. */
   virtual void FormRectangularSystemMatrix(const Array<int> &trial_tdof_list,
                                            const Array<int> &test_tdof_list,
                                            OperatorHandle &A);

   /** @brief Form the column-constrained linear system matrix A.

       Version of the method FormRectangularSystemMatrix() where the system
       matrix is returned in the variable @a A, of type OpType, holding a
       *reference* to the system matrix (created with the method
       OpType::MakeRef()). The reference will be invalidated when
       SetOperatorType(), Update(), or the destructor is called. */
   template <typename OpType>
   void FormRectangularSystemMatrix(const Array<int> &trial_tdof_list,
                                    const Array<int> &test_tdof_list, OpType &A)
   {
      OperatorHandle Ah;
      FormRectangularSystemMatrix(trial_tdof_list, test_tdof_list, Ah);
      OpType *A_ptr = Ah.Is<OpType>();
      MFEM_VERIFY(A_ptr, "invalid OpType used");
      A.MakeRef(*A_ptr);
   }

   /** @brief Form the linear system A X = B, corresponding to this mixed
       bilinear form and the linear form @a b(.).

       Return in @a A a *reference* to the system matrix that is
       column-constrained. The reference will be invalidated when
       SetOperatorType(), Update(), or the destructor is called. */
   virtual void FormRectangularLinearSystem(const Array<int> &trial_tdof_list,
                                            const Array<int> &test_tdof_list,
                                            Vector &x, Vector &b,
                                            OperatorHandle &A, Vector &X,
                                            Vector &B);

   /** @brief Form the linear system A X = B, corresponding to this bilinear
       form and the linear form @a b(.).

       Version of the method FormRectangularLinearSystem() where the system
       matrix is returned in the variable @a A, of type OpType, holding a
       *reference* to the system matrix (created with the method
       OpType::MakeRef()). The reference will be invalidated when
       SetOperatorType(), Update(), or the destructor is called. */
   template <typename OpType>
   void FormRectangularLinearSystem(const Array<int> &trial_tdof_list,
                                    const Array<int> &test_tdof_list,
                                    Vector &x, Vector &b,
                                    OpType &A, Vector &X, Vector &B)
   {
      OperatorHandle Ah;
      FormRectangularLinearSystem(trial_tdof_list, test_tdof_list, x, b,
                                  Ah, X, B);
      OpType *A_ptr = Ah.Is<OpType>();
      MFEM_VERIFY(A_ptr, "invalid OpType used");
      A.MakeRef(*A_ptr);
   }

   /// Must be called after making changes to #trial_fes or #test_fes.
   void Update();

   /// Return the trial FE space associated with the BilinearForm.
   FiniteElementSpace *TrialFESpace() { return trial_fes; }

   /// Read-only access to the associated trial FiniteElementSpace.
   const FiniteElementSpace *TrialFESpace() const { return trial_fes; }

   /// Return the test FE space associated with the BilinearForm.
   FiniteElementSpace *TestFESpace() { return test_fes; }

   /// Read-only access to the associated test FiniteElementSpace.
   const FiniteElementSpace *TestFESpace() const { return test_fes; }

   /** @brief Deletes internal matrices, bilinear integrators, and the
       BilinearFormExtension */
   virtual ~MixedBilinearForm();
};


/**
   Class for constructing the matrix representation of a linear operator,
   `v = L u`, from one FiniteElementSpace (domain) to another FiniteElementSpace
   (range). The constructed matrix `A` is such that

       V = A U

   where `U` and `V` are the vectors of degrees of freedom representing the
   functions `u` and `v`, respectively. The dimensions of `A` are

       number of rows of A = dimension of the range space and
       number of cols of A = dimension of the domain space.

   This class is very similar to MixedBilinearForm. One difference is that
   the linear operator `L` is defined using a special kind of
   BilinearFormIntegrator (we reuse its functionality instead of defining a
   new class). The other difference with the MixedBilinearForm class is that
   the "assembly" process overwrites the global matrix entries using the
   local element matrices instead of adding them.

   Note that if we define the bilinear form `b(u,v) := (Lu,v)` using an inner
   product in the range space, then its matrix representation, `B`, is

       B = M A, (since V^t B U = b(u,v) = (Lu,v) = V^t M A U)

   where `M` denotes the mass matrix for the inner product in the range space:
   `V1^t M V2 = (v1,v2)`. Similarly, if `c(u,w) := (Lu,Lw)` then

       C = A^t M A.
*/
class DiscreteLinearOperator : public MixedBilinearForm
{
private:
   /// Copy construction is not supported; body is undefined.
   DiscreteLinearOperator(const DiscreteLinearOperator &);

   /// Copy assignment is not supported; body is undefined.
   DiscreteLinearOperator &operator=(const DiscreteLinearOperator &);

public:
   /** @brief Construct a DiscreteLinearOperator on the given
       FiniteElementSpace%s @a domain_fes and @a range_fes. */
   /** The pointers @a domain_fes and @a range_fes are not owned by the newly
       constructed object. */
   DiscreteLinearOperator(FiniteElementSpace *domain_fes,
                          FiniteElementSpace *range_fes)
      : MixedBilinearForm(domain_fes, range_fes) { }

   /// Adds a domain interpolator. Assumes ownership of @a di.
   void AddDomainInterpolator(DiscreteInterpolator *di)
   { AddDomainIntegrator(di); }
   void AddDomainInterpolator(DiscreteInterpolator *di,
                              Array<int> &elem_marker)
   { AddDomainIntegrator(di, elem_marker); }

   /// Adds a trace face interpolator. Assumes ownership of @a di.
   void AddTraceFaceInterpolator(DiscreteInterpolator *di)
   { AddTraceFaceIntegrator(di); }

   /// Access all interpolators added with AddDomainInterpolator().
   Array<BilinearFormIntegrator*> *GetDI() { return &domain_integs; }
   Array<Array<int>*> *GetDI_Marker() { return &domain_integs_marker; }

   /// Set the desired assembly level. The default is AssemblyLevel::FULL.
   /** This method must be called before assembly. */
   void SetAssemblyLevel(AssemblyLevel assembly_level);

   /** @brief Construct the internal matrix representation of the discrete
       linear operator. */
   virtual void Assemble(int skip_zeros = 1);

   /** @brief Get the output finite element space restriction matrix in
       transposed form. */
   virtual const Operator *GetOutputRestrictionTranspose() const
   { return test_fes->GetRestrictionTransposeOperator(); }
};

}

#endif<|MERGE_RESOLUTION|>--- conflicted
+++ resolved
@@ -677,14 +677,9 @@
    void EliminateVDofsInRHS(const Array<int> &vdofs, const Vector &x,
                             Vector &b);
 
-<<<<<<< HEAD
-   /// Compute inner product for full uneliminated matrix \f$ y^T M x + y^T M_e x \f$
-   real_t FullInnerProduct(const Vector &x, const Vector &y) const
-=======
    /** @brief Compute inner product for full uneliminated matrix:
         \f$ y^T M x + y^T M_e x \f$ */
-   double FullInnerProduct(const Vector &x, const Vector &y) const
->>>>>>> 5339837b
+   real_t FullInnerProduct(const Vector &x, const Vector &y) const
    { return mat->InnerProduct(x, y) + mat_e->InnerProduct(x, y); }
 
    /** @brief Update the @a FiniteElementSpace and delete all data associated
