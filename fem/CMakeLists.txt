--- conflicted
+++ resolved
@@ -78,32 +78,6 @@
   restriction.cpp
   staticcond.cpp
   tmop.cpp
-  tmop_pa.cpp
-  tmop_pa_h2d.cpp
-  tmop_pa_h2d_c0.cpp
-  tmop_pa_h2m.cpp
-  tmop_pa_h2m_c0.cpp
-  tmop_pa_h2s.cpp
-  tmop_pa_h2s_c0.cpp
-  tmop_pa_h3d.cpp
-  tmop_pa_h3d_c0.cpp
-  tmop_pa_h3m.cpp
-  tmop_pa_h3m_c0.cpp
-  tmop_pa_h3s.cpp
-  tmop_pa_h3s_c0.cpp
-  tmop_pa_jp2.cpp
-  tmop_pa_jp3.cpp
-  tmop_pa_jt2_tc.cpp
-  tmop_pa_jt3_tc.cpp
-  tmop_pa_jt3_datc.cpp
-  tmop_pa_p2.cpp
-  tmop_pa_p2_c0.cpp
-  tmop_pa_p3.cpp
-  tmop_pa_p3_c0.cpp
-  tmop_pa_w2.cpp
-  tmop_pa_w2_c0.cpp
-  tmop_pa_w3.cpp
-  tmop_pa_w3_c0.cpp
   tmop_tools.cpp
   gslib.cpp
   transfer.cpp
@@ -145,17 +119,10 @@
   nonlinearform_ext.hpp
   nonlininteg.hpp
   quadinterpolator.hpp
-<<<<<<< HEAD
-  quadinterpolator_eval.hpp
-  quadinterpolator_face.hpp
-  quadinterpolator_grad.hpp
-  quadinterpolator_grad_phys.hpp
-=======
   quadinterpolator_dispatch.hpp
   quadinterpolator_eval.hpp
   quadinterpolator_face.hpp
   quadinterpolator_grad.hpp
->>>>>>> bb2a80ed
   restriction.hpp
   fespacehierarchy.hpp
   staticcond.hpp
@@ -168,7 +135,6 @@
   tfespace.hpp
   tintrules.hpp
   tmop.hpp
-  tmop_pa.hpp
   tmop_tools.hpp
   gslib.hpp
   transfer.hpp
