--- conflicted
+++ resolved
@@ -34,11 +34,8 @@
   spacehierarchy.cpp
   staticcond.cpp
   tmop.cpp
-<<<<<<< HEAD
+  tmop_tools.cpp
   transfer.cpp
-=======
-  tmop_tools.cpp
->>>>>>> 1b80b827
   )
 
 set(HDRS
@@ -73,11 +70,8 @@
   tfespace.hpp
   tintrules.hpp
   tmop.hpp
-<<<<<<< HEAD
+  tmop_tools.hpp
   transfer.hpp
-=======
-  tmop_tools.hpp
->>>>>>> 1b80b827
   )
 
 if (MFEM_USE_SIDRE)
