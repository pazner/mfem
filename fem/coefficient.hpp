// Copyright (c) 2010-2020, Lawrence Livermore National Security, LLC. Produced
// at the Lawrence Livermore National Laboratory. All Rights reserved. See files
// LICENSE and NOTICE for details. LLNL-CODE-806117.
//
// This file is part of the MFEM library. For more information and source code
// availability visit https://mfem.org.
//
// MFEM is free software; you can redistribute it and/or modify it under the
// terms of the BSD-3 license. We welcome feedback and contributions, see file
// CONTRIBUTING.md for details.

#ifndef MFEM_COEFFICIENT
#define MFEM_COEFFICIENT

#include "../config/config.hpp"
#include "../linalg/linalg.hpp"
#include "intrules.hpp"
#include "eltrans.hpp"

namespace mfem
{

class Mesh;

#ifdef MFEM_USE_MPI
class ParMesh;
#endif


/** @brief Base class Coefficients that optionally depend on space and
    time.  These are used by the BilinearFormIntegrator,
    LinearFormIntegrator, and NonlinearFormIntegrator classes to represent
    the physical coeffiencients in the PDEs that are being discretized. */
class Coefficient
{
protected:
   double time;

public:
   Coefficient() { time = 0.; }

   /// Set the time for time dependent coefficients
   void SetTime(double t) { time = t; }

   /// Get the time for time dependent coefficients
   double GetTime() { return time; }

   /** @brief Evaluate the coefficient in the element described by @a T at the
       point @a ip. */
   /** @note When this method is called, the caller must make sure that the
       IntegrationPoint associated with @a T is the same as @a ip. This can be
       achieved by calling T.SetIntPoint(&ip). */
   virtual double Eval(ElementTransformation &T,
                       const IntegrationPoint &ip) = 0;

   /** @brief Evaluate the coefficient in the element described by @a T at the
       point @a ip at time @a t. */
   /** @note When this method is called, the caller must make sure that the
       IntegrationPoint associated with @a T is the same as @a ip. This can be
       achieved by calling T.SetIntPoint(&ip). */
   double Eval(ElementTransformation &T,
               const IntegrationPoint &ip, double t)
   {
      SetTime(t);
      return Eval(T, ip);
   }

   virtual ~Coefficient() { }
};


/// A coefficient that is constant across space and time
class ConstantCoefficient : public Coefficient
{
public:
   double constant;

   /// c is value of constant function
   explicit ConstantCoefficient(double c = 1.0) { constant=c; }

   /// Evaluate the coefficient at @a ip.
   virtual double Eval(ElementTransformation &T,
                       const IntegrationPoint &ip)
   { return (constant); }
};

/** @brief A piecewise constant coefficient with the constants keyed
    off the element attribute numbers. */
class PWConstCoefficient : public Coefficient
{
private:
   Vector constants;

public:

   /// Constructs a piecewise constant coefficient in NumOfSubD subdomains
   explicit PWConstCoefficient(int NumOfSubD = 0) : constants(NumOfSubD)
   { constants = 0.0; }

   /// Construct the constant coefficient using a vector of constants.
   /** @a c should be a vector defined by attributes, so for region with
       attribute @a i @a c[i-1] is the coefficient in that region */
   PWConstCoefficient(Vector &c)
   { constants.SetSize(c.Size()); constants=c; }

   /// Update the constants with vector @a c.
   void UpdateConstants(Vector &c) { constants.SetSize(c.Size()); constants=c; }

   /// Return a reference to the i-th constant
   double &operator()(int i) { return constants(i-1); }

   /// Set the constants for all attributes to constant @a c.
   void operator=(double c) { constants = c; }

   /// Returns the number of constants representing different attributes.
   int GetNConst() { return constants.Size(); }

   /// Evaluate the coefficient.
   virtual double Eval(ElementTransformation &T,
                       const IntegrationPoint &ip);
};


/// A general C-function coefficient
class FunctionCoefficient : public Coefficient
{
protected:
   double (*Function)(const Vector &);
   double (*TDFunction)(const Vector &, double);

public:
   /// Define a time-independent coefficient from a pointer to a C-function
   FunctionCoefficient(double (*f)(const Vector &))
   {
      Function = f;
      TDFunction = NULL;
   }

   /// Define a time-dependent coefficient from a pointer to a C-function
   FunctionCoefficient(double (*tdf)(const Vector &, double))
   {
      Function = NULL;
      TDFunction = tdf;
   }

   /// (DEPRECATED) Define a time-independent coefficient from a C-function
   /** @deprecated Use the method where the C-function, @a f, uses a const
       Vector argument instead of Vector. */
   MFEM_DEPRECATED FunctionCoefficient(double (*f)(Vector &))
   {
      Function = reinterpret_cast<double(*)(const Vector&)>(f);
      TDFunction = NULL;
   }

   /// (DEPRECATED) Define a time-dependent coefficient from a C-function
   /** @deprecated Use the method where the C-function, @a tdf, uses a const
       Vector argument instead of Vector. */
   MFEM_DEPRECATED FunctionCoefficient(double (*tdf)(Vector &, double))
   {
      Function = NULL;
      TDFunction = reinterpret_cast<double(*)(const Vector&,double)>(tdf);
   }

   /// Evaluate the coefficient at @a ip.
   virtual double Eval(ElementTransformation &T,
                       const IntegrationPoint &ip);
};

class GridFunction;

/// Coefficient defined by a GridFunction. This coefficient is mesh dependent.
class GridFunctionCoefficient : public Coefficient
{
private:
   const GridFunction *GridF;
   int Component;

public:
   GridFunctionCoefficient() : GridF(NULL), Component(1) { }
   /** Construct GridFunctionCoefficient from a given GridFunction, and
       optionally specify a component to use if it is a vector GridFunction. */
   GridFunctionCoefficient (const GridFunction *gf, int comp = 1)
   { GridF = gf; Component = comp; }

   /// Set the internal GridFunction
   void SetGridFunction(const GridFunction *gf) { GridF = gf; }

   /// Get the internal GridFunction
   const GridFunction * GetGridFunction() const { return GridF; }

   /// Evaluate the coefficient at @a ip.
   virtual double Eval(ElementTransformation &T,
                       const IntegrationPoint &ip);
};


/** @brief A coefficient that depends on 1 or 2 parent coefficients and a
    transformation rule represented by a C-function.

    \f$ C(x,t) = T(Q1(x,t)) \f$ or \f$ C(x,t) = T(Q1(x,t), Q2(x,t)) \f$

    where T is the transformation rule, and Q1/Q2 are the parent coefficients.*/
class TransformedCoefficient : public Coefficient
{
private:
   Coefficient * Q1;
   Coefficient * Q2;
   double (*Transform1)(double);
   double (*Transform2)(double,double);

public:
   TransformedCoefficient (Coefficient * q,double (*F)(double))
      : Q1(q), Transform1(F) { Q2 = 0; Transform2 = 0; }
   TransformedCoefficient (Coefficient * q1,Coefficient * q2,
                           double (*F)(double,double))
      : Q1(q1), Q2(q2), Transform2(F) { Transform1 = 0; }

   /// Evaluate the coefficient at @a ip.
   virtual double Eval(ElementTransformation &T, const IntegrationPoint &ip);
};

/** @brief Delta function coefficient optionally multiplied by a weight
    coefficient and a scaled time dependent C-function.

    \f$ F(x,t) = w(x,t) s T(t) d(x - xc) \f$

    where w is the optional weight coefficient, @a s is a scale factor
    T is an optional time-dependent function and d is a delta function.

    WARNING this cannot be used as a normal coefficient.  The usual Eval
    method is disabled. */
class DeltaCoefficient : public Coefficient
{
protected:
   double center[3], scale, tol;
   Coefficient *weight;
   int sdim;
   double (*tdf)(double);

public:

   /// Construct a unit delta function centered at (0.0,0.0,0.0)
   DeltaCoefficient()
   {
      center[0] = center[1] = center[2] = 0.; scale = 1.; tol = 1e-12;
      weight = NULL; sdim = 0; tdf = NULL;
   }

   /// Construct a delta function scaled by @a s and centered at (x,0.0,0.0)
   DeltaCoefficient(double x, double s)
   {
      center[0] = x; center[1] = 0.; center[2] = 0.; scale = s; tol = 1e-12;
      weight = NULL; sdim = 1; tdf = NULL;
   }

   /// Construct a delta function scaled by @a s and centered at (x,y,0.0)
   DeltaCoefficient(double x, double y, double s)
   {
      center[0] = x; center[1] = y; center[2] = 0.; scale = s; tol = 1e-12;
      weight = NULL; sdim = 2; tdf = NULL;
   }

   /// Construct a delta function scaled by @a s and centered at (x,y,z)
   DeltaCoefficient(double x, double y, double z, double s)
   {
      center[0] = x; center[1] = y; center[2] = z; scale = s; tol = 1e-12;
      weight = NULL; sdim = 3; tdf = NULL;
   }

   /// Set the center location of the delta function.
   void SetDeltaCenter(const Vector& center);

   /// Set the scale value multiplying the delta function.
   void SetScale(double _s) { scale = _s; }

   /// Set a time-dependent function that multiplies the Scale().
   void SetFunction(double (*f)(double)) { tdf = f; }

   /** @brief Set the tolerance used during projection onto GridFunction to
       identify the Mesh vertex where the Center() of the delta function
       lies. (default 1e-12)*/
   void SetTol(double _tol) { tol = _tol; }

   /// Set a weight Coefficient that multiplies the DeltaCoefficient.
   /** The weight Coefficient multiplies the value returned by EvalDelta() but
       not the value returned by Scale().
       The weight Coefficient is also used as the L2-weight function when
       projecting the DeltaCoefficient onto a GridFunction, so that the weighted
       integral of the projection is exactly equal to the Scale(). */
   void SetWeight(Coefficient *w) { weight = w; }

   /// Return a pointer to a c-array representing the center of the delta function.
   const double *Center() { return center; }

   /** @brief Return the scale factor times the optional time dependent
       function.  Returns \f$ s T(t) \f$ with \f$ T(t) = 1 \f$ when
       not set by the user. */
   double Scale() { return tdf ? (*tdf)(GetTime())*scale : scale; }

   /// Return the tolerance used to identify the mesh vertices
   double Tol() { return tol; }

   /// See SetWeight() for description of the weight Coefficient.
   Coefficient *Weight() { return weight; }

   /// Write the center of the delta function into @a center.
   void GetDeltaCenter(Vector& center);

   /// The value of the function assuming we are evaluating at the delta center.
   virtual double EvalDelta(ElementTransformation &T, const IntegrationPoint &ip);
   /** @brief A DeltaFunction cannot be evaluated. Calling this method will
       cause an MFEM error, terminating the application. */
   virtual double Eval(ElementTransformation &T, const IntegrationPoint &ip)
   { mfem_error("DeltaCoefficient::Eval"); return 0.; }
   virtual ~DeltaCoefficient() { delete weight; }
};

/** @brief Derived coefficient that takes the value of the parent coefficient
    for the active attributes and is zero otherwise. */
class RestrictedCoefficient : public Coefficient
{
private:
   Coefficient *c;
   Array<int> active_attr;

public:
   /** @brief Construct with a parent coefficient and an array with
       ones marking the attributes on which this coefficient should be
       active. */
   RestrictedCoefficient(Coefficient &_c, Array<int> &attr)
   { c = &_c; attr.Copy(active_attr); }

   /// Evaluate the coefficient at @a ip.
   virtual double Eval(ElementTransformation &T, const IntegrationPoint &ip)
   { return active_attr[T.Attribute-1] ? c->Eval(T, ip, GetTime()) : 0.0; }
};

/// Base class for vector Coefficients that optionally depend on time and space.
class VectorCoefficient
{
protected:
   int vdim;
   double time;

public:
   /// Initilize the VectorCoefficient with vector dimension @a vd.
   VectorCoefficient(int vd) { vdim = vd; time = 0.; }

   /// Set the time for time dependent coefficients
   void SetTime(double t) { time = t; }

   /// Get the time for time dependent coefficients
   double GetTime() { return time; }

   /// Returns dimension of the vector.
   int GetVDim() { return vdim; }

   /** @brief Evaluate the vector coefficient in the element described by @a T
       at the point @a ip, storing the result in @a V. */
   /** @note When this method is called, the caller must make sure that the
       IntegrationPoint associated with @a T is the same as @a ip. This can be
       achieved by calling T.SetIntPoint(&ip). */
   virtual void Eval(Vector &V, ElementTransformation &T,
                     const IntegrationPoint &ip) = 0;

   /** @brief Evaluate the vector coefficient in the element described by @a T
       at all points of @a ir, storing the result in @a M. */
   /** The dimensions of @a M are GetVDim() by ir.GetNPoints() and they must be
       set by the implementation of this method.

       The general implementation provided by the base class (using the Eval
       method for one IntegrationPoint at a time) can be overloaded for more
       efficient implementation.

       @note The IntegrationPoint associated with @a T is not used, and this
       method will generally modify this IntegrationPoint associated with @a T.
   */
   virtual void Eval(DenseMatrix &M, ElementTransformation &T,
                     const IntegrationRule &ir);

   virtual ~VectorCoefficient() { }
};


/// Vector coefficient that is constant in space and time.
class VectorConstantCoefficient : public VectorCoefficient
{
private:
   Vector vec;
public:
   /// Construct the coefficient with constant vector @a v.
   VectorConstantCoefficient(const Vector &v)
      : VectorCoefficient(v.Size()), vec(v) { }
   using VectorCoefficient::Eval;

   ///  Evaluate the vector coefficient at @a ip.
   virtual void Eval(Vector &V, ElementTransformation &T,
                     const IntegrationPoint &ip) { V = vec; }

   /// Return a reference to the constant vector in this class.
   const Vector& GetVec() { return vec; }
};

/// A general C-function vector coefficient
class VectorFunctionCoefficient : public VectorCoefficient
{
private:
   void (*Function)(const Vector &, Vector &);
   void (*TDFunction)(const Vector &, double, Vector &);
   Coefficient *Q;

public:
   /// Construct a time-independent vector coefficient from a C-function
   VectorFunctionCoefficient(int dim, void (*F)(const Vector &, Vector &),
                             Coefficient *q = NULL)
      : VectorCoefficient(dim), Q(q)
   {
      Function = F;
      TDFunction = NULL;
   }

   /// Construct a time-dependent vector coefficient from a C-function
   VectorFunctionCoefficient(int dim,
                             void (*TDF)(const Vector &, double, Vector &),
                             Coefficient *q = NULL)
      : VectorCoefficient(dim), Q(q)
   {
      Function = NULL;
      TDFunction = TDF;
   }

   using VectorCoefficient::Eval;
   /// Evaluate the vector coefficient at @a ip.
   virtual void Eval(Vector &V, ElementTransformation &T,
                     const IntegrationPoint &ip);

   virtual ~VectorFunctionCoefficient() { }
};

/** @brief Vector coefficient defined by an array of scalar coefficients.
    Coefficients that are not set will evaluate to zero in the vector.
    This object takes ownership of the array of coefficients inside it and
    deletes them at object destruction. */
class VectorArrayCoefficient : public VectorCoefficient
{
private:
   Array<Coefficient*> Coeff;
   Array<bool> ownCoeff;

public:
   /** @brief Construct vector of dim coefficients.  The actual coefficients
       still need to be added with Set(). */
   explicit VectorArrayCoefficient(int dim);

   /// Returns i'th coefficient.
   Coefficient* GetCoeff(int i) { return Coeff[i]; }

   /// Returns the entire array of coefficients.
   Coefficient **GetCoeffs() { return Coeff; }

   /// Sets coefficient in the vector.
   void Set(int i, Coefficient *c, bool own=true);

   /// Evaluates i'th component of the vector of coefficients and returns the value.
   double Eval(int i, ElementTransformation &T, const IntegrationPoint &ip)
   { return Coeff[i] ? Coeff[i]->Eval(T, ip, GetTime()) : 0.0; }

   using VectorCoefficient::Eval;
   /** @brief Evaluate the coefficient.  Each element of vector V comes from the
       associated array of scalar coefficients. */
   virtual void Eval(Vector &V, ElementTransformation &T,
                     const IntegrationPoint &ip);

   /// Destroys vector coefficient.
   virtual ~VectorArrayCoefficient();
};

/// Vector coefficient defined by a vector GridFunction
class VectorGridFunctionCoefficient : public VectorCoefficient
{
protected:
   const GridFunction *GridFunc;

public:
   /** @brief Construct an empty coefficient.  Calling Eval() before the grid
       function is set will cause a segfault. */
   VectorGridFunctionCoefficient() : VectorCoefficient(0), GridFunc(NULL) { }

   /** @brief  Construct the coefficient with grid function @a gf.  The
       grid function is not owned by the coefficient. */
   VectorGridFunctionCoefficient(const GridFunction *gf);

   /** @brief Set the grid function for this coefficient.  Also sets the Vector
       dimension to match that of the @a gf. */
   void SetGridFunction(const GridFunction *gf);

   ///  Returns a pointer to the grid function in this Coefficient
   const GridFunction * GetGridFunction() const { return GridFunc; }

   /// Evaluate the vector coefficient at @a ip.
   virtual void Eval(Vector &V, ElementTransformation &T,
                     const IntegrationPoint &ip);

   /** @brief Evaluate the vector coefficients at all of the locations in the
       integration rule and write the vectors into the
       columns of matrix @a M. */
   virtual void Eval(DenseMatrix &M, ElementTransformation &T,
                     const IntegrationRule &ir);

   virtual ~VectorGridFunctionCoefficient() { }
};

/// Vector coefficient defined as the Gradient of a scalar GridFunction
class GradientGridFunctionCoefficient : public VectorCoefficient
{
protected:
   const GridFunction *GridFunc;

public:

   /** @brief  Construct the coefficient with a scalar grid function
       @a gf.  The grid function is not owned by the coefficient. */
   GradientGridFunctionCoefficient(const GridFunction *gf);

   ///Set the scalar grid function.
   void SetGridFunction(const GridFunction *gf);

   ///Get the scalar grid function.
   const GridFunction * GetGridFunction() const { return GridFunc; }

   /// Evaluate the gradient vector coefficient at @a ip.
   virtual void Eval(Vector &V, ElementTransformation &T,
                     const IntegrationPoint &ip);

   /** @brief Evaluate the gradient vector coefficient at all of the
       locations in the  integration rule and write the vectors into
       columns of matrix @a M. */
   virtual void Eval(DenseMatrix &M, ElementTransformation &T,
                     const IntegrationRule &ir);

   virtual ~GradientGridFunctionCoefficient() { }
};

/// Vector coefficient defined as the Curl of a vector GridFunction
class CurlGridFunctionCoefficient : public VectorCoefficient
{
protected:
   const GridFunction *GridFunc;

public:
   /** @brief  Construct the coefficient with a vector grid function
       @a gf.  The grid function is not owned by the coefficient. */
   CurlGridFunctionCoefficient(const GridFunction *gf);

   /// Set the vector grid function.
   void SetGridFunction(const GridFunction *gf);

   /// Get the vector grid function.
   const GridFunction * GetGridFunction() const { return GridFunc; }

   using VectorCoefficient::Eval;
   /// Evaluate the vector curl coefficient at @a ip.
   virtual void Eval(Vector &V, ElementTransformation &T,
                     const IntegrationPoint &ip);

   virtual ~CurlGridFunctionCoefficient() { }
};

/// Scalar coefficient defined as the Divergence of a vector GridFunction
class DivergenceGridFunctionCoefficient : public Coefficient
{
protected:
   const GridFunction *GridFunc;

public:
   /** @brief  Construct the coefficient with a vector grid function
       @a gf.  The grid function is not owned by the coefficient. */
   DivergenceGridFunctionCoefficient(const GridFunction *gf);

   /// Set the vector grid function.
   void SetGridFunction(const GridFunction *gf) { GridFunc = gf; }

   /// Get the vector grid function.
   const GridFunction * GetGridFunction() const { return GridFunc; }

   /// Evaluate the scalar divergence coefficient at @a ip.
   virtual double Eval(ElementTransformation &T,
                       const IntegrationPoint &ip);

   virtual ~DivergenceGridFunctionCoefficient() { }
};

/** @brief Vector coefficient defined by a scalar DeltaCoefficient and a
    constant vector direction.

    WARNING this cannot be used as a normal coefficient.  The usual Eval
    method is disabled. */
class VectorDeltaCoefficient : public VectorCoefficient
{
protected:
   Vector dir;
   DeltaCoefficient d;

public:
   /// Construct with a vector of dimension @a _vdim.
   VectorDeltaCoefficient(int _vdim)
      : VectorCoefficient(_vdim), dir(_vdim), d() { }

   /** @brief Construct with a Vector object representing the direction and
       a unit delta function centered at (0.0,0.0,0.0) */
   VectorDeltaCoefficient(const Vector& _dir)
      : VectorCoefficient(_dir.Size()), dir(_dir), d() { }

   /** @brief Construct with a Vector object representing the direction and
       a delta function scaled by @a s and centered at (x,0.0,0.0) */
   VectorDeltaCoefficient(const Vector& _dir, double x, double s)
      : VectorCoefficient(_dir.Size()), dir(_dir), d(x,s) { }

   /** @brief Construct with a Vector object representing the direction and
       a delta function scaled by @a s and centered at (x,y,0.0) */
   VectorDeltaCoefficient(const Vector& _dir, double x, double y, double s)
      : VectorCoefficient(_dir.Size()), dir(_dir), d(x,y,s) { }

   /** @brief Construct with a Vector object representing the direction and
       a delta function scaled by @a s and centered at (x,y,z) */
   VectorDeltaCoefficient(const Vector& _dir, double x, double y, double z,
                          double s)
      : VectorCoefficient(_dir.Size()), dir(_dir), d(x,y,z,s) { }

   /// Replace the associated DeltaCoefficient with a new DeltaCoefficient.
   /** The new DeltaCoefficient cannot have a specified weight Coefficient, i.e.
       DeltaCoefficient::Weight() should return NULL. */
   void SetDeltaCoefficient(const DeltaCoefficient& _d) { d = _d; }

   /// Return the associated scalar DeltaCoefficient.
   DeltaCoefficient& GetDeltaCoefficient() { return d; }

   void SetScale(double s) { d.SetScale(s); }
   void SetDirection(const Vector& _d);

   void SetDeltaCenter(const Vector& center) { d.SetDeltaCenter(center); }
   void GetDeltaCenter(Vector& center) { d.GetDeltaCenter(center); }

   /** @brief Return the specified direction vector multiplied by the value
       returned by DeltaCoefficient::EvalDelta() of the associated scalar
       DeltaCoefficient. */
   virtual void EvalDelta(Vector &V, ElementTransformation &T,
                          const IntegrationPoint &ip);

   using VectorCoefficient::Eval;
   /** @brief A VectorDeltaFunction cannot be evaluated. Calling this method
       will cause an MFEM error, terminating the application. */
   virtual void Eval(Vector &V, ElementTransformation &T,
                     const IntegrationPoint &ip)
   { mfem_error("VectorDeltaCoefficient::Eval"); }
   virtual ~VectorDeltaCoefficient() { }
};

/** @brief Derived vector coefficient that has the value of the parent vector
    where it is active and is zero otherwise. */
class VectorRestrictedCoefficient : public VectorCoefficient
{
private:
   VectorCoefficient *c;
   Array<int> active_attr;

public:
   /** @brief Construct with a parent vector coefficient and an array of zeros and
       ones representing the attributes for which this coefficient should be active. */
   VectorRestrictedCoefficient(VectorCoefficient &vc, Array<int> &attr)
      : VectorCoefficient(vc.GetVDim())
   { c = &vc; attr.Copy(active_attr); }

   /// Evaluate the vector coefficient at @a ip.
   virtual void Eval(Vector &V, ElementTransformation &T,
                     const IntegrationPoint &ip);

   /** @brief Evaluate the  vector coefficient at all of the
       locations in the integration rule and write the vectors into
       the columns of matrix @a M. */
   virtual void Eval(DenseMatrix &M, ElementTransformation &T,
                     const IntegrationRule &ir);
};


/// Base class for Matrix Coefficients that optionally depend on time and space.
class MatrixCoefficient
{
protected:
   int height, width;
   double time;

public:
   /// Construct a dim x dim matrix coefficient.
   explicit MatrixCoefficient(int dim) { height = width = dim; time = 0.; }

   /// Construct a h x w matrix coefficient.
   MatrixCoefficient(int h, int w) : height(h), width(w), time(0.) { }

   /// Set the time for time dependent coefficients
   void SetTime(double t) { time = t; }

   /// Get the time for time dependent coefficients
   double GetTime() { return time; }

   /// Get the height of the matrix.
   int GetHeight() const { return height; }

   /// Get the width of the matrix.
   int GetWidth() const { return width; }

   /// For backward compatibility get the width of the matrix.
   int GetVDim() const { return width; }

   /** @brief Evaluate the matrix coefficient in the element described by @a T
       at the point @a ip, storing the result in @a K. */
   /** @note When this method is called, the caller must make sure that the
       IntegrationPoint associated with @a T is the same as @a ip. This can be
       achieved by calling T.SetIntPoint(&ip). */
   virtual void Eval(DenseMatrix &K, ElementTransformation &T,
                     const IntegrationPoint &ip) = 0;

   virtual ~MatrixCoefficient() { }
};


/// A matrix coefficient that is constant in space and time.
class MatrixConstantCoefficient : public MatrixCoefficient
{
private:
   DenseMatrix mat;
public:
   ///Construct using matrix @a m for the constant.
   MatrixConstantCoefficient(const DenseMatrix &m)
      : MatrixCoefficient(m.Height(), m.Width()), mat(m) { }
   using MatrixCoefficient::Eval;
   /// Evaluate the matrix coefficient at @a ip.
   virtual void Eval(DenseMatrix &M, ElementTransformation &T,
                     const IntegrationPoint &ip) { M = mat; }
};


/** @brief A matrix coefficient with an optional scalar coefficient
    multiplier \a q.  The matrix function can either be represented by a
    C-function or a constant matrix provided when constructiong this
    object.  */
class MatrixFunctionCoefficient : public MatrixCoefficient
{
private:
   void (*Function)(const Vector &, DenseMatrix &);
   void (*TDFunction)(const Vector &, double, DenseMatrix &);
   Coefficient *Q;
   DenseMatrix mat;

public:
   /// Construct a square matrix coefficient from a C-function without time dependence.
   MatrixFunctionCoefficient(int dim, void (*F)(const Vector &, DenseMatrix &),
                             Coefficient *q = NULL)
      : MatrixCoefficient(dim), Q(q)
   {
      Function = F;
      TDFunction = NULL;
      mat.SetSize(0);
   }

   /// Construct a constant matrix coefficient times a scalar Coefficient
   MatrixFunctionCoefficient(const DenseMatrix &m, Coefficient &q)
      : MatrixCoefficient(m.Height(), m.Width()), Q(&q)
   {
      Function = NULL;
      TDFunction = NULL;
      mat = m;
   }

   /// Construct a square matrix coefficient from a C-function with time-dependence.
   MatrixFunctionCoefficient(int dim,
                             void (*TDF)(const Vector &, double, DenseMatrix &),
                             Coefficient *q = NULL)
      : MatrixCoefficient(dim), Q(q)
   {
      Function = NULL;
      TDFunction = TDF;
      mat.SetSize(0);
   }

   /// Evaluate the matrix coefficient at @a ip.
   virtual void Eval(DenseMatrix &K, ElementTransformation &T,
                     const IntegrationPoint &ip);

   virtual ~MatrixFunctionCoefficient() { }
};



/** @brief Matrix coefficient defined by a matrix of scalar coefficients.
    Coefficients that are not set will evaluate to zero in the vector.  The
    coefficient is stored as a flat Array with indexing (i,j) -> i*width+j.
    */
class MatrixArrayCoefficient : public MatrixCoefficient
{
private:
   Array<Coefficient *> Coeff;
   Array<bool> ownCoeff;

public:
   /** @brief Construct a coefficient matrix of dimensions @a dim * @a dim.
       The actual coefficients still need to be added with Set(). */
   explicit MatrixArrayCoefficient (int dim);

   /// Get the coefficient located at (i,j) in the matrix.
   Coefficient* GetCoeff (int i, int j) { return Coeff[i*width+j]; }

   /** @brief Set the coefficient located at (i,j) in the matrix.  By default
       by default this will take ownership of the Coefficient passed in, but this
       can be overrided with the @a own parameter. */
   void Set(int i, int j, Coefficient * c, bool own=true);

   /// Evaluate coefficient located at (i,j) in the matrix using integration point @a ip.
   double Eval(int i, int j, ElementTransformation &T, const IntegrationPoint &ip)
   { return Coeff[i*width+j] ? Coeff[i*width+j] -> Eval(T, ip, GetTime()) : 0.0; }

   /// Evaluate the matrix coefficient @a ip.
   virtual void Eval(DenseMatrix &K, ElementTransformation &T,
                     const IntegrationPoint &ip);

   virtual ~MatrixArrayCoefficient();
};


/** @brief Derived matrix coefficient that has the value of the parent
    matrix coefficient where it is active and is zero otherwise. */
class MatrixRestrictedCoefficient : public MatrixCoefficient
{
private:
   MatrixCoefficient *c;
   Array<int> active_attr;

public:
   /** @brief Construct with a parent matrix coefficient and an array of zeros and
       ones representing the attributes for which this coefficient should be active. */
   MatrixRestrictedCoefficient(MatrixCoefficient &mc, Array<int> &attr)
      : MatrixCoefficient(mc.GetHeight(), mc.GetWidth())
   { c = &mc; attr.Copy(active_attr); }

   /// Evaluate the matrix coefficient at @a ip.
   virtual void Eval(DenseMatrix &K, ElementTransformation &T,
                     const IntegrationPoint &ip);
};

/// Coefficients based on sums and products of other coefficients

/// Scalar coefficient defined as the sum of two scalar coefficients
class SumCoefficient : public Coefficient
{
private:
   Coefficient * a;
   Coefficient * b;

   double alpha;
   double beta;

public:
   /// Construct with the two coefficeints.  Result is _alpha * A + _beta * B.
   SumCoefficient(Coefficient &A, Coefficient &B,
                  double _alpha = 1.0, double _beta = 1.0)
      : a(&A), b(&B), alpha(_alpha), beta(_beta) { }

   /// Evaluate the coefficient at @a ip.
   virtual double Eval(ElementTransformation &T,
                       const IntegrationPoint &ip)
   { return alpha * a->Eval(T, ip) + beta * b->Eval(T, ip); }
};

/// Scalar coefficient defined as the product of two scalar coefficients
class ProductCoefficient : public Coefficient
{
private:
   Coefficient * a;
   Coefficient * b;

public:
   /// Construct with the two coefficients.  Result is A * B.
   ProductCoefficient(Coefficient &A, Coefficient &B)
      : a(&A), b(&B) { }

   /// Evaluate the coefficient at @a ip.
   virtual double Eval(ElementTransformation &T,
                       const IntegrationPoint &ip)
   { return a->Eval(T, ip) * b->Eval(T, ip); }
};

/// Scalar coefficient defined as a scalar raised to a power
class PowerCoefficient : public Coefficient
{
private:
   Coefficient * a;

   double p;

public:
   /// Construct with a coefficient and a constant power @a _p.  Result is A^p.
   PowerCoefficient(Coefficient &A, double _p)
      : a(&A), p(_p) { }

   /// Evaluate the coefficient at @a ip.
   virtual double Eval(ElementTransformation &T,
                       const IntegrationPoint &ip)
   { return pow(a->Eval(T, ip), p); }
};


/// Scalar coefficient defined as the inner product of two vector coefficients
class InnerProductCoefficient : public Coefficient
{
private:
   VectorCoefficient * a;
   VectorCoefficient * b;

   mutable Vector va;
   mutable Vector vb;
public:
   /// Construct with the two vector coefficients.  Result is \f$ A \cdot B \f$.
   InnerProductCoefficient(VectorCoefficient &A, VectorCoefficient &B);

   /// Evaluate the coefficient at @a ip.
   virtual double Eval(ElementTransformation &T,
                       const IntegrationPoint &ip);
};

/// Scalar coefficient defined as a cross product of two vectors in the xy-plane.
class VectorRotProductCoefficient : public Coefficient
{
private:
   VectorCoefficient * a;
   VectorCoefficient * b;

   mutable Vector va;
   mutable Vector vb;

public:
   /// Construct with the two vector coefficients.  Result is \f$ A_x B_y - A_y * B_x; \f$.
   VectorRotProductCoefficient(VectorCoefficient &A, VectorCoefficient &B);

   /// Evaluate the coefficient at @a ip.
   virtual double Eval(ElementTransformation &T,
                       const IntegrationPoint &ip);
};

/// Scalar coefficient defined as the determinant of a matrix coefficient
class DeterminantCoefficient : public Coefficient
{
private:
   MatrixCoefficient * a;

   mutable DenseMatrix ma;

public:
   /// Construct with the matrix.
   DeterminantCoefficient(MatrixCoefficient &A);

   /// Evaluate the determinant coefficient at @a ip.
   virtual double Eval(ElementTransformation &T,
                       const IntegrationPoint &ip);
};

/// Vector coefficient defined as the sum of two vector coefficients
class VectorSumCoefficient : public VectorCoefficient
{
private:
   VectorCoefficient * a;
   VectorCoefficient * b;

   double alpha;
   double beta;

   mutable Vector va;

public:
   /// Construct with the two vector coefficients.  Result is _alpha * A + _beta * B.
   VectorSumCoefficient(VectorCoefficient &A, VectorCoefficient &B,
                        double _alpha = 1.0, double _beta = 1.0);

   /// Evaluate the coefficient at @a ip.
   virtual void Eval(Vector &V, ElementTransformation &T,
                     const IntegrationPoint &ip);
   using VectorCoefficient::Eval;
};

/// Vector coefficient defined as a product of scalar and vector coefficients.
class ScalarVectorProductCoefficient : public VectorCoefficient
{
private:
   Coefficient * a;
   VectorCoefficient * b;

public:
   /// Construct with the two coefficients.  Result is A * B.
   ScalarVectorProductCoefficient(Coefficient &A, VectorCoefficient &B);

   /// Evaluate the coefficient at @a ip.
   virtual void Eval(Vector &V, ElementTransformation &T,
                     const IntegrationPoint &ip);
   using VectorCoefficient::Eval;
};

/// Vector coefficient defined as a cross product of two vectors
class VectorCrossProductCoefficient : public VectorCoefficient
{
private:
   VectorCoefficient * a;
   VectorCoefficient * b;

   mutable Vector va;
   mutable Vector vb;

public:
   /// Construct with the two coefficients.  Result is A x B.
   VectorCrossProductCoefficient(VectorCoefficient &A, VectorCoefficient &B);

   /// Evaluate the coefficient at @a ip.
   virtual void Eval(Vector &V, ElementTransformation &T,
                     const IntegrationPoint &ip);
   using VectorCoefficient::Eval;
};

/** @brief Vector coefficient defined as a product of a matrix coeffiecient and
    a vector coefficient. */
class MatVecCoefficient : public VectorCoefficient
{
private:
   MatrixCoefficient * a;
   VectorCoefficient * b;

   mutable DenseMatrix ma;
   mutable Vector vb;

public:
   /// Construct with the two coefficients.  Result is A*B.
   MatVecCoefficient(MatrixCoefficient &A, VectorCoefficient &B);

   /// Evaluate the vector coefficient at @a ip.
   virtual void Eval(Vector &V, ElementTransformation &T,
                     const IntegrationPoint &ip);
   using VectorCoefficient::Eval;
};

/// Constant matrix coefficient defined as the identity of dimension d
class IdentityMatrixCoefficient : public MatrixCoefficient
{
private:
   int dim;

public:
   /// Construct with the dimension of the square identity matrix.
   IdentityMatrixCoefficient(int d)
      : MatrixCoefficient(d, d), dim(d) { }

   /// Evaluate the matrix coefficient at @a ip.
   virtual void Eval(DenseMatrix &M, ElementTransformation &T,
                     const IntegrationPoint &ip);
};

/// Matrix coefficient defined as the sum of two matrix coefficients.
class MatrixSumCoefficient : public MatrixCoefficient
{
private:
   MatrixCoefficient * a;
   MatrixCoefficient * b;

   double alpha;
   double beta;

   mutable DenseMatrix ma;

public:
   /// Construct with the two coefficients.  Result is _alpha * A + _beta * B.
   MatrixSumCoefficient(MatrixCoefficient &A, MatrixCoefficient &B,
                        double _alpha = 1.0, double _beta = 1.0);

   /// Evaluate the matrix coefficient at @a ip.
   virtual void Eval(DenseMatrix &M, ElementTransformation &T,
                     const IntegrationPoint &ip);
};

/** @brief Matrix coefficient defined as a product of a scalar
    coefficient and a matrix coefficient.*/
class ScalarMatrixProductCoefficient : public MatrixCoefficient
{
private:
   Coefficient * a;
   MatrixCoefficient * b;

public:
   /// Construct with the two coefficients.  Result is A*B.
   ScalarMatrixProductCoefficient(Coefficient &A, MatrixCoefficient &B);

   /// Evaluate the matrix coefficient at @a ip.
   virtual void Eval(DenseMatrix &M, ElementTransformation &T,
                     const IntegrationPoint &ip);
};

/// Matrix coefficient defined as the transpose a matrix coefficient
class TransposeMatrixCoefficient : public MatrixCoefficient
{
private:
   MatrixCoefficient * a;

public:
   /// Construct with the matrix coefficient.  Result is \f$ A^T \f$.
   TransposeMatrixCoefficient(MatrixCoefficient &A);

   /// Evaluate the matrix coefficient at @a ip.
   virtual void Eval(DenseMatrix &M, ElementTransformation &T,
                     const IntegrationPoint &ip);
};

/// Matrix coefficient defined as the inverse a matrix coefficient.
class InverseMatrixCoefficient : public MatrixCoefficient
{
private:
   MatrixCoefficient * a;

public:
   /// Construct with the matrix coefficient.  Result is \f$ A^{-1} \f$.
   InverseMatrixCoefficient(MatrixCoefficient &A);

   /// Evaluate the matrix coefficient at @a ip.
   virtual void Eval(DenseMatrix &M, ElementTransformation &T,
                     const IntegrationPoint &ip);
};

/// Matrix coefficient defined as the outer product of two vector coefficients.
class OuterProductCoefficient : public MatrixCoefficient
{
private:
   VectorCoefficient * a;
   VectorCoefficient * b;

   mutable Vector va;
   mutable Vector vb;

public:
   /// Construct with two vector coefficients.  Result is \f$ A B^T \f$.
   OuterProductCoefficient(VectorCoefficient &A, VectorCoefficient &B);

   /// Evaluate the matrix coefficient at @a ip.
   virtual void Eval(DenseMatrix &M, ElementTransformation &T,
                     const IntegrationPoint &ip);
};

<<<<<<< HEAD
/** @brief Compute the Lp norm of a function f.
=======
class QuadratureFunction;

/** @brief Vector quadrature function coefficient which requires that the
   quadrature rules used for this vector coefficient be the same as those that
   live within the supplied QuadratureFunction. */
class VectorQuadratureFunctionCoefficient : public VectorCoefficient
{
private:
   const QuadratureFunction &QuadF; //do not own
   int index;

public:
   /// Constructor with a quadrature function as input
   VectorQuadratureFunctionCoefficient(QuadratureFunction &qf);

   /** Set the starting index within the QuadFunc that'll be used to
      project outwards as well as the corresponding length. The projected length
      should have the bounds of 1 <= length <= (length QuadFunc - index). */
   void SetComponent(int _index, int _length);

   const QuadratureFunction& GetQuadFunction() const { return QuadF; }

   using VectorCoefficient::Eval;
   virtual void Eval(Vector &V, ElementTransformation &T,
                     const IntegrationPoint &ip);

   virtual ~VectorQuadratureFunctionCoefficient() { }
};

/** @brief Quadrature function coefficient which requires that the quadrature
   rules used for this coefficient be the same as those that live within the
   supplied QuadratureFunction. */
class QuadratureFunctionCoefficient : public Coefficient
{
private:
   const QuadratureFunction &QuadF;

public:
   /// Constructor with a quadrature function as input
   QuadratureFunctionCoefficient(QuadratureFunction &qf);

   const QuadratureFunction& GetQuadFunction() const { return QuadF; }

   virtual double Eval(ElementTransformation &T, const IntegrationPoint &ip);

   virtual ~QuadratureFunctionCoefficient() { }
};

/** Compute the Lp norm of a function f.
>>>>>>> 884563c0
    \f$ \| f \|_{Lp} = ( \int_\Omega | f |^p d\Omega)^{1/p} \f$ */
double ComputeLpNorm(double p, Coefficient &coeff, Mesh &mesh,
                     const IntegrationRule *irs[]);

/** @brief Compute the Lp norm of a vector function f = {f_i}_i=1...N.
    \f$ \| f \|_{Lp} = ( \sum_i \| f_i \|_{Lp}^p )^{1/p} \f$ */
double ComputeLpNorm(double p, VectorCoefficient &coeff, Mesh &mesh,
                     const IntegrationRule *irs[]);

#ifdef MFEM_USE_MPI
/** @brief Compute the global Lp norm of a function f.
    \f$ \| f \|_{Lp} = ( \int_\Omega | f |^p d\Omega)^{1/p} \f$ */
double ComputeGlobalLpNorm(double p, Coefficient &coeff, ParMesh &pmesh,
                           const IntegrationRule *irs[]);

/** @brief Compute the global Lp norm of a vector function f = {f_i}_i=1...N.
    \f$ \| f \|_{Lp} = ( \sum_i \| f_i \|_{Lp}^p )^{1/p} \f$ */
double ComputeGlobalLpNorm(double p, VectorCoefficient &coeff, ParMesh &pmesh,
                           const IntegrationRule *irs[]);
#endif

}

#endif<|MERGE_RESOLUTION|>--- conflicted
+++ resolved
@@ -1148,9 +1148,6 @@
                      const IntegrationPoint &ip);
 };
 
-<<<<<<< HEAD
-/** @brief Compute the Lp norm of a function f.
-=======
 class QuadratureFunction;
 
 /** @brief Vector quadrature function coefficient which requires that the
@@ -1199,8 +1196,8 @@
    virtual ~QuadratureFunctionCoefficient() { }
 };
 
-/** Compute the Lp norm of a function f.
->>>>>>> 884563c0
+
+/** @brief Compute the Lp norm of a function f.
     \f$ \| f \|_{Lp} = ( \int_\Omega | f |^p d\Omega)^{1/p} \f$ */
 double ComputeLpNorm(double p, Coefficient &coeff, Mesh &mesh,
                      const IntegrationRule *irs[]);
