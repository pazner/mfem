// Copyright (c) 2010-2020, Lawrence Livermore National Security, LLC. Produced
// at the Lawrence Livermore National Laboratory. All Rights reserved. See files
// LICENSE and NOTICE for details. LLNL-CODE-806117.
//
// This file is part of the MFEM library. For more information and source code
// availability visit https://mfem.org.
//
// MFEM is free software; you can redistribute it and/or modify it under the
// terms of the BSD-3 license. We welcome feedback and contributions, see file
// CONTRIBUTING.md for details.

#ifndef MFEM_COEFFICIENT
#define MFEM_COEFFICIENT

#include "../config/config.hpp"
#include "../linalg/linalg.hpp"
#include "intrules.hpp"
#include "eltrans.hpp"

namespace mfem
{

class Mesh;

#ifdef MFEM_USE_MPI
class ParMesh;
#endif


/// Base class Coefficients that optionally depend on space and time.
class Coefficient
{
protected:
   double time;

public:
   Coefficient() { time = 0.; }

   /// Set the time for time dependent coefficients
   void SetTime(double t) { time = t; }

   /// Get the time for time dependent coefficients
   double GetTime() { return time; }

   /** @brief Evaluate the coefficient in the element described by @a T at the
       point @a ip. */
   /** @note When this method is called, the caller must make sure that the
       IntegrationPoint associated with @a T is the same as @a ip. This can be
       achieved by calling T.SetIntPoint(&ip). */
   virtual double Eval(ElementTransformation &T,
                       const IntegrationPoint &ip) = 0;

   /** @brief Evaluate the coefficient in the element described by @a T at the
       point @a ip at time @a t. */
   /** @note When this method is called, the caller must make sure that the
       IntegrationPoint associated with @a T is the same as @a ip. This can be
       achieved by calling T.SetIntPoint(&ip). */
   double Eval(ElementTransformation &T,
               const IntegrationPoint &ip, double t)
   {
      SetTime(t);
      return Eval(T, ip);
   }

   virtual ~Coefficient() { }
};


/// A coefficient that is constant across space and time
class ConstantCoefficient : public Coefficient
{
public:
   double constant;

   /// c is value of constant function
   explicit ConstantCoefficient(double c = 1.0) { constant=c; }

   /// Evaluate the coefficient at @a ip.
   virtual double Eval(ElementTransformation &T,
                       const IntegrationPoint &ip)
   { return (constant); }
};

/** @brief A piecewise constant coefficient with the constants keyed 
    off the element attribute numbers. */
class PWConstCoefficient : public Coefficient
{
private:
   Vector constants;

public:

   /// Constructs a piecewise constant coefficient in NumOfSubD subdomains
   explicit PWConstCoefficient(int NumOfSubD = 0) : constants(NumOfSubD)
   { constants = 0.0; }

<<<<<<< HEAD

   /// Construct the constant coefficient using a vector of constants.
   /** @a c should be a vector defined by attributes, so for the region 
       with attribute @a i  @a c[i] is the coefficient in that region.  */
=======
   /** c should be a vector defined by attributes, so for region with
       attribute i  c[i-1] is the coefficient in that region */
>>>>>>> 4134e949
   PWConstCoefficient(Vector &c)
   { constants.SetSize(c.Size()); constants=c; }

   /// Update the constants with vector @a c.
   void UpdateConstants(Vector &c) { constants.SetSize(c.Size()); constants=c; }

   /// Return a reference to the i-th constant
   double &operator()(int i) { return constants(i-1); }

   /// Set the constants for all attributes to constant @a c.
   void operator=(double c) { constants = c; }

   /// Returns the number of constants representing different attributes.
   int GetNConst() { return constants.Size(); }

   /// Evaluate the coefficient.
   virtual double Eval(ElementTransformation &T,
                       const IntegrationPoint &ip);
};


/// A general C-function coefficient
class FunctionCoefficient : public Coefficient
{
protected:
   double (*Function)(const Vector &);
   double (*TDFunction)(const Vector &, double);

public:
   /// Define a time-independent coefficient from a pointer to a C-function
   FunctionCoefficient(double (*f)(const Vector &))
   {
      Function = f;
      TDFunction = NULL;
   }

   /// Define a time-dependent coefficient from a pointer to a C-function
   FunctionCoefficient(double (*tdf)(const Vector &, double))
   {
      Function = NULL;
      TDFunction = tdf;
   }

   /// (DEPRECATED) Define a time-independent coefficient from a C-function
   /** @deprecated Use the method where the C-function, @a f, uses a const
       Vector argument instead of Vector. */
   FunctionCoefficient(double (*f)(Vector &))
   {
      Function = reinterpret_cast<double(*)(const Vector&)>(f);
      TDFunction = NULL;
   }

   /// (DEPRECATED) Define a time-dependent coefficient from a C-function
   /** @deprecated Use the method where the C-function, @a tdf, uses a const
       Vector argument instead of Vector. */
   FunctionCoefficient(double (*tdf)(Vector &, double))
   {
      Function = NULL;
      TDFunction = reinterpret_cast<double(*)(const Vector&,double)>(tdf);
   }

   /// Evaluate the coefficient at @a ip.
   virtual double Eval(ElementTransformation &T,
                       const IntegrationPoint &ip);
};

class GridFunction;

/// Coefficient defined by a GridFunction. This coefficient is mesh dependent.
class GridFunctionCoefficient : public Coefficient
{
private:
   GridFunction *GridF;
   int Component;

public:
   GridFunctionCoefficient() : GridF(NULL), Component(1) { }
   /** Construct GridFunctionCoefficient from a given GridFunction, and
       optionally specify a component to use if it is a vector GridFunction. */
   GridFunctionCoefficient (GridFunction *gf, int comp = 1)
   { GridF = gf; Component = comp; }

   /// Set the internal GridFunction
   void SetGridFunction(GridFunction *gf) { GridF = gf; }

   /// Get the internal GridFunction
   GridFunction * GetGridFunction() const { return GridF; }

   /// Evaluate the coefficient at @a ip.
   virtual double Eval(ElementTransformation &T,
                       const IntegrationPoint &ip);
};


/** @brief A coefficient that depends on 1 or 2 parent coefficients and a 
    transformation rule represented by a c-function. 

    \f$ C(x,t) = T(Q1(x,t)) \f$ or \f$ C(x,t) = T(Q1(x,t), Q2(x,t)) \f$ 

    where T is the transformation rule, and Q1/Q2 are the parent coefficients.*/ 
class TransformedCoefficient : public Coefficient
{
private:
   Coefficient * Q1;
   Coefficient * Q2;
   double (*Transform1)(double);
   double (*Transform2)(double,double);

public:
   TransformedCoefficient (Coefficient * q,double (*F)(double))
      : Q1(q), Transform1(F) { Q2 = 0; Transform2 = 0; }
   TransformedCoefficient (Coefficient * q1,Coefficient * q2,
                           double (*F)(double,double))
      : Q1(q1), Q2(q2), Transform2(F) { Transform1 = 0; }

   /// Evaluate the coefficient at @a ip.
   virtual double Eval(ElementTransformation &T, const IntegrationPoint &ip);
};

/** @brief Delta function coefficient optionally multiplied by a weight 
    coefficient and a scaled time dependent c-function.

    \f$ F(x,t) = w(x,t) s T(t) d(x - xc) \f$

    where w is the optional weight coefficient, @a s is a scale factor
    T is an optional time-dependent function and d is a delta function. 

    WARNING this cannot be used as a normal coefficient.  The usual Eval
    method is disabled. */
class DeltaCoefficient : public Coefficient
{
protected:
   double center[3], scale, tol;
   Coefficient *weight;
   int sdim;
   double (*tdf)(double);

public:

   /// Construct a unit delta function centered at (0.0,0.0,0.0)
   DeltaCoefficient()
   {
      center[0] = center[1] = center[2] = 0.; scale = 1.; tol = 1e-12;
      weight = NULL; sdim = 0; tdf = NULL;
   }

   /// Construct a delta function scaled by @a s and centered at (x,0.0,0.0)
   DeltaCoefficient(double x, double s)
   {
      center[0] = x; center[1] = 0.; center[2] = 0.; scale = s; tol = 1e-12;
      weight = NULL; sdim = 1; tdf = NULL;
   }

   /// Construct a delta function scaled by @a s and centered at (x,y,0.0)
   DeltaCoefficient(double x, double y, double s)
   {
      center[0] = x; center[1] = y; center[2] = 0.; scale = s; tol = 1e-12;
      weight = NULL; sdim = 2; tdf = NULL;
   }

   /// Construct a delta function scaled by @a s and centered at (x,y,z)
   DeltaCoefficient(double x, double y, double z, double s)
   {
      center[0] = x; center[1] = y; center[2] = z; scale = s; tol = 1e-12;
      weight = NULL; sdim = 3; tdf = NULL;
   }
   void SetDeltaCenter(const Vector& center);
   void SetScale(double _s) { scale = _s; }

   /// Set a time-dependent function that multiplies the Scale().
   void SetFunction(double (*f)(double)) { tdf = f; }

   /** @brief Set the tolerance used during projection onto GridFunction to
       identify the Mesh vertex where the Center() of the delta function
       lies. (default 1e-12)*/
   void SetTol(double _tol) { tol = _tol; }

   /// Set a weight Coefficient that multiplies the DeltaCoefficient.
   /** The weight Coefficient multiplies the value returned by EvalDelta() but
       not the value returned by Scale().
       The weight Coefficient is also used as the L2-weight function when
       projecting the DeltaCoefficient onto a GridFunction, so that the weighted
       integral of the projection is exactly equal to the Scale(). */
   void SetWeight(Coefficient *w) { weight = w; }

   /// Return a pointer to a c-array representing the center of the delta function.
   const double *Center() { return center; }

   /** @brief Return the value of the time */
   double Scale() { return tdf ? (*tdf)(GetTime())*scale : scale; }

   /// Return the tolerance used to identify the mesh vertex
   double Tol() { return tol; }

   /// See SetWeight() for description of the weight Coefficient.
   Coefficient *Weight() { return weight; }

   /// Write the center of the delta function into @a center.
   void GetDeltaCenter(Vector& center);

   /// The value of the function assuming we are evaluating at the delta center.
   virtual double EvalDelta(ElementTransformation &T, const IntegrationPoint &ip);
   /** @brief A DeltaFunction cannot be evaluated. Calling this method will
       cause an MFEM error, terminating the application. */
   virtual double Eval(ElementTransformation &T, const IntegrationPoint &ip)
   { mfem_error("DeltaCoefficient::Eval"); return 0.; }
   virtual ~DeltaCoefficient() { delete weight; }
};

/** @brief Derived coefficient that takes the value of the parent coefficient
    for the active attrs and is zero otherwise. */
class RestrictedCoefficient : public Coefficient
{
private:
   Coefficient *c;
   Array<int> active_attr;

public:
   /** @brief Construct with a parent coefficient and an array of zeros and
       ones representing which attributes this coefficient should be active. */ 
   RestrictedCoefficient(Coefficient &_c, Array<int> &attr)
   { c = &_c; attr.Copy(active_attr); }

   /// Evaluate the coefficient at @a ip.
   virtual double Eval(ElementTransformation &T, const IntegrationPoint &ip)
   { return active_attr[T.Attribute-1] ? c->Eval(T, ip, GetTime()) : 0.0; }
};


/// Base class for Vector Coefficients that optionally depend on time and space.
class VectorCoefficient
{
protected:
   int vdim;
   double time;

public:
   VectorCoefficient(int vd) { vdim = vd; time = 0.; }

   /// Set the time for time dependent coefficients
   void SetTime(double t) { time = t; }

   /// Get the time for time dependent coefficients
   double GetTime() { return time; }

   /// Returns dimension of the vector.
   int GetVDim() { return vdim; }

   /** @brief Evaluate the vector coefficient in the element described by @a T
       at the point @a ip, storing the result in @a V. */
   /** @note When this method is called, the caller must make sure that the
       IntegrationPoint associated with @a T is the same as @a ip. This can be
       achieved by calling T.SetIntPoint(&ip). */
   virtual void Eval(Vector &V, ElementTransformation &T,
                     const IntegrationPoint &ip) = 0;

   /** @brief Evaluate the vector coefficient in the element described by @a T
       at all points of @a ir, storing the result in @a M. */
   /** The dimensions of @a M are GetVDim() by ir.GetNPoints() and they must be
       set by the implementation of this method.

       The general implementation provided by the base class (using the Eval
       method for one IntegrationPoint at a time) can be overloaded for more
       efficient implementation.

       @note The IntegrationPoint associated with @a T is not used, and this
       method will generally modify this IntegrationPoint associated with @a T.
   */
   virtual void Eval(DenseMatrix &M, ElementTransformation &T,
                     const IntegrationRule &ir);

   virtual ~VectorCoefficient() { }
};


/// Vector coefficient that is constant in space and time.
class VectorConstantCoefficient : public VectorCoefficient
{
private:
   Vector vec;
public:
   /// Construct the coefficient with constant vector @a v.
   VectorConstantCoefficient(const Vector &v)
      : VectorCoefficient(v.Size()), vec(v) { }
   using VectorCoefficient::Eval;

   ///  Evaluate the vector coefficient at @a ip.
   virtual void Eval(Vector &V, ElementTransformation &T,
                     const IntegrationPoint &ip) { V = vec; }
   const Vector& GetVec() { return vec; }
};

/// A general C-function vector coefficient
class VectorFunctionCoefficient : public VectorCoefficient
{
private:
   void (*Function)(const Vector &, Vector &);
   void (*TDFunction)(const Vector &, double, Vector &);
   Coefficient *Q;

public:
   /// Construct a time-independent vector coefficient from a C-function
   VectorFunctionCoefficient(int dim, void (*F)(const Vector &, Vector &),
                             Coefficient *q = NULL)
      : VectorCoefficient(dim), Q(q)
   {
      Function = F;
      TDFunction = NULL;
   }

   /// Construct a time-dependent vector coefficient from a C-function
   VectorFunctionCoefficient(int dim,
                             void (*TDF)(const Vector &, double, Vector &),
                             Coefficient *q = NULL)
      : VectorCoefficient(dim), Q(q)
   {
      Function = NULL;
      TDFunction = TDF;
   }

   using VectorCoefficient::Eval;
   /// Evaluate the vector coefficient at @a ip.
   virtual void Eval(Vector &V, ElementTransformation &T,
                     const IntegrationPoint &ip);

   virtual ~VectorFunctionCoefficient() { }
};

/** @brief Vector coefficient defined by an array of scalar coefficients.  
    Coefficients that are not set will evaluate to zero in the vector.
    This object takes ownership of the array of coefficients inside it and 
    deletes them at object destruction. */
class VectorArrayCoefficient : public VectorCoefficient
{
private:
   Array<Coefficient*> Coeff;
   Array<bool> ownCoeff;

public:
   /** @brief Construct vector of dim coefficients.  The actual coefficients 
       still need to be added with Set(). */
   explicit VectorArrayCoefficient(int dim);

   /// Returns i'th coefficient.
   Coefficient* GetCoeff(int i) { return Coeff[i]; }

   /// Returns the entire array of coefficients.
   Coefficient **GetCoeffs() { return Coeff; }

   /// Sets coefficient in the vector.
   void Set(int i, Coefficient *c, bool own=true);

   /// Evaluates i'th component of the vector of coefficients.  Returns 
   double Eval(int i, ElementTransformation &T, const IntegrationPoint &ip)
   { return Coeff[i] ? Coeff[i]->Eval(T, ip, GetTime()) : 0.0; }

   using VectorCoefficient::Eval;
   /** @brief Evaluate the coefficient.  Each element of vector V comes from the 
       associated array of scalar coefficients. */
   virtual void Eval(Vector &V, ElementTransformation &T,
                     const IntegrationPoint &ip);

   /// Destroys vector coefficient.
   virtual ~VectorArrayCoefficient();
};

/// Vector coefficient defined by a vector GridFunction
class VectorGridFunctionCoefficient : public VectorCoefficient
{
protected:
   GridFunction *GridFunc;

public:
   /** @brief Construct an empty coefficient.  Calling Eval() before the grid
       function is set with cause a segfault. */
   VectorGridFunctionCoefficient() : VectorCoefficient(0), GridFunc(NULL) { }

   /** @brief  Construct the coefficient with grid function @a gf.  The 
       grid function is not owned by the coefficient. */  
   VectorGridFunctionCoefficient(GridFunction *gf);

   /// Set the grid function
   void SetGridFunction(GridFunction *gf);
   GridFunction * GetGridFunction() const { return GridFunc; }

   /// Evaluate the vector coefficient at @a ip.
   virtual void Eval(Vector &V, ElementTransformation &T,
                     const IntegrationPoint &ip);

   /** @brief Evaluate the vector coefficient at all of the locations in the 
       integration rule and write the vectors into matrix @a M. */
   virtual void Eval(DenseMatrix &M, ElementTransformation &T,
                     const IntegrationRule &ir);

   virtual ~VectorGridFunctionCoefficient() { }
};

/// Vector coefficient defined as the Gradient of a scalar GridFunction
class GradientGridFunctionCoefficient : public VectorCoefficient
{
protected:
   GridFunction *GridFunc;

public:
   /** @brief  Construct the coefficient with a scalar grid function 
       @a gf.  The grid function is not owned by the coefficient. */  
   GradientGridFunctionCoefficient(GridFunction *gf);

   ///Set the scalar grid function.
   void SetGridFunction(GridFunction *gf);

   ///Get the scalar grid function.
   GridFunction * GetGridFunction() const { return GridFunc; }

   /// Evaluate the gradient vector coefficient at @a ip.
   virtual void Eval(Vector &V, ElementTransformation &T,
                     const IntegrationPoint &ip);

   /** @brief Evaluate the gradient vector coefficient at all of the 
       locations in the  integration rule and write the vectors into 
       matrix @a M. */
   virtual void Eval(DenseMatrix &M, ElementTransformation &T,
                     const IntegrationRule &ir);

   virtual ~GradientGridFunctionCoefficient() { }
};

/// Vector coefficient defined as the Curl of a vector GridFunction
class CurlGridFunctionCoefficient : public VectorCoefficient
{
protected:
   GridFunction *GridFunc;

public:
   /** @brief  Construct the coefficient with a vector grid function 
       @a gf.  The grid function is not owned by the coefficient. */  
   CurlGridFunctionCoefficient(GridFunction *gf);

   /// Set the vector grid function.
   void SetGridFunction(GridFunction *gf);

   /// Get the vector grid function.
   GridFunction * GetGridFunction() const { return GridFunc; }

   using VectorCoefficient::Eval;
   /// Evaluate the vector curl coefficient at @a ip.
   virtual void Eval(Vector &V, ElementTransformation &T,
                     const IntegrationPoint &ip);

   virtual ~CurlGridFunctionCoefficient() { }
};

/// Scalar coefficient defined as the Divergence of a vector GridFunction
class DivergenceGridFunctionCoefficient : public Coefficient
{
protected:
   GridFunction *GridFunc;

public:
   /** @brief  Construct the coefficient with a vector grid function 
       @a gf.  The grid function is not owned by the coefficient. */    
   DivergenceGridFunctionCoefficient(GridFunction *gf);

   // /Set the vector grid function.
   void SetGridFunction(GridFunction *gf) { GridFunc = gf; }

   /// Get the vector grid function.
   GridFunction * GetGridFunction() const { return GridFunc; }

   /// Evaluate the scalar divergence coefficient at @a ip.
   virtual double Eval(ElementTransformation &T,
                       const IntegrationPoint &ip);

   virtual ~DivergenceGridFunctionCoefficient() { }
};

/** @brief Vector coefficient defined by a scalar DeltaCoefficient and a 
    constant vector direction.

    WARNING this cannot be used as a normal coefficient.  The usual Eval
    method is disabled. */
class VectorDeltaCoefficient : public VectorCoefficient
{
protected:
   Vector dir;
   DeltaCoefficient d;

public:
   /// Construct with a vector of dimension @a _vdim.
   VectorDeltaCoefficient(int _vdim)
      : VectorCoefficient(_vdim), dir(_vdim), d() { }

   /** @brief Construct with a Vector object representing the direction and  
       a unit delta function centered at (0.0,0.0,0.0) */
   VectorDeltaCoefficient(const Vector& _dir)
      : VectorCoefficient(_dir.Size()), dir(_dir), d() { }

   /** @brief Construct with a Vector object representing the direction and  
       a delta function scaled by @a s and centered at (x,0.0,0.0) */      
   VectorDeltaCoefficient(const Vector& _dir, double x, double s)
      : VectorCoefficient(_dir.Size()), dir(_dir), d(x,s) { }

   /** @brief Construct with a Vector object representing the direction and  
       a delta function scaled by @a s and centered at (x,y,0.0) */         
   VectorDeltaCoefficient(const Vector& _dir, double x, double y, double s)
      : VectorCoefficient(_dir.Size()), dir(_dir), d(x,y,s) { }

   /** @brief Construct with a Vector object representing the direction and  
       a delta function scaled by @a s and centered at (x,y,z) */         
   VectorDeltaCoefficient(const Vector& _dir, double x, double y, double z,
                          double s)
      : VectorCoefficient(_dir.Size()), dir(_dir), d(x,y,z,s) { }

   /// Replace the associated DeltaCoefficient with a new DeltaCoeficient.
   /** The new DeltaCoeficient cannot have a specified weight Coefficient, i.e.
       DeltaCoeficient::Weight() should return NULL. */
   void SetDeltaCoefficient(const DeltaCoefficient& _d) { d = _d; }

   /// Return the associated scalar DeltaCoefficient.
   DeltaCoefficient& GetDeltaCoefficient() { return d; }

   void SetScale(double s) { d.SetScale(s); }
   void SetDirection(const Vector& _d);

   void SetDeltaCenter(const Vector& center) { d.SetDeltaCenter(center); }
   void GetDeltaCenter(Vector& center) { d.GetDeltaCenter(center); }

   /** @brief Return the specified direction vector multiplied by the value
       returned by DeltaCoefficient::EvalDelta() of the associated scalar
       DeltaCoefficient. */
   virtual void EvalDelta(Vector &V, ElementTransformation &T,
                          const IntegrationPoint &ip);

   using VectorCoefficient::Eval;
   /** @brief A VectorDeltaFunction cannot be evaluated. Calling this method
       will cause an MFEM error, terminating the application. */
   virtual void Eval(Vector &V, ElementTransformation &T,
                     const IntegrationPoint &ip)
   { mfem_error("VectorDeltaCoefficient::Eval"); }
   virtual ~VectorDeltaCoefficient() { }
};

/** @brief Derived vector coefficient that takes the value of the parent vector
    coefficient for the active attrs and is zero otherwise. */
class VectorRestrictedCoefficient : public VectorCoefficient
{
private:
   VectorCoefficient *c;
   Array<int> active_attr;

public:
   /** @brief Construct with a parent vector coefficient and an array of zeros and
       ones representing the attributes for which this coefficient should be active. */ 
   VectorRestrictedCoefficient(VectorCoefficient &vc, Array<int> &attr)
      : VectorCoefficient(vc.GetVDim())
   { c = &vc; attr.Copy(active_attr); }

   /// Evaluate the vector coefficient at @a ip.
   virtual void Eval(Vector &V, ElementTransformation &T,
                     const IntegrationPoint &ip);

   /** @brief Evaluate the  vector coefficient at all of the 
       locations in the integration rule and write the vectors into 
       matrix @a M. */
   virtual void Eval(DenseMatrix &M, ElementTransformation &T,
                     const IntegrationRule &ir);
};


/// Base class forMatrix Coefficients that optionally depend on time and space.
class MatrixCoefficient
{
protected:
   int height, width;
   double time;

public:
   /// Construct a dim x dim matrix coefficient.
   explicit MatrixCoefficient(int dim) { height = width = dim; time = 0.; }

   /// Construct a h x b matrix coefficient.
   MatrixCoefficient(int h, int w) : height(h), width(w), time(0.) { }

   /// Set the time for time dependent coefficients
   void SetTime(double t) { time = t; }

   /// Get the time for time dependent coefficients
   double GetTime() { return time; }

   /// Get the height of the matrix.
   int GetHeight() const { return height; }

   /// Get the width of the matrix.
   int GetWidth() const { return width; }

   // For backward compatibility get the width of the matrix.
   int GetVDim() const { return width; }

   /** @brief Evaluate the matrix coefficient in the element described by @a T
       at the point @a ip, storing the result in @a K. */
   /** @note When this method is called, the caller must make sure that the
       IntegrationPoint associated with @a T is the same as @a ip. This can be
       achieved by calling T.SetIntPoint(&ip). */
   virtual void Eval(DenseMatrix &K, ElementTransformation &T,
                     const IntegrationPoint &ip) = 0;

   virtual ~MatrixCoefficient() { }
};


/// A matrix coefficient that is constant in space and time.
class MatrixConstantCoefficient : public MatrixCoefficient
{
private:
   DenseMatrix mat;
public:
   ///Construct using matrix @a m for the constant.
   MatrixConstantCoefficient(const DenseMatrix &m)
      : MatrixCoefficient(m.Height(), m.Width()), mat(m) { }
   using MatrixCoefficient::Eval;
   /// Evaluate the matrix coefficient at @a ip.
   virtual void Eval(DenseMatrix &M, ElementTransformation &T,
                     const IntegrationPoint &ip) { M = mat; }
};


/** @brief A matrix coefficient with an optional scalar coefficient 
    multiplier \a q.  The matrix function can either be represented by a
    C-function or a constant matrix provided when constructiong this 
    object.  */
class MatrixFunctionCoefficient : public MatrixCoefficient
{
private:
   void (*Function)(const Vector &, DenseMatrix &);
   void (*TDFunction)(const Vector &, double, DenseMatrix &);
   Coefficient *Q;
   DenseMatrix mat;

public:
   /// Construct a square matrix coefficient from a C-function without time dependence.
   MatrixFunctionCoefficient(int dim, void (*F)(const Vector &, DenseMatrix &),
                             Coefficient *q = NULL)
      : MatrixCoefficient(dim), Q(q)
   {
      Function = F;
      TDFunction = NULL;
      mat.SetSize(0);
   }

   /// Construct a constant matrix coefficient times a scalar Coefficient
   MatrixFunctionCoefficient(const DenseMatrix &m, Coefficient &q)
      : MatrixCoefficient(m.Height(), m.Width()), Q(&q)
   {
      Function = NULL;
      TDFunction = NULL;
      mat = m;
   }

   /// Construct a square matrix coefficient from a C-function with time-dependence.
   MatrixFunctionCoefficient(int dim,
                             void (*TDF)(const Vector &, double, DenseMatrix &),
                             Coefficient *q = NULL)
      : MatrixCoefficient(dim), Q(q)
   {
      Function = NULL;
      TDFunction = TDF;
      mat.SetSize(0);
   }

   /// Evaluate the matrix coefficient at @a ip.
   virtual void Eval(DenseMatrix &K, ElementTransformation &T,
                     const IntegrationPoint &ip);

   virtual ~MatrixFunctionCoefficient() { }
};



/** @brief Matrix coefficient defined by an matrix of scalar coefficients.  
    Coefficients that are not set will evaluate to zero in the vector.  The
    of coefficient is stored as a flat Array with indexing (i,j) -> i*width+j. 
    This object takes ownership of the array of coefficients inside it and 
    deletes them at object destruction.
    */
class MatrixArrayCoefficient : public MatrixCoefficient
{
private:
   Array<Coefficient *> Coeff;
   Array<bool> ownCoeff;

public:
   /** @brief Construct matrix of dim = height*width coefficients.  
       The actual coefficients still need to be added with Set(). */
   explicit MatrixArrayCoefficient (int dim);

   /// Get the coefficient located at (i,j) in the matrix.
   Coefficient* GetCoeff (int i, int j) { return Coeff[i*width+j]; }

   /// Set the coefficient located at (i,j) in the matrix.
   void Set(int i, int j, Coefficient * c, bool own=true);

   /// Evaluate coefficient located at (i,j) in the matrix using integration point @a ip.
   double Eval(int i, int j, ElementTransformation &T, const IntegrationPoint &ip)
   { return Coeff[i*width+j] ? Coeff[i*width+j] -> Eval(T, ip, GetTime()) : 0.0; }

   /// Evaluate the matrix coefficient @a ip.
   virtual void Eval(DenseMatrix &K, ElementTransformation &T,
                     const IntegrationPoint &ip);

   virtual ~MatrixArrayCoefficient();
};


/** @brief Derived matrix coefficient that takes the value of the parent 
    matrix coefficient for the active attrs and is zero otherwise. */
class MatrixRestrictedCoefficient : public MatrixCoefficient
{
private:
   MatrixCoefficient *c;
   Array<int> active_attr;

public:
   /** @brief Construct with a parent matrix coefficient and an array of zeros and
       ones representing the attributes for which this coefficient should be active. */ 
   MatrixRestrictedCoefficient(MatrixCoefficient &mc, Array<int> &attr)
      : MatrixCoefficient(mc.GetHeight(), mc.GetWidth())
   { c = &mc; attr.Copy(active_attr); }

   /// Evaluate the matrix coefficient at @a ip.
   virtual void Eval(DenseMatrix &K, ElementTransformation &T,
                     const IntegrationPoint &ip);
};

/// Coefficients based on sums and products of other coefficients

/// Scalar coefficient defined as the sum of two scalar coefficients
class SumCoefficient : public Coefficient
{
private:
   Coefficient * a;
   Coefficient * b;

   double alpha;
   double beta;

public:
   /// Construct with the two coefficeints.  Result is _alpha * A + _beta * B.
   SumCoefficient(Coefficient &A, Coefficient &B,
                  double _alpha = 1.0, double _beta = 1.0)
      : a(&A), b(&B), alpha(_alpha), beta(_beta) { }

   /// Evaluate the coefficient at @a ip.
   virtual double Eval(ElementTransformation &T,
                       const IntegrationPoint &ip)
   { return alpha * a->Eval(T, ip) + beta * b->Eval(T, ip); }
};

/// Scalar coefficient defined as the product of two scalar coefficients
class ProductCoefficient : public Coefficient
{
private:
   Coefficient * a;
   Coefficient * b;

public:
   /// Construct with the two coefficients.  Result is A * B.
   ProductCoefficient(Coefficient &A, Coefficient &B)
      : a(&A), b(&B) { }

   /// Evaluate the coefficient at @a ip.
   virtual double Eval(ElementTransformation &T,
                       const IntegrationPoint &ip)
   { return a->Eval(T, ip) * b->Eval(T, ip); }
};

/// Scalar coefficient defined as a scalar raised to a power
class PowerCoefficient : public Coefficient
{
private:
   Coefficient * a;

   double p;

public:
   /// Construct with a coefficient and a constant power @a _p.  Result is A^p.
   PowerCoefficient(Coefficient &A, double _p)
      : a(&A), p(_p) { }

   /// Evaluate the coefficient at @a ip.
   virtual double Eval(ElementTransformation &T,
                       const IntegrationPoint &ip)
   { return pow(a->Eval(T, ip), p); }
};


/// Scalar coefficient defined as the inner product of two vector coefficients
class InnerProductCoefficient : public Coefficient
{
private:
   VectorCoefficient * a;
   VectorCoefficient * b;

   mutable Vector va;
   mutable Vector vb;
public:
   /// Construxt with the two vector coefficients.  Result is \f$ A \cdot B \f$.
   InnerProductCoefficient(VectorCoefficient &A, VectorCoefficient &B);

   /// Evaluate the coefficient at @a ip.
   virtual double Eval(ElementTransformation &T,
                       const IntegrationPoint &ip);
};

/// Scalar coefficient defined as a cross product of two vectors in the xy-plane.
class VectorRotProductCoefficient : public Coefficient
{
private:
   VectorCoefficient * a;
   VectorCoefficient * b;

   mutable Vector va;
   mutable Vector vb;

public:
   /// Construxt with the two vector coefficients.  Result is \f$ A_x B_y - A_y * B_x; \f$.
   VectorRotProductCoefficient(VectorCoefficient &A, VectorCoefficient &B);

   /// Evaluate the coefficient at @a ip.
   virtual double Eval(ElementTransformation &T,
                       const IntegrationPoint &ip);
};

/// Scalar coefficient defined as the determinant of a matrix coefficient
class DeterminantCoefficient : public Coefficient
{
private:
   MatrixCoefficient * a;

   mutable DenseMatrix ma;

public:
   /// Construxt with the matrix.
   DeterminantCoefficient(MatrixCoefficient &A);

   /// Evaluate the determinant coefficient at @a ip.
   virtual double Eval(ElementTransformation &T,
                       const IntegrationPoint &ip);
};

/// Vector coefficient defined as the sum of two vector coefficients
class VectorSumCoefficient : public VectorCoefficient
{
private:
   VectorCoefficient * a;
   VectorCoefficient * b;

   double alpha;
   double beta;

   mutable Vector va;

public:
   /// Construct with the two vector coefficients.  Result is _alpha * A + _beta * B.
   VectorSumCoefficient(VectorCoefficient &A, VectorCoefficient &B,
                        double _alpha = 1.0, double _beta = 1.0);

   /// Evaluate the coefficient at @a ip.
   virtual void Eval(Vector &V, ElementTransformation &T,
                     const IntegrationPoint &ip);
   using VectorCoefficient::Eval;
};

/// Vector coefficient defined as a product of scalar and vector coefficients.
class ScalarVectorProductCoefficient : public VectorCoefficient
{
private:
   Coefficient * a;
   VectorCoefficient * b;

public:
   /// Construct with the two coefficients.  Result is A * B.
   ScalarVectorProductCoefficient(Coefficient &A, VectorCoefficient &B);

   /// Evaluate the coefficient at @a ip.
   virtual void Eval(Vector &V, ElementTransformation &T,
                     const IntegrationPoint &ip);
   using VectorCoefficient::Eval;
};

/// Vector coefficient defined as a cross product of two vectors
class VectorCrossProductCoefficient : public VectorCoefficient
{
private:
   VectorCoefficient * a;
   VectorCoefficient * b;

   mutable Vector va;
   mutable Vector vb;

public:
   /// Construct with the two coefficients.  Result is A x B.
   VectorCrossProductCoefficient(VectorCoefficient &A, VectorCoefficient &B);

   /// Evaluate the coefficient at @a ip.
   virtual void Eval(Vector &V, ElementTransformation &T,
                     const IntegrationPoint &ip);
   using VectorCoefficient::Eval;
};

/** @brief Vector coefficient defined as a product of a matrix coeffiecient and 
    a vector coefficient. */
class MatVecCoefficient : public VectorCoefficient
{
private:
   MatrixCoefficient * a;
   VectorCoefficient * b;

   mutable DenseMatrix ma;
   mutable Vector vb;

public:
   /// Construct with the two coefficients.  Result is A*B.
   MatVecCoefficient(MatrixCoefficient &A, VectorCoefficient &B);

   /// Evaluate the vector coefficient at @a ip.
   virtual void Eval(Vector &V, ElementTransformation &T,
                     const IntegrationPoint &ip);
   using VectorCoefficient::Eval;
};

/// Constant matrix coefficient defined as the identity of dimension d
class IdentityMatrixCoefficient : public MatrixCoefficient
{
private:
   int dim;

public:
   /// Construct with the dimension of the square identity matrix.
   IdentityMatrixCoefficient(int d)
      : MatrixCoefficient(d, d), dim(d) { }

   /// Evaluate the matrix coefficient at @a ip.
   virtual void Eval(DenseMatrix &M, ElementTransformation &T,
                     const IntegrationPoint &ip);
};

/// Matrix coefficient defined as the sum of two matrix coefficients.
class MatrixSumCoefficient : public MatrixCoefficient
{
private:
   MatrixCoefficient * a;
   MatrixCoefficient * b;

   double alpha;
   double beta;

   mutable DenseMatrix ma;

public:
   /// Construct with the two coefficients.  Result is _alpha * A + _beta * B.
   MatrixSumCoefficient(MatrixCoefficient &A, MatrixCoefficient &B,
                        double _alpha = 1.0, double _beta = 1.0);

   /// Evaluate the matrix coefficient at @a ip.
   virtual void Eval(DenseMatrix &M, ElementTransformation &T,
                     const IntegrationPoint &ip);
};

/** @brief Matrix coefficient defined as a product of a scalar  
    coefficient and a matrix coefficient.*/
class ScalarMatrixProductCoefficient : public MatrixCoefficient
{
private:
   Coefficient * a;
   MatrixCoefficient * b;

public:
   /// Construct with the two coefficients.  Result is A*B.
   ScalarMatrixProductCoefficient(Coefficient &A, MatrixCoefficient &B);

   /// Evaluate the matrix coefficient at @a ip.
   virtual void Eval(DenseMatrix &M, ElementTransformation &T,
                     const IntegrationPoint &ip);
};

/// Matrix coefficient defined as the transpose a matrix coefficient
class TransposeMatrixCoefficient : public MatrixCoefficient
{
private:
   MatrixCoefficient * a;

public:
   /// Construct with the matrix coefficient.  Result is \f$ A^T \f$.
   TransposeMatrixCoefficient(MatrixCoefficient &A);

   /// Evaluate the matrix coefficient at @a ip.
   virtual void Eval(DenseMatrix &M, ElementTransformation &T,
                     const IntegrationPoint &ip);
};

/// Matrix coefficient defined as the inverse a matrix coefficient.
class InverseMatrixCoefficient : public MatrixCoefficient
{
private:
   MatrixCoefficient * a;

public:
   /// Construct with the matrix coefficient.  Result is \f$ A^{-1} \f$.
   InverseMatrixCoefficient(MatrixCoefficient &A);

   /// Evaluate the matrix coefficient at @a ip.
   virtual void Eval(DenseMatrix &M, ElementTransformation &T,
                     const IntegrationPoint &ip);
};

/// Matrix coefficient defined as the outer product of two vector coefficients.
class OuterProductCoefficient : public MatrixCoefficient
{
private:
   VectorCoefficient * a;
   VectorCoefficient * b;

   mutable Vector va;
   mutable Vector vb;

public:
   /// Construct with two vector coefficients.  Result is \f$ A B^T \f$.
   OuterProductCoefficient(VectorCoefficient &A, VectorCoefficient &B);

   /// Evaluate the matrix coefficient at @a ip.
   virtual void Eval(DenseMatrix &M, ElementTransformation &T,
                     const IntegrationPoint &ip);
};

/** @brief Compute the Lp norm of a function f.
    \f$ \| f \|_{Lp} = ( \int_\Omega | f |^p d\Omega)^{1/p} \f$ */
double ComputeLpNorm(double p, Coefficient &coeff, Mesh &mesh,
                     const IntegrationRule *irs[]);

/** @brief Compute the Lp norm of a vector function f = {f_i}_i=1...N.
    \f$ \| f \|_{Lp} = ( \sum_i \| f_i \|_{Lp}^p )^{1/p} \f$ */
double ComputeLpNorm(double p, VectorCoefficient &coeff, Mesh &mesh,
                     const IntegrationRule *irs[]);

#ifdef MFEM_USE_MPI
/** @brief Compute the global Lp norm of a function f.
    \f$ \| f \|_{Lp} = ( \int_\Omega | f |^p d\Omega)^{1/p} \f$ */
double ComputeGlobalLpNorm(double p, Coefficient &coeff, ParMesh &pmesh,
                           const IntegrationRule *irs[]);

/** @brief Compute the global Lp norm of a vector function f = {f_i}_i=1...N.
    \f$ \| f \|_{Lp} = ( \sum_i \| f_i \|_{Lp}^p )^{1/p} \f$ */
double ComputeGlobalLpNorm(double p, VectorCoefficient &coeff, ParMesh &pmesh,
                           const IntegrationRule *irs[]);
#endif

}

#endif<|MERGE_RESOLUTION|>--- conflicted
+++ resolved
@@ -94,15 +94,9 @@
    explicit PWConstCoefficient(int NumOfSubD = 0) : constants(NumOfSubD)
    { constants = 0.0; }
 
-<<<<<<< HEAD
-
    /// Construct the constant coefficient using a vector of constants.
-   /** @a c should be a vector defined by attributes, so for the region 
-       with attribute @a i  @a c[i] is the coefficient in that region.  */
-=======
-   /** c should be a vector defined by attributes, so for region with
-       attribute i  c[i-1] is the coefficient in that region */
->>>>>>> 4134e949
+   /** @a c should be a vector defined by attributes, so for region with
+       attribute @a i @a c[i-1] is the coefficient in that region */
    PWConstCoefficient(Vector &c)
    { constants.SetSize(c.Size()); constants=c; }
 
