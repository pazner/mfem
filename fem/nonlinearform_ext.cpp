--- conflicted
+++ resolved
@@ -13,7 +13,6 @@
 // PABilinearFormExtension and MFBilinearFormExtension.
 
 #include "nonlinearform.hpp"
-#include "../general/forall.hpp"
 #include "ceed/util.hpp"
 
 namespace mfem
@@ -35,19 +34,6 @@
    ye.UseDevice(true);
 }
 
-<<<<<<< HEAD
-PANonlinearFormExtension::PANonlinearFormExtension(NonlinearForm *form):
-   NonlinearFormExtension(form),
-   x_grad(nullptr),
-   fes(*n->FESpace()),
-   dnfi(*n->GetDNFI()),
-   R(fes.GetElementRestriction(ElementDofOrdering::LEXICOGRAPHIC))
-{
-   MFEM_VERIFY(elemR, "Not yet implemented!");
-   xe.SetSize(elemR->Height(), Device::GetMemoryType());
-   ye.SetSize(elemR->Height(), Device::GetMemoryType());
-   ye.UseDevice(true);
-=======
 double PANonlinearFormExtension::GetGridFunctionEnergy(const Vector &x) const
 {
    double energy = 0.0;
@@ -58,7 +44,6 @@
       energy += dnfi[i]->GetLocalStateEnergyPA(xe);
    }
    return energy;
->>>>>>> ee69c949
 }
 
 void PANonlinearFormExtension::Assemble()
@@ -72,26 +57,12 @@
 
 void PANonlinearFormExtension::Mult(const Vector &x, Vector &y) const
 {
-<<<<<<< HEAD
-   Array<NonlinearFormIntegrator*> &integrators = *n->GetDNFI();
-   const int iSz = integrators.Size();
-   if (R && !DeviceCanUseCeed())
-   {
-      R->Mult(x, xe);
-      ye = 0.0;
-      for (int i = 0; i < iSz; ++i)
-      {
-         integrators[i]->AddMultPA(xe, ye);
-      }
-      R->MultTranspose(ye, y);
-=======
    if (!DeviceCanUseCeed())
    {
       ye = 0.0;
       elemR->Mult(x, xe);
       for (int i = 0; i < dnfi.Size(); ++i) { dnfi[i]->AddMultPA(xe, ye); }
       elemR->MultTranspose(ye, y);
->>>>>>> ee69c949
    }
    else
    {
@@ -104,53 +75,6 @@
    }
 }
 
-<<<<<<< HEAD
-double PANonlinearFormExtension::GetGridFunctionEnergy(const Vector &x) const
-{
-   double energy = 0.0;
-
-   R->Mult(x, xe);
-   for (int i = 0; i < dnfi.Size(); i++)
-   {
-      energy += dnfi[i]->GetGridFunctionEnergyPA(xe);
-   }
-   return energy;
-}
-
-void PANonlinearFormExtension::AssembleGradientDiagonal(Vector &diag) const
-{
-   ye = 0.0;
-   elemR->Mult(x, xe);
-   for (int i = 0; i < dnfi.Size(); ++i) { dnfi[i]->AddMultPA(xe, ye); }
-   elemR->MultTranspose(ye, y);
-}
-
-Operator &PANonlinearFormExtension::GetGradient(const Vector &x) const
-{
-   // Store the last x that was used to compute the gradient.
-   x_grad = &x;
-
-   Grad.Reset(new PANonlinearFormExtension::Gradient(x, *this));
-   return *Grad.Ptr();
-}
-
-PANonlinearFormExtension::Gradient::Gradient(const Vector &x,
-                                             const PANonlinearFormExtension &e):
-   Operator(e.fes.GetVSize()), R(e.R), dnfi(e.dnfi)
-{
-   ge.UseDevice(true);
-   ge.SetSize(elemR->Height(), Device::GetMemoryType());
-   elemR->Mult(g, ge);
-
-   xe.UseDevice(true);
-   xe.SetSize(elemR->Height(), Device::GetMemoryType());
-
-   ye.UseDevice(true);
-   ye.SetSize(elemR->Height(), Device::GetMemoryType());
-
-   ze.UseDevice(true);
-   ze.SetSize(elemR->Height(), Device::GetMemoryType());
-=======
 Operator &PANonlinearFormExtension::GetGradient(const Vector &x) const
 {
    Grad.AssembleGrad(x);
@@ -177,18 +101,10 @@
    {
       ext.dnfi[i]->AssembleGradPA(ext.xe, ext.fes);
    }
->>>>>>> ee69c949
 }
 
 void PANonlinearFormExtension::Gradient::Mult(const Vector &x, Vector &y) const
 {
-<<<<<<< HEAD
-   ze = x;
-   ye = 0.0;
-   elemR->Mult(ze, xe);
-   for (int i = 0; i < dnfi.Size(); ++i) { dnfi[i]->AddMultGradPA(ge, xe, ye); }
-   elemR->MultTranspose(ye, y);
-=======
    ext.ye = 0.0;
    ext.elemR->Mult(x, ext.xe);
    for (int i = 0; i < ext.dnfi.Size(); ++i)
@@ -196,24 +112,10 @@
       ext.dnfi[i]->AddMultGradPA(ext.xe, ext.ye);
    }
    ext.elemR->MultTranspose(ext.ye, y);
->>>>>>> ee69c949
 }
 
 void PANonlinearFormExtension::Gradient::AssembleDiagonal(Vector &diag) const
 {
-<<<<<<< HEAD
-   MFEM_ASSERT(diag.Size() == fes.GetVSize(),
-               "Vector for holding diagonal has wrong size!");
-   ye = 0.0;
-   for (int i = 0; i < dnfi.Size(); ++i)
-   {
-      dnfi[i]->AssembleGradDiagonalPA(ge, ye);
-   }
-   elemR->MultTranspose(ye, diag);
-}
-
-MFNonlinearFormExtension::MFNonlinearFormExtension(NonlinearForm *form):
-=======
    MFEM_ASSERT(diag.Size() == Height(),
                "Vector for holding diagonal has wrong size!");
    ext.ye = 0.0;
@@ -229,9 +131,7 @@
    height = width = ext.Height();
 }
 
-
 MFNonlinearFormExtension::MFNonlinearFormExtension(const NonlinearForm *form):
->>>>>>> ee69c949
    NonlinearFormExtension(form), fes(*form->FESpace())
 {
    const ElementDofOrdering ordering = ElementDofOrdering::LEXICOGRAPHIC;
@@ -280,8 +180,6 @@
    }
 }
 
-<<<<<<< HEAD
-=======
 void MFNonlinearFormExtension::Update()
 {
    height = width = fes.GetVSize();
@@ -294,5 +192,4 @@
    }
 }
 
->>>>>>> ee69c949
 } // namespace mfem