--- conflicted
+++ resolved
@@ -683,13 +683,8 @@
    gcomm.Reduce<int>(values_counter.HostReadWrite(), GroupCommunicator::Sum);
    gcomm.Bcast<int>(values_counter.HostReadWrite());
    // Accumulate the values globally.
-<<<<<<< HEAD
-   gcomm.Reduce<double>(values.HostReadWrite(), GroupCommunicator::Sum);
-   gcomm.Bcast<double>(values.HostReadWrite());
-=======
    gcomm.Reduce<real_t>(values.HostReadWrite(), GroupCommunicator::Sum);
-   // Only the values in the master are guaranteed to be correct!
->>>>>>> bcdf7cc6
+   gcomm.Bcast<real_t>(values.HostReadWrite());
    for (int i = 0; i < values.Size(); i++)
    {
       if (values_counter[i])
@@ -742,13 +737,8 @@
    gcomm.Reduce<int>(values_counter.HostReadWrite(), GroupCommunicator::Sum);
    gcomm.Bcast<int>(values_counter.HostReadWrite());
    // Accumulate the values globally.
-<<<<<<< HEAD
-   gcomm.Reduce<double>(values.HostReadWrite(), GroupCommunicator::Sum);
-   gcomm.Bcast<double>(values.HostReadWrite());
-=======
    gcomm.Reduce<real_t>(values.HostReadWrite(), GroupCommunicator::Sum);
-   // Only the values in the master are guaranteed to be correct!
->>>>>>> bcdf7cc6
+   gcomm.Bcast<real_t>(values.HostReadWrite());
    for (int i = 0; i < values.Size(); i++)
    {
       if (values_counter[i])
