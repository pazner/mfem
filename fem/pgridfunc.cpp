--- conflicted
+++ resolved
@@ -473,12 +473,8 @@
    }
    else
    {
-<<<<<<< HEAD
-      int vdim = fe->GetVDim();
-=======
       int spaceDim = pfes->GetMesh()->SpaceDimension();
       int vdim = std::max(spaceDim, fe->GetVDim());
->>>>>>> d6f752e6
       DenseMatrix vshape(dof, vdim);
       fe->CalcVShape(T, vshape);
       val.SetSize(vdim);
