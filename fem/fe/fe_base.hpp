// Copyright (c) 2010-2022, Lawrence Livermore National Security, LLC. Produced
// at the Lawrence Livermore National Laboratory. All Rights reserved. See files
// LICENSE and NOTICE for details. LLNL-CODE-806117.
//
// This file is part of the MFEM library. For more information and source code
// availability visit https://mfem.org.
//
// MFEM is free software; you can redistribute it and/or modify it under the
// terms of the BSD-3 license. We welcome feedback and contributions, see file
// CONTRIBUTING.md for details.

#ifndef MFEM_FE_BASE
#define MFEM_FE_BASE

#include "../intrules.hpp"
#include "../geom.hpp"

#include <map>

namespace mfem
{

/// Possible basis types. Note that not all elements can use all BasisType(s).
class BasisType
{
public:
   enum
   {
      Invalid         = -1,
      GaussLegendre   = 0,  ///< Open type
      GaussLobatto    = 1,  ///< Closed type
      Positive        = 2,  ///< Bernstein polynomials
      OpenUniform     = 3,  ///< Nodes: x_i = (i+1)/(n+1), i=0,...,n-1
      ClosedUniform   = 4,  ///< Nodes: x_i = i/(n-1),     i=0,...,n-1
      OpenHalfUniform = 5,  ///< Nodes: x_i = (i+1/2)/n,   i=0,...,n-1
      Serendipity     = 6,  ///< Serendipity basis (squares / cubes)
      ClosedGL        = 7,  ///< Closed GaussLegendre
      IntegratedGLL   = 8,  ///< Integrated GLL indicator functions
      NumBasisTypes   = 9   /**< Keep track of maximum types to prevent
                                 hard-coding */
   };
   /** @brief If the input does not represents a valid BasisType, abort with an
       error; otherwise return the input. */
   static int Check(int b_type)
   {
      MFEM_VERIFY(0 <= b_type && b_type < NumBasisTypes,
                  "unknown BasisType: " << b_type);
      return b_type;
   }
   /** @brief If the input does not represents a valid nodal BasisType, abort
       with an error; otherwise return the input. */
   static int CheckNodal(int b_type)
   {
      MFEM_VERIFY(Check(b_type) != Positive && b_type != IntegratedGLL,
                  "invalid nodal BasisType: " << Name(b_type));
      return b_type;
   }
   /** @brief Get the corresponding Quadrature1D constant, when that makes
       sense; otherwise return Quadrature1D::Invalid. */
   static int GetQuadrature1D(int b_type)
   {
      switch (b_type)
      {
         case GaussLegendre:   return Quadrature1D::GaussLegendre;
         case GaussLobatto:    return Quadrature1D::GaussLobatto;
         case Positive:        return Quadrature1D::ClosedUniform; // <-----
         case OpenUniform:     return Quadrature1D::OpenUniform;
         case ClosedUniform:   return Quadrature1D::ClosedUniform;
         case OpenHalfUniform: return Quadrature1D::OpenHalfUniform;
         case Serendipity:     return Quadrature1D::GaussLobatto;
         case ClosedGL:        return Quadrature1D::ClosedGL;
         case IntegratedGLL:   return Quadrature1D::GaussLegendre;
      }
      return Quadrature1D::Invalid;
   }
   /// Return the nodal BasisType corresponding to the Quadrature1D type.
   static int GetNodalBasis(int qpt_type)
   {
      switch (qpt_type)
      {
         case Quadrature1D::GaussLegendre:   return GaussLegendre;
         case Quadrature1D::GaussLobatto:    return GaussLobatto;
         case Quadrature1D::OpenUniform:     return OpenUniform;
         case Quadrature1D::ClosedUniform:   return ClosedUniform;
         case Quadrature1D::OpenHalfUniform: return OpenHalfUniform;
         case Quadrature1D::ClosedGL:        return ClosedGL;
      }
      return Invalid;
   }
   /// Check and convert a BasisType constant to a string identifier.
   static const char *Name(int b_type)
   {
      static const char *name[] =
      {
         "Gauss-Legendre", "Gauss-Lobatto", "Positive (Bernstein)",
         "Open uniform", "Closed uniform", "Open half uniform",
         "Serendipity", "Closed Gauss-Legendre",
         "Integrated Gauss-Lobatto indicator"
      };
      return name[Check(b_type)];
   }
   /// Check and convert a BasisType constant to a char basis identifier.
   static char GetChar(int b_type)
   {
      static const char ident[]
         = { 'g', 'G', 'P', 'u', 'U', 'o', 'S', 'c', 'i' };
      return ident[Check(b_type)];
   }
   /// Convert char basis identifier to a BasisType constant.
   static int GetType(char b_ident)
   {
      switch (b_ident)
      {
         case 'g': return GaussLegendre;
         case 'G': return GaussLobatto;
         case 's': return GaussLobatto;
         case 'P': return Positive;
         case 'u': return OpenUniform;
         case 'U': return ClosedUniform;
         case 'o': return OpenHalfUniform;
         case 'S': return Serendipity;
         case 'c': return ClosedGL;
         case 'i': return IntegratedGLL;
      }
      MFEM_ABORT("unknown BasisType identifier");
      return -1;
   }
};


/** @brief Structure representing the matrices/tensors needed to evaluate (in
    reference space) the values, gradients, divergences, or curls of a
    FiniteElement at a the quadrature points of a given IntegrationRule. */
/** Object of this type are typically created and owned by the respective
    FiniteElement object. */
class DofToQuad
{
public:
   /// The FiniteElement that created and owns this object.
   /** This pointer is not owned. */
   const class FiniteElement *FE;

   /** @brief IntegrationRule that defines the quadrature points at which the
       basis functions of the #FE are evaluated. */
   /** This pointer is not owned. */
   const IntegrationRule *IntRule;

   /// Type of data stored in the arrays #B, #Bt, #G, and #Gt.
   enum Mode
   {
      /** @brief Full multidimensional representation which does not use tensor
          product structure. The ordering of the degrees of freedom is as
          defined by #FE */
      FULL,

      /** @brief Tensor product representation using 1D matrices/tensors with
          dimensions using 1D number of quadrature points and degrees of
          freedom. */
      /** When representing a vector-valued FiniteElement, two DofToQuad objects
          are used to describe the "closed" and "open" 1D basis functions
          (TODO). */
      TENSOR
   };

   /// Describes the contents of the #B, #Bt, #G, and #Gt arrays, see #Mode.
   Mode mode;

   /** @brief Number of degrees of freedom = number of basis functions. When
       #mode is TENSOR, this is the 1D number. */
   int ndof;

   /** @brief Number of quadrature points. When #mode is TENSOR, this is the 1D
       number. */
   int nqpt;

   /// Basis functions evaluated at quadrature points.
   /** The storage layout is column-major with dimensions:
       - #nqpt x #ndof, for scalar elements, or
       - #nqpt x dim x #ndof, for vector elements, (TODO)

       where

       - dim = dimension of the finite element reference space when #mode is
         FULL, and dim = 1 when #mode is TENSOR. */
   Array<double> B;

   /// Transpose of #B.
   /** The storage layout is column-major with dimensions:
       - #ndof x #nqpt, for scalar elements, or
       - #ndof x #nqpt x dim, for vector elements (TODO). */
   Array<double> Bt;

   /** @brief Gradients/divergences/curls of basis functions evaluated at
       quadrature points. */
   /** The storage layout is column-major with dimensions:
       - #nqpt x dim x #ndof, for scalar elements, or
       - #nqpt x #ndof, for H(div) vector elements (TODO), or
       - #nqpt x cdim x #ndof, for H(curl) vector elements (TODO),

       where

       - dim = dimension of the finite element reference space when #mode is
         FULL, and 1 when #mode is TENSOR,
       - cdim = 1/1/3 in 1D/2D/3D, respectively, when #mode is FULL, and cdim =
         1 when #mode is TENSOR. */
   Array<double> G;

   /// Transpose of #G.
   /** The storage layout is column-major with dimensions:
       - #ndof x #nqpt x dim, for scalar elements, or
       - #ndof x #nqpt, for H(div) vector elements (TODO), or
       - #ndof x #nqpt x cdim, for H(curl) vector elements (TODO). */
   Array<double> Gt;
};


/// Describes the function space on each element
class FunctionSpace
{
public:
   enum
   {
      Pk, ///< Polynomials of order k
      Qk, ///< Tensor products of polynomials of order k
      rQk ///< Refined tensor products of polynomials of order k
   };
};

class ElementTransformation;
class Coefficient;
class VectorCoefficient;
class MatrixCoefficient;

/// Abstract class for all finite elements.
class FiniteElement
{
protected:
   int dim;      ///< Dimension of reference space
   int vdim;     ///< Vector dimension of vector-valued basis functions
   int cdim;     ///< Dimension of curl for vector-valued basis functions
   Geometry::Type geom_type; ///< Geometry::Type of the reference element
   int func_space, range_type, map_type,
       deriv_type, deriv_range_type, deriv_map_type;
   mutable
   int dof,      ///< Number of degrees of freedom
       order;    ///< Order/degree of the shape functions
   mutable int orders[Geometry::MaxDim]; ///< Anisotropic orders
   IntegrationRule Nodes;
#ifndef MFEM_THREAD_SAFE
<<<<<<< HEAD
   mutable DenseMatrix vshape; // Dof x VDim
=======
   mutable DenseMatrix vshape; // dof x dim
   mutable DenseTensor gradvshape_ref; // dof x dim x dim
>>>>>>> b2f4f371
#endif
   /// Container for all DofToQuad objects created by the FiniteElement.
   /** Multiple DofToQuad objects may be needed when different quadrature rules
       or different DofToQuad::Mode are used. */
   mutable Array<DofToQuad*> dof2quad_array;

public:
   /// Enumeration for range_type and deriv_range_type
   enum RangeType { UNKNOWN_RANGE_TYPE = -1, SCALAR, VECTOR };

   /** @brief Enumeration for MapType: defines how reference functions are
       mapped to physical space.

       A reference function \f$ \hat u(\hat x) \f$ can be mapped to a function
      \f$ u(x) \f$ on a general physical element in following ways:
       - \f$ x = T(\hat x) \f$ is the image of the reference point \f$ \hat x \f$
       - \f$ J = J(\hat x) \f$ is the Jacobian matrix of the transformation T
       - \f$ w = w(\hat x) = det(J) \f$ is the transformation weight factor for square J
       - \f$ w = w(\hat x) = det(J^t J)^{1/2} \f$ is the transformation weight factor in general
   */
   enum MapType
   {
      UNKNOWN_MAP_TYPE = -1, /**< Used to distinguish an unset MapType variable
                                  from the known values below. */
      VALUE,     /**< For scalar fields; preserves point values
                          \f$ u(x) = \hat u(\hat x) \f$ */
      INTEGRAL,  /**< For scalar fields; preserves volume integrals
                          \f$ u(x) = (1/w) \hat u(\hat x) \f$ */
      H_DIV,     /**< For vector fields; preserves surface integrals of the
                          normal component \f$ u(x) = (J/w) \hat u(\hat x) \f$ */
      H_CURL     /**< For vector fields; preserves line integrals of the
                          tangential component
                          \f$ u(x) = J^{-t} \hat u(\hat x) \f$ (square J),
                          \f$ u(x) = J(J^t J)^{-1} \hat u(\hat x) \f$ (general J) */
   };

   /** @brief Enumeration for DerivType: defines which derivative method
       is implemented.

       Each FiniteElement class implements up to one type of derivative.  The
       value returned by GetDerivType() indicates which derivative method is
       implemented.
   */
   enum DerivType
   {
      NONE, ///< No derivatives implemented
      GRAD, ///< Implements CalcDShape methods
      DIV,  ///< Implements CalcDivShape methods
      CURL  ///< Implements CalcCurlShape methods
   };

   /** @brief Construct FiniteElement with given
       @param D    Reference space dimension
       @param G    Geometry type (of type Geometry::Type)
       @param Do   Number of degrees of freedom in the FiniteElement
       @param O    Order/degree of the FiniteElement
       @param F    FunctionSpace type of the FiniteElement
    */
   FiniteElement(int D, Geometry::Type G, int Do, int O,
                 int F = FunctionSpace::Pk);

   /// Returns the reference space dimension for the finite element
   int GetDim() const { return dim; }

   /// Returns the vector dimension for vector-valued finite elements
   int GetVDim() const { return vdim; }

   /// Returns the dimension of the curl for vector-valued finite elements
   int GetCurlDim() const { return cdim; }

   /// Returns the Geometry::Type of the reference element
   Geometry::Type GetGeomType() const { return geom_type; }

   /// Returns the number of degrees of freedom in the finite element
   int GetDof() const { return dof; }

   /** @brief Returns the order of the finite element. In the case of
       anisotropic orders, returns the maximum order. */
   int GetOrder() const { return order; }

   /** @brief Returns true if the FiniteElement basis *may be using* different
       orders/degrees in different spatial directions. */
   bool HasAnisotropicOrders() const { return orders[0] != -1; }

   /// Returns an array containing the anisotropic orders/degrees.
   const int *GetAnisotropicOrders() const { return orders; }

   /// Returns the type of FunctionSpace on the element.
   int Space() const { return func_space; }

   /// Returns the FiniteElement::RangeType of the element, one of {SCALAR, VECTOR}.
   int GetRangeType() const { return range_type; }

   /** @brief Returns the FiniteElement::RangeType of the element derivative, either
       SCALAR or VECTOR. */
   int GetDerivRangeType() const { return deriv_range_type; }

   /** @brief Returns the FiniteElement::MapType of the element describing how reference
       functions are mapped to physical space, one of {VALUE, INTEGRAL
       H_DIV, H_CURL}. */
   int GetMapType() const { return map_type; }


   /** @brief Returns the FiniteElement::DerivType of the element describing the
       spatial derivative method implemented, one of {NONE, GRAD,
       DIV, CURL}. */
   int GetDerivType() const { return deriv_type; }

   /** @brief Returns the FiniteElement::DerivType of the element describing how
       reference function derivatives are mapped to physical space, one of {VALUE,
       INTEGRAL, H_DIV, H_CURL}. */
   int GetDerivMapType() const { return deriv_map_type; }

   /** @brief Evaluate the values of all shape functions of a scalar finite
       element in reference space at the given point @a ip. */
   /** The size (#dof) of the result Vector @a shape must be set in advance. */
   virtual void CalcShape(const IntegrationPoint &ip,
                          Vector &shape) const = 0;

   /** @brief Evaluate the values of all shape functions of a scalar finite
       element in physical space at the point described by @a Trans. */
   /** The size (#dof) of the result Vector @a shape must be set in advance. */
   void CalcPhysShape(ElementTransformation &Trans, Vector &shape) const;

   /** @brief Evaluate the gradients of all shape functions of a scalar finite
       element in reference space at the given point @a ip. */
   /** Each row of the result DenseMatrix @a dshape contains the derivatives of
       one shape function. The size (#dof x #dim) of @a dshape must be set in
       advance.  */
   virtual void CalcDShape(const IntegrationPoint &ip,
                           DenseMatrix &dshape) const = 0;

   /** @brief Evaluate the gradients of all shape functions of a scalar finite
       element in physical space at the point described by @a Trans. */
   /** Each row of the result DenseMatrix @a dshape contains the derivatives of
       one shape function. The size (#dof x SDim) of @a dshape must be set in
       advance, where SDim >= #dim is the physical space dimension as described
       by @a Trans. */
   void CalcPhysDShape(ElementTransformation &Trans, DenseMatrix &dshape) const;

   /// Get a const reference to the nodes of the element
   const IntegrationRule & GetNodes() const { return Nodes; }

   // virtual functions for finite elements on vector spaces

   /** @brief Evaluate the values of all shape functions of a *vector* finite
       element in reference space at the given point @a ip. */
   /** Each row of the result DenseMatrix @a shape contains the components of
       one vector shape function. The size (#dof x #dim) of @a shape must be set
       in advance. */
   virtual void CalcVShape(const IntegrationPoint &ip,
                           DenseMatrix &shape) const;

   /** @brief Evaluate the values of all shape functions of a *vector* finite
       element in physical space at the point described by @a Trans. */
   /** Each row of the result DenseMatrix @a shape contains the components of
       one vector shape function. The size (#dof x SDim) of @a shape must be set
       in advance, where SDim >= #dim is the physical space dimension as
       described by @a Trans. */
   virtual void CalcVShape(ElementTransformation &Trans,
                           DenseMatrix &shape) const;

   /// Equivalent to the CalcVShape() method with the same arguments.
   void CalcPhysVShape(ElementTransformation &Trans, DenseMatrix &shape) const
   { CalcVShape(Trans, shape); }
   
   /** @brief Evaluate the values of gradients all shape functions of a *vector* 
       finite element in reference space at the given point @a ip. */
   /** Each matrix of the result DenseTensor @a gradvshape contains the components of
       one vector shape function. The size (#dof x #dim x #dim) of @a gradvshape 
       must be set in advance. */
   virtual void CalcGradVShape(const IntegrationPoint &ip,
                               DenseTensor &gradvshape) const;
    
   /** @brief Evaluate the values of gradients all shape functions of a *vector* 
       finite element in physical space at the point described by @a Trans. */
   /** Each matrix of the result DenseTensor @a gradvshape contains the components of
       one vector shape function. The size (SDim x SDim x #dof) of @a gradvshape must 
       be set in advance, where SDim >= #dim is the physical space dimension as
       described by @a Trans. */
   virtual void CalcGradVShape(ElementTransformation &Trans,
                               DenseTensor &gradvshape) const; 
    
   /** @brief Evaluate the divergence of all shape functions of a *vector*
       finite element in reference space at the given point @a ip. */
   /** The size (#dof) of the result Vector @a divshape must be set in advance.
    */
   virtual void CalcDivShape(const IntegrationPoint &ip,
                             Vector &divshape) const;

   /** @brief Evaluate the divergence of all shape functions of a *vector*
       finite element in physical space at the point described by @a Trans. */
   /** The size (#dof) of the result Vector @a divshape must be set in advance.
    */
   void CalcPhysDivShape(ElementTransformation &Trans, Vector &divshape) const;

   /** @brief Evaluate the curl of all shape functions of a *vector* finite
       element in reference space at the given point @a ip. */
   /** Each row of the result DenseMatrix @a curl_shape contains the components
       of the curl of one vector shape function. The size (#dof x CDim) of
       @a curl_shape must be set in advance, where CDim = 3 for #dim = 3 and
       CDim = 1 for #dim = 2. */
   virtual void CalcCurlShape(const IntegrationPoint &ip,
                              DenseMatrix &curl_shape) const;

   /** @brief Evaluate the curl of all shape functions of a *vector* finite
       element in physical space at the point described by @a Trans. */
   /** Each row of the result DenseMatrix @a curl_shape contains the components
       of the curl of one vector shape function. The size (#dof x CDim) of
       @a curl_shape must be set in advance, where CDim = 3 for #dim = 3 and
       CDim = 1 for #dim = 2. */
   virtual void CalcPhysCurlShape(ElementTransformation &Trans,
                                  DenseMatrix &curl_shape) const;

   /** @brief Get the dofs associated with the given @a face.
       @a *dofs is set to an internal array of the local dofc on the
       face, while *ndofs is set to the number of dofs on that face.
   */
   virtual void GetFaceDofs(int face, int **dofs, int *ndofs) const;

   /** @brief Evaluate the Hessians of all shape functions of a scalar finite
       element in reference space at the given point @a ip. */
   /** Each row of the result DenseMatrix @a Hessian contains upper triangular
       part of the Hessian of one shape function.
       The order in 2D is {u_xx, u_xy, u_yy}.
       The size (#dof x (#dim (#dim+1)/2) of @a Hessian must be set in advance.*/
   virtual void CalcHessian (const IntegrationPoint &ip,
                             DenseMatrix &Hessian) const;

   /** @brief Evaluate the Hessian of all shape functions of a scalar finite
       element in reference space at the given point @a ip. */
   /** The size (#dof, #dim*(#dim+1)/2) of @a Hessian must be set in advance. */
   virtual void CalcPhysHessian(ElementTransformation &Trans,
                                DenseMatrix& Hessian) const;

   /** @brief Evaluate the Laplacian of all shape functions of a scalar finite
       element in reference space at the given point @a ip. */
   /** The size (#dof) of @a Laplacian must be set in advance. */
   virtual void CalcPhysLaplacian(ElementTransformation &Trans,
                                  Vector& Laplacian) const;

   virtual void CalcPhysLinLaplacian(ElementTransformation &Trans,
                                     Vector& Laplacian) const;

   /** @brief Return the local interpolation matrix @a I (Dof x Dof) where the
       fine element is the image of the base geometry under the given
       transformation. */
   virtual void GetLocalInterpolation(ElementTransformation &Trans,
                                      DenseMatrix &I) const;

   /** @brief Return a local restriction matrix @a R (Dof x Dof) mapping fine
       dofs to coarse dofs.

       The fine element is the image of the base geometry under the given
       transformation, @a Trans.

       The assumption in this method is that a subset of the coarse dofs can be
       expressed only in terms of the dofs of the given fine element.

       Rows in @a R corresponding to coarse dofs that cannot be expressed in
       terms of the fine dofs will be marked as invalid by setting the first
       entry (column 0) in the row to infinity().

       This method assumes that the dimensions of @a R are set before it is
       called. */
   virtual void GetLocalRestriction(ElementTransformation &Trans,
                                    DenseMatrix &R) const;

   /** @brief Return interpolation matrix, @a I, which maps dofs from a coarse
       element, @a fe, to the fine dofs on @a this finite element. */
   /** @a Trans represents the mapping from the reference element of @a this
       element into a subset of the reference space of the element @a fe, thus
       allowing the "coarse" FiniteElement to be different from the "fine"
       FiniteElement as when h-refinement is combined with p-refinement or
       p-derefinement. It is assumed that both finite elements use the same
       FiniteElement::MapType. */
   virtual void GetTransferMatrix(const FiniteElement &fe,
                                  ElementTransformation &Trans,
                                  DenseMatrix &I) const;

   /** @brief Given a coefficient and a transformation, compute its projection
       (approximation) in the local finite dimensional space in terms
       of the degrees of freedom. */
   /** The approximation used to project is usually local interpolation of
       degrees of freedom. The derived class could use other methods not
       implemented yet, e.g. local L2 projection. */
   virtual void Project(Coefficient &coeff,
                        ElementTransformation &Trans, Vector &dofs) const;

   /** @brief Given a vector coefficient and a transformation, compute its
       projection (approximation) in the local finite dimensional space
       in terms of the degrees of freedom. (VectorFiniteElements) */
   /** The approximation used to project is usually local interpolation of
       degrees of freedom. The derived class could use other methods not
       implemented yet, e.g. local L2 projection. */
   virtual void Project(VectorCoefficient &vc,
                        ElementTransformation &Trans, Vector &dofs) const;

   /** @brief Given a vector of values at the finite element nodes and a
       transformation, compute its projection (approximation) in the local
       finite dimensional space in terms of the degrees of freedom. Valid for
       VectorFiniteElements. */
   virtual void ProjectFromNodes(Vector &vc, ElementTransformation &Trans,
                                 Vector &dofs) const;

   /** @brief Given a matrix coefficient and a transformation, compute an
       approximation ("projection") in the local finite dimensional space in
       terms of the degrees of freedom. For VectorFiniteElements, the rows of
       the coefficient are projected in the vector space. */
   virtual void ProjectMatrixCoefficient(
      MatrixCoefficient &mc, ElementTransformation &T, Vector &dofs) const;

   /** @brief Project a delta function centered on the given @a vertex in
       the local finite dimensional space represented by the @a dofs. */
   virtual void ProjectDelta(int vertex, Vector &dofs) const;

   /** @brief Compute the embedding/projection matrix from the given
       FiniteElement onto 'this' FiniteElement. The ElementTransformation is
       included to support cases when the projection depends on it. */
   virtual void Project(const FiniteElement &fe, ElementTransformation &Trans,
                        DenseMatrix &I) const;

   /** @brief Compute the discrete gradient matrix from the given FiniteElement
       onto 'this' FiniteElement. The ElementTransformation is included to
       support cases when the matrix depends on it. */
   virtual void ProjectGrad(const FiniteElement &fe,
                            ElementTransformation &Trans,
                            DenseMatrix &grad) const;

   /** @brief Compute the discrete curl matrix from the given FiniteElement onto
       'this' FiniteElement. The ElementTransformation is included to support
       cases when the matrix depends on it. */
   virtual void ProjectCurl(const FiniteElement &fe,
                            ElementTransformation &Trans,
                            DenseMatrix &curl) const;

   /** @brief Compute the discrete divergence matrix from the given
       FiniteElement onto 'this' FiniteElement. The ElementTransformation is
       included to support cases when the matrix depends on it. */
   virtual void ProjectDiv(const FiniteElement &fe,
                           ElementTransformation &Trans,
                           DenseMatrix &div) const;

   /** @brief Return a DofToQuad structure corresponding to the given
       IntegrationRule using the given DofToQuad::Mode. */
   /** See the documentation for DofToQuad for more details. */
   virtual const DofToQuad &GetDofToQuad(const IntegrationRule &ir,
                                         DofToQuad::Mode mode) const;
   /// Deconstruct the FiniteElement
   virtual ~FiniteElement();

   /** @brief Return true if the BasisType of @a b_type is closed
       (has Quadrature1D points on the boundary). */
   static bool IsClosedType(int b_type)
   {
      const int q_type = BasisType::GetQuadrature1D(b_type);
      return ((q_type != Quadrature1D::Invalid) &&
              (Quadrature1D::CheckClosed(q_type) != Quadrature1D::Invalid));
   }

   /** @brief Return true if the BasisType of @a b_type is open
       (doesn't have Quadrature1D points on the boundary). */
   static bool IsOpenType(int b_type)
   {
      const int q_type = BasisType::GetQuadrature1D(b_type);
      return ((q_type != Quadrature1D::Invalid) &&
              (Quadrature1D::CheckOpen(q_type) != Quadrature1D::Invalid));
   }

   /** @brief Ensure that the BasisType of @a b_type is closed
       (has Quadrature1D points on the boundary). */
   static int VerifyClosed(int b_type)
   {
      MFEM_VERIFY(IsClosedType(b_type),
                  "invalid closed basis type: " << b_type);
      return b_type;
   }

   /** @brief Ensure that the BasisType of @a b_type is open
       (doesn't have Quadrature1D points on the boundary). */
   static int VerifyOpen(int b_type)
   {
      MFEM_VERIFY(IsOpenType(b_type), "invalid open basis type: " << b_type);
      return b_type;
   }

   /** @brief Ensure that the BasisType of @a b_type nodal
       (satisfies the interpolation property). */
   static int VerifyNodal(int b_type)
   {
      return BasisType::CheckNodal(b_type);
   }
};


/** @brief Class for finite elements with basis functions
    that return scalar values. */
class ScalarFiniteElement : public FiniteElement
{
protected:
#ifndef MFEM_THREAD_SAFE
   mutable Vector c_shape;
#endif

   static const ScalarFiniteElement &CheckScalarFE(const FiniteElement &fe)
   {
      MFEM_VERIFY(fe.GetRangeType() == SCALAR,
                  "'fe' must be a ScalarFiniteElement");
      return static_cast<const ScalarFiniteElement &>(fe);
   }

   const DofToQuad &GetTensorDofToQuad(const class TensorBasisElement &tb,
                                       const IntegrationRule &ir,
                                       DofToQuad::Mode mode) const;

public:
   /** @brief Construct ScalarFiniteElement with given
       @param D    Reference space dimension
       @param G    Geometry type (of type Geometry::Type)
       @param Do   Number of degrees of freedom in the FiniteElement
       @param O    Order/degree of the FiniteElement
       @param F    FunctionSpace type of the FiniteElement
    */
   ScalarFiniteElement(int D, Geometry::Type G, int Do, int O,
                       int F = FunctionSpace::Pk)
#ifdef MFEM_THREAD_SAFE
      : FiniteElement(D, G, Do, O, F)
   { deriv_type = GRAD; deriv_range_type = VECTOR; deriv_map_type = H_CURL; }
#else
      : FiniteElement(D, G, Do, O, F), c_shape(dof)
   { deriv_type = GRAD; deriv_range_type = VECTOR; deriv_map_type = H_CURL; }
#endif

   /** @brief Set the FiniteElement::MapType of the element to either VALUE or
       INTEGRAL. Also sets the FiniteElement::DerivType to GRAD if the
       FiniteElement::MapType is VALUE. */
   virtual void SetMapType(int M)
   {
      MFEM_VERIFY(M == VALUE || M == INTEGRAL, "unknown MapType");
      map_type = M;
      deriv_type = (M == VALUE) ? GRAD : NONE;
   }


   /** @brief Get the matrix @a I that defines nodal interpolation
       @a between this element and the refined element @a fine_fe. */
   void NodalLocalInterpolation(ElementTransformation &Trans,
                                DenseMatrix &I,
                                const ScalarFiniteElement &fine_fe) const;

   /** @brief Get matrix @a I "Interpolation" defined through local
       L2-projection in the space defined by the @a fine_fe. */
   /** If the "fine" elements cannot represent all basis functions of the
       "coarse" element, then boundary values from different sub-elements are
       generally different. */
   void ScalarLocalInterpolation(ElementTransformation &Trans,
                                 DenseMatrix &I,
                                 const ScalarFiniteElement &fine_fe) const;

   /** @brief Get restriction matrix @a R defined through local L2-projection
        in the space defined by the @a coarse_fe. */
   /** If the "fine" elements cannot represent all basis functions of the
       "coarse" element, then boundary values from different sub-elements are
       generally different. */
   void ScalarLocalL2Restriction(ElementTransformation &Trans,
                                 DenseMatrix &R,
                                 const ScalarFiniteElement &coarse_fe) const;

   virtual const DofToQuad &GetDofToQuad(const IntegrationRule &ir,
                                         DofToQuad::Mode mode) const;
};


/// Class for standard nodal finite elements.
class NodalFiniteElement : public ScalarFiniteElement
{
protected:
   Array<int> lex_ordering;
   void ProjectCurl_2D(const FiniteElement &fe,
                       ElementTransformation &Trans,
                       DenseMatrix &curl) const;

public:
   /** @brief Construct NodalFiniteElement with given
       @param D    Reference space dimension
       @param G    Geometry type (of type Geometry::Type)
       @param Do   Number of degrees of freedom in the FiniteElement
       @param O    Order/degree of the FiniteElement
       @param F    FunctionSpace type of the FiniteElement
   */
   NodalFiniteElement(int D, Geometry::Type G, int Do, int O,
                      int F = FunctionSpace::Pk)
      : ScalarFiniteElement(D, G, Do, O, F) { }

   virtual void GetLocalInterpolation(ElementTransformation &Trans,
                                      DenseMatrix &I) const
   { NodalLocalInterpolation(Trans, I, *this); }

   virtual void GetLocalRestriction(ElementTransformation &Trans,
                                    DenseMatrix &R) const;

   virtual void GetTransferMatrix(const FiniteElement &fe,
                                  ElementTransformation &Trans,
                                  DenseMatrix &I) const
   { CheckScalarFE(fe).NodalLocalInterpolation(Trans, I, *this); }

   virtual void Project (Coefficient &coeff,
                         ElementTransformation &Trans, Vector &dofs) const;

   virtual void Project (VectorCoefficient &vc,
                         ElementTransformation &Trans, Vector &dofs) const;

   // (mc.height x mc.width) @ DOFs -> (Dof x mc.width x mc.height) in dofs
   virtual void ProjectMatrixCoefficient(
      MatrixCoefficient &mc, ElementTransformation &T, Vector &dofs) const;

   virtual void Project(const FiniteElement &fe, ElementTransformation &Trans,
                        DenseMatrix &I) const;

   virtual void ProjectGrad(const FiniteElement &fe,
                            ElementTransformation &Trans,
                            DenseMatrix &grad) const;

   virtual void ProjectDiv(const FiniteElement &fe,
                           ElementTransformation &Trans,
                           DenseMatrix &div) const;

   /** @brief Get an Array<int> that maps lexicographically ordered indices to
       the indices of the respective nodes/dofs/basis functions.

       Lexicographic ordering of nodes is defined in terms of reference-space
       coordinates (x,y,z). Lexicographically ordered nodes are listed first in
       order of increasing x-coordinate, and then in order of increasing
       y-coordinate, and finally in order of increasing z-coordinate.

       For example, the six nodes of a quadratic triangle are lexicographically
       ordered as follows:

       5
       |\
       3 4
       |  \
       0-1-2

       The resulting array may be empty if the DOFs are already ordered
       lexicographically, or if the finite element does not support creating
       this permutation. The array returned is the same as the array given by
       TensorBasisElement::GetDofMap, but it is also available for non-tensor
       elements. */
   const Array<int> &GetLexicographicOrdering() const { return lex_ordering; }
};

/** @brief Intermediate class for finite elements whose basis functions return
    vector values. */
class VectorFiniteElement : public FiniteElement
{
   // Hide the scalar functions CalcShape and CalcDShape.
private:
   /// Overrides the scalar CalcShape function to print an error.
   virtual void CalcShape(const IntegrationPoint &ip,
                          Vector &shape) const;

   /// Overrides the scalar CalcDShape function to print an error.
   virtual void CalcDShape(const IntegrationPoint &ip,
                           DenseMatrix &dshape) const;

protected:
   bool is_nodal;
#ifndef MFEM_THREAD_SAFE
   mutable DenseMatrix JtJ;
   mutable DenseMatrix curlshape, curlshape_J;
#endif
   void SetDerivMembers();

   void CalcVShape_RT(ElementTransformation &Trans,
                      DenseMatrix &shape) const;
                      
   void CalcGradVShape_RT(ElementTransformation &Trans, 
                          DenseTensor &gradvshape) const;

   void CalcVShape_ND(ElementTransformation &Trans,
                      DenseMatrix &shape) const;

   /** @brief Project a vector coefficient onto the RT basis functions
       @param nk    Face normal vectors for this element type
       @param d2n   Offset into nk for each degree of freedom
       @param vc    Vector coefficient to be projected
       @param Trans Transformation from reference to physical coordinates
       @param dofs  Expansion coefficients for the approximation of vc
   */
   void Project_RT(const double *nk, const Array<int> &d2n,
                   VectorCoefficient &vc, ElementTransformation &Trans,
                   Vector &dofs) const;

   /// Projects the vector of values given at FE nodes to RT space
   /** Project vector values onto the RT basis functions
       @param nk    Face normal vectors for this element type
       @param d2n   Offset into nk for each degree of freedom
       @param vc    Vector values at each interpolation point
       @param Trans Transformation from reference to physical coordinates
       @param dofs  Expansion coefficients for the approximation of vc
   */
   void Project_RT(const double *nk, const Array<int> &d2n,
                   Vector &vc, ElementTransformation &Trans,
                   Vector &dofs) const;

   /// Project the rows of the matrix coefficient in an RT space
   void ProjectMatrixCoefficient_RT(
      const double *nk, const Array<int> &d2n,
      MatrixCoefficient &mc, ElementTransformation &T, Vector &dofs) const;

   /** @brief Project vector-valued basis functions onto the RT basis functions
       @param nk    Face normal vectors for this element type
       @param d2n   Offset into nk for each degree of freedom
       @param fe    Vector-valued finite element basis
       @param Trans Transformation from reference to physical coordinates
       @param I     Expansion coefficients for the approximation of each basis
                    function

       Note: If the FiniteElement, fe, is scalar-valued the projection will
             assume that a FiniteElementSpace is being used to define a vector
             field using the scalar basis functions for each component of the
             vector field.
   */
   void Project_RT(const double *nk, const Array<int> &d2n,
                   const FiniteElement &fe, ElementTransformation &Trans,
                   DenseMatrix &I) const;

   // rotated gradient in 2D
   void ProjectGrad_RT(const double *nk, const Array<int> &d2n,
                       const FiniteElement &fe, ElementTransformation &Trans,
                       DenseMatrix &grad) const;

   // Compute the curl as a discrete operator from ND FE (fe) to ND FE (this).
   // The natural FE for the range is RT, so this is an approximation.
   void ProjectCurl_ND(const double *tk, const Array<int> &d2t,
                       const FiniteElement &fe, ElementTransformation &Trans,
                       DenseMatrix &curl) const;

   void ProjectCurl_RT(const double *nk, const Array<int> &d2n,
                       const FiniteElement &fe, ElementTransformation &Trans,
                       DenseMatrix &curl) const;

   /** @brief Project a vector coefficient onto the ND basis functions
       @param tk    Edge tangent vectors for this element type
       @param d2t   Offset into tk for each degree of freedom
       @param vc    Vector coefficient to be projected
       @param Trans Transformation from reference to physical coordinates
       @param dofs  Expansion coefficients for the approximation of vc
   */
   void Project_ND(const double *tk, const Array<int> &d2t,
                   VectorCoefficient &vc, ElementTransformation &Trans,
                   Vector &dofs) const;

   /// Projects the vector of values given at FE nodes to ND space
   /** Project vector values onto the ND basis functions
       @param tk    Edge tangent vectors for this element type
       @param d2t   Offset into tk for each degree of freedom
       @param vc    Vector values at each interpolation point
       @param Trans Transformation from reference to physical coordinates
       @param dofs  Expansion coefficients for the approximation of vc
   */
   void Project_ND(const double *tk, const Array<int> &d2t,
                   Vector &vc, ElementTransformation &Trans,
                   Vector &dofs) const;

   /// Project the rows of the matrix coefficient in an ND space
   void ProjectMatrixCoefficient_ND(
      const double *tk, const Array<int> &d2t,
      MatrixCoefficient &mc, ElementTransformation &T, Vector &dofs) const;

   /** @brief Project vector-valued basis functions onto the ND basis functions
       @param tk    Edge tangent vectors for this element type
       @param d2t   Offset into tk for each degree of freedom
       @param fe    Vector-valued finite element basis
       @param Trans Transformation from reference to physical coordinates
       @param I     Expansion coefficients for the approximation of each basis
                    function

       Note: If the FiniteElement, fe, is scalar-valued the projection will
             assume that a FiniteElementSpace is being used to define a vector
             field using the scalar basis functions for each component of the
             vector field.
   */
   void Project_ND(const double *tk, const Array<int> &d2t,
                   const FiniteElement &fe, ElementTransformation &Trans,
                   DenseMatrix &I) const;

   void ProjectGrad_ND(const double *tk, const Array<int> &d2t,
                       const FiniteElement &fe, ElementTransformation &Trans,
                       DenseMatrix &grad) const;

   void LocalL2Projection_RT(const VectorFiniteElement &cfe,
                             ElementTransformation &Trans,
                             DenseMatrix &I) const;

   void LocalInterpolation_RT(const VectorFiniteElement &cfe,
                              const double *nk, const Array<int> &d2n,
                              ElementTransformation &Trans,
                              DenseMatrix &I) const;

   void LocalL2Projection_ND(const VectorFiniteElement &cfe,
                             ElementTransformation &Trans,
                             DenseMatrix &I) const;

   void LocalInterpolation_ND(const VectorFiniteElement &cfe,
                              const double *tk, const Array<int> &d2t,
                              ElementTransformation &Trans,
                              DenseMatrix &I) const;

   void LocalRestriction_RT(const double *nk, const Array<int> &d2n,
                            ElementTransformation &Trans,
                            DenseMatrix &R) const;

   void LocalRestriction_ND(const double *tk, const Array<int> &d2t,
                            ElementTransformation &Trans,
                            DenseMatrix &R) const;

   static const VectorFiniteElement &CheckVectorFE(const FiniteElement &fe)
   {
      if (fe.GetRangeType() != VECTOR)
      { mfem_error("'fe' must be a VectorFiniteElement"); }
      return static_cast<const VectorFiniteElement &>(fe);
   }

public:
   VectorFiniteElement (int D, Geometry::Type G, int Do, int O, int M,
                        int F = FunctionSpace::Pk);
};


/// @brief Class for computing 1D special polynomials and their associated basis
/// functions
class Poly_1D
{
public:
   /// One-dimensional basis evaluation type
   enum EvalType
   {
      ChangeOfBasis = 0, ///< Use change of basis, O(p^2) Evals
      Barycentric   = 1, ///< Use barycentric Lagrangian interpolation, O(p) Evals
      Positive      = 2, ///< Fast evaluation of Bernstein polynomials
      Integrated    = 3, ///< Integrated indicator functions (cf. Gerritsma)
      NumEvalTypes  = 4  ///< Keep count of the number of eval types
   };

   /// @brief Class for evaluating 1D nodal, positive (Bernstein), or integrated
   /// (Gerritsma) bases.
   class Basis
   {
   private:
      EvalType etype; ///< Determines how the basis functions should be evaluated.
      DenseMatrixInverse Ai;
      mutable Vector x, w;
      /// The following data members are used for "integrated basis type", which
      /// is defined in terms of nodal basis of one degree higher.
      ///@{
      mutable Vector u_aux, d_aux, d2_aux;
      ///@}
      /// @brief An auxiliary nodal basis used to evaluate the integrated basis.
      /// This member variable is NULL whenever etype != Integrated.
      Basis *auxiliary_basis;
      /// Should the integrated basis functions be scaled? See ScaleIntegrated.
      bool scale_integrated;

   public:
      /// Create a nodal or positive (Bernstein) basis of degree @a p
      Basis(const int p, const double *nodes, EvalType etype = Barycentric);
      /// Evaluate the basis functions at point @a x in [0,1]
      void Eval(const double x, Vector &u) const;
      /// @brief Evaluate the basis functions and their derivatives at point @a
      /// x in [0,1]
      void Eval(const double x, Vector &u, Vector &d) const;
      /// @brief Evaluate the basis functions and their first two derivatives at
      /// point @a x in [0,1]
      void Eval(const double x, Vector &u, Vector &d, Vector &d2) const;
      /// @brief Evaluate the "integrated" basis type using pre-computed closed
      /// basis derivatives.
      ///
      /// This basis is given by the negative partial sum of the corresponding
      /// closed basis derivatives. The closed basis derivatives are given by @a
      /// d, and the result is stored in @a i.
      void EvalIntegrated(const Vector &d, Vector &i) const;
      /// @brief Set whether the "integrated" basis should be scaled by the
      /// subcell sizes. Has no effect for non-integrated bases.
      ///
      /// Generally, this should be true for mfem::FiniteElement::MapType VALUE
      /// and false for all other map types. If this option is enabled, the
      /// basis functions will be scaled by the widths of the subintervals, so
      /// that the basis functions represent mean values. Otherwise, the basis
      /// functions represent integrated values.
      void ScaleIntegrated(bool scale_integrated_);
      /// Returns true if the basis is "integrated", false otherwise.
      bool IsIntegratedType() const { return etype == Integrated; }
      ~Basis();
   };

private:
   typedef std::map< int, Array<double*>* > PointsMap;
   typedef std::map< int, Array<Basis*>* > BasisMap;

   MemoryType h_mt;
   PointsMap points_container;
   BasisMap  bases_container;

   static Array2D<int> binom;

   static void CalcMono(const int p, const double x, double *u);
   static void CalcMono(const int p, const double x, double *u, double *d);

   static void CalcChebyshev(const int p, const double x, double *u);
   static void CalcChebyshev(const int p, const double x, double *u, double *d);
   static void CalcChebyshev(const int p, const double x, double *u, double *d,
                             double *dd);

   QuadratureFunctions1D quad_func;

public:
   Poly_1D(): h_mt(MemoryType::HOST) { }

   /** @brief Get a pointer to an array containing the binomial coefficients "p
       choose k" for k=0,...,p for the given p. */
   static const int *Binom(const int p);

   /** @brief Get the coordinates of the points of the given BasisType,
       @a btype.

       @param[in] p      The polynomial degree; the number of points is `p+1`.
       @param[in] btype  The BasisType.

       @return A pointer to an array containing the `p+1` coordinates of the
               points. Returns NULL if the BasisType has no associated set of
               points. */
   const double *GetPoints(const int p, const int btype);

   /// Get coordinates of an open (GaussLegendre) set of points if degree @a p
   const double *OpenPoints(const int p,
                            const int btype = BasisType::GaussLegendre)
   { return GetPoints(p, btype); }

   /// Get coordinates of a closed (GaussLegendre) set of points if degree @a p
   const double *ClosedPoints(const int p,
                              const int btype = BasisType::GaussLobatto)
   { return GetPoints(p, btype); }

   /** @brief Get a Poly_1D::Basis object of the given degree and BasisType,
       @a btype.

       @param[in] p      The polynomial degree of the basis.
       @param[in] btype  The BasisType.

       @return A reference to an object of type Poly_1D::Basis that represents
               the requested basis type. */
   Basis &GetBasis(const int p, const int btype);

   /** @brief Evaluate the values of a hierarchical 1D basis at point x
       hierarchical = k-th basis function is degree k polynomial */
   static void CalcBasis(const int p, const double x, double *u)
   // { CalcMono(p, x, u); }
   // Bernstein basis is not hierarchical --> does not work for triangles
   //  and tetrahedra
   // { CalcBernstein(p, x, u); }
   // { CalcLegendre(p, x, u); }
   { CalcChebyshev(p, x, u); }

   /** @brief Evaluate the values of a hierarchical 1D basis at point x
       hierarchical = k-th basis function is degree k polynomial */
   static void CalcBasis(const int p, const double x, Vector &u)
   { CalcBasis(p, x, u.GetData()); }

   /// Evaluate the values and derivatives of a hierarchical 1D basis at point @a x
   static void CalcBasis(const int p, const double x, double *u, double *d)
   // { CalcMono(p, x, u, d); }
   // { CalcBernstein(p, x, u, d); }
   // { CalcLegendre(p, x, u, d); }
   { CalcChebyshev(p, x, u, d); }

   /** @brief Evaluate the values and derivatives of a hierarchical 1D basis at
       point @a x. */
   static void CalcBasis(const int p, const double x, Vector &u, Vector &d)
   { CalcBasis(p, x, u.GetData(), d.GetData()); }

   /// Evaluate the values, derivatives and second derivatives of a hierarchical 1D basis at point x
   static void CalcBasis(const int p, const double x, double *u, double *d,
                         double *dd)
   // { CalcMono(p, x, u, d); }
   // { CalcBernstein(p, x, u, d); }
   // { CalcLegendre(p, x, u, d); }
   { CalcChebyshev(p, x, u, d, dd); }

   /** @brief Evaluate the values, derivatives and second derivatives of a
       hierarchical 1D basis at point @a x. */
   static void CalcBasis(const int p, const double x, Vector &u, Vector &d,
                         Vector &dd)
   { CalcBasis(p, x, u.GetData(), d.GetData(), dd.GetData()); }

   /// Evaluate a representation of a Delta function at point x
   static double CalcDelta(const int p, const double x)
   { return pow(x, (double) p); }

   /** @brief Compute the points for the Chebyshev polynomials of order @a p
       and place them in the already allocated @a x array. */
   static void ChebyshevPoints(const int p, double *x);

   /** @brief Compute the @a p terms in the expansion of the binomial (x + y)^p
       and store them in the already allocated @a u array. */
   static void CalcBinomTerms(const int p, const double x, const double y,
                              double *u);
   /** @brief Compute the terms in the expansion of the binomial (x + y)^p and
       their derivatives with respect to x assuming that dy/dx = -1.  Store the
       results in the already allocated @a u and @a d arrays.*/
   static void CalcBinomTerms(const int p, const double x, const double y,
                              double *u, double *d);
   /** @brief Compute the derivatives (w.r.t. x) of the terms in the expansion
       of the binomial (x + y)^p assuming that dy/dx = -1.  Store the results
       in the already allocated @a d array.*/
   static void CalcDBinomTerms(const int p, const double x, const double y,
                               double *d);

   /** @brief Compute the values of the Bernstein basis functions of order
       @a p at coordinate @a x and store the results in the already allocated
       @a u array. */
   static void CalcBernstein(const int p, const double x, double *u)
   { CalcBinomTerms(p, x, 1. - x, u); }

   /** @brief Compute the values of the Bernstein basis functions of order
       @a p at coordinate @a x and store the results in the already allocated
       @a u array. */
   static void CalcBernstein(const int p, const double x, Vector &u)
   { CalcBernstein(p, x, u.GetData()); }

   /** @brief Compute the values and derivatives of the Bernstein basis functions
       of order @a p at coordinate @a x and store the results in the already allocated
       @a u and @a d arrays. */
   static void CalcBernstein(const int p, const double x, double *u, double *d)
   { CalcBinomTerms(p, x, 1. - x, u, d); }

   /** @brief Compute the values and derivatives of the Bernstein basis
       functions of order @a p at coordinate @a x and store the results in the
       already allocated @a u and @a d arrays. */
   static void CalcBernstein(const int p, const double x, Vector &u, Vector &d)
   { CalcBernstein(p, x, u.GetData(), d.GetData()); }

   static void CalcLegendre(const int p, const double x, double *u);
   static void CalcLegendre(const int p, const double x, double *u, double *d);

   ~Poly_1D();
};

extern Poly_1D poly1d;


/// An element defined as an ND tensor product of 1D elements on a segment,
/// square, or cube
class TensorBasisElement
{
protected:
   int b_type;
   Array<int> dof_map;
   Poly_1D::Basis &basis1d;
   Array<int> inv_dof_map;

public:
   enum DofMapType
   {
      L2_DOF_MAP = 0,
      H1_DOF_MAP = 1,
      Sr_DOF_MAP = 2,  // Sr = Serendipity
   };

   TensorBasisElement(const int dims, const int p, const int btype,
                      const DofMapType dmtype);

   int GetBasisType() const { return b_type; }

   const Poly_1D::Basis& GetBasis1D() const { return basis1d; }

   /** @brief Get an Array<int> that maps lexicographically ordered indices to
       the indices of the respective nodes/dofs/basis functions. If the dofs are
       ordered lexicographically, i.e. the mapping is identity, the returned
       Array will be empty. */
   const Array<int> &GetDofMap() const { return dof_map; }

   static Geometry::Type GetTensorProductGeometry(int dim)
   {
      switch (dim)
      {
         case 1: return Geometry::SEGMENT;
         case 2: return Geometry::SQUARE;
         case 3: return Geometry::CUBE;
         default:
            MFEM_ABORT("invalid dimension: " << dim);
            return Geometry::INVALID;
      }
   }

   /// Return @a base raised to the power @a dim.
   static int Pow(int base, int dim)
   {
      switch (dim)
      {
         case 1: return base;
         case 2: return base*base;
         case 3: return base*base*base;
         default: MFEM_ABORT("invalid dimension: " << dim); return -1;
      }
   }
};

class NodalTensorFiniteElement : public NodalFiniteElement,
   public TensorBasisElement
{
public:
   NodalTensorFiniteElement(const int dims, const int p, const int btype,
                            const DofMapType dmtype);

   const DofToQuad &GetDofToQuad(const IntegrationRule &ir,
                                 DofToQuad::Mode mode) const
   {
      return (mode == DofToQuad::FULL) ?
             ScalarFiniteElement::GetDofToQuad(ir, mode) :
             ScalarFiniteElement::GetTensorDofToQuad(*this, ir, mode);
   }

   virtual void SetMapType(const int map_type_);

   virtual void GetTransferMatrix(const FiniteElement &fe,
                                  ElementTransformation &Trans,
                                  DenseMatrix &I) const
   {
      if (basis1d.IsIntegratedType())
      {
         CheckScalarFE(fe).ScalarLocalInterpolation(Trans, I, *this);
      }
      else
      {
         NodalFiniteElement::GetTransferMatrix(fe, Trans, I);
      }
   }
};

class VectorTensorFiniteElement : public VectorFiniteElement,
   public TensorBasisElement
{
private:
   mutable Array<DofToQuad*> dof2quad_array_open;

protected:
   Poly_1D::Basis &cbasis1d, &obasis1d;

public:
   VectorTensorFiniteElement(const int dims, const int d, const int p,
                             const int cbtype, const int obtype,
                             const int M, const DofMapType dmtype);

   // For 1D elements: there is only an "open basis", no "closed basis"
   VectorTensorFiniteElement(const int dims, const int d, const int p,
                             const int obtype, const int M,
                             const DofMapType dmtype);

   const DofToQuad &GetDofToQuad(const IntegrationRule &ir,
                                 DofToQuad::Mode mode) const;

   const DofToQuad &GetDofToQuadOpen(const IntegrationRule &ir,
                                     DofToQuad::Mode mode) const;

   const DofToQuad &GetTensorDofToQuad(const IntegrationRule &ir,
                                       DofToQuad::Mode mode,
                                       const bool closed) const;

   ~VectorTensorFiniteElement();
};

void InvertLinearTrans(ElementTransformation &trans,
                       const IntegrationPoint &pt, Vector &x);

} // namespace mfem

#endif<|MERGE_RESOLUTION|>--- conflicted
+++ resolved
@@ -247,12 +247,8 @@
    mutable int orders[Geometry::MaxDim]; ///< Anisotropic orders
    IntegrationRule Nodes;
 #ifndef MFEM_THREAD_SAFE
-<<<<<<< HEAD
    mutable DenseMatrix vshape; // Dof x VDim
-=======
-   mutable DenseMatrix vshape; // dof x dim
-   mutable DenseTensor gradvshape_ref; // dof x dim x dim
->>>>>>> b2f4f371
+   mutable DenseTensor gradvshape_ref; // Dof x VDim x VDim
 #endif
    /// Container for all DofToQuad objects created by the FiniteElement.
    /** Multiple DofToQuad objects may be needed when different quadrature rules
@@ -418,24 +414,24 @@
    /// Equivalent to the CalcVShape() method with the same arguments.
    void CalcPhysVShape(ElementTransformation &Trans, DenseMatrix &shape) const
    { CalcVShape(Trans, shape); }
-   
-   /** @brief Evaluate the values of gradients all shape functions of a *vector* 
+
+   /** @brief Evaluate the values of gradients all shape functions of a *vector*
        finite element in reference space at the given point @a ip. */
    /** Each matrix of the result DenseTensor @a gradvshape contains the components of
-       one vector shape function. The size (#dof x #dim x #dim) of @a gradvshape 
+       one vector shape function. The size (#dof x #dim x #dim) of @a gradvshape
        must be set in advance. */
    virtual void CalcGradVShape(const IntegrationPoint &ip,
                                DenseTensor &gradvshape) const;
-    
-   /** @brief Evaluate the values of gradients all shape functions of a *vector* 
+
+   /** @brief Evaluate the values of gradients all shape functions of a *vector*
        finite element in physical space at the point described by @a Trans. */
    /** Each matrix of the result DenseTensor @a gradvshape contains the components of
-       one vector shape function. The size (SDim x SDim x #dof) of @a gradvshape must 
+       one vector shape function. The size (SDim x SDim x #dof) of @a gradvshape must
        be set in advance, where SDim >= #dim is the physical space dimension as
        described by @a Trans. */
    virtual void CalcGradVShape(ElementTransformation &Trans,
-                               DenseTensor &gradvshape) const; 
-    
+                               DenseTensor &gradvshape) const;
+
    /** @brief Evaluate the divergence of all shape functions of a *vector*
        finite element in reference space at the given point @a ip. */
    /** The size (#dof) of the result Vector @a divshape must be set in advance.
@@ -829,8 +825,8 @@
 
    void CalcVShape_RT(ElementTransformation &Trans,
                       DenseMatrix &shape) const;
-                      
-   void CalcGradVShape_RT(ElementTransformation &Trans, 
+
+   void CalcGradVShape_RT(ElementTransformation &Trans,
                           DenseTensor &gradvshape) const;
 
    void CalcVShape_ND(ElementTransformation &Trans,
