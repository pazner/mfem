--- conflicted
+++ resolved
@@ -322,10 +322,7 @@
    { ProjectCurl_RT(nk, dof2nk, fe, Trans, curl); }
 };
 
-<<<<<<< HEAD
-=======
-
->>>>>>> d6f752e6
+
 /// Arbitrary order, three component, Raviart-Thomas elements in 1D on a segment
 /** RT_R1D_SegmentElement provides a representation of a three component
     Raviart-Thomas basis where the vector components vary along only one
@@ -361,13 +358,10 @@
    virtual void Project(VectorCoefficient &vc,
                         ElementTransformation &Trans, Vector &dofs) const;
 
-<<<<<<< HEAD
    virtual void ProjectMatrixCoefficient(MatrixCoefficient &mc,
                                          ElementTransformation &Trans,
                                          Vector &dofs) const;
 
-=======
->>>>>>> d6f752e6
    virtual void Project(const FiniteElement &fe,
                         ElementTransformation &Trans,
                         DenseMatrix &I) const;
@@ -459,13 +453,10 @@
    virtual void Project(VectorCoefficient &vc,
                         ElementTransformation &Trans, Vector &dofs) const;
 
-<<<<<<< HEAD
    virtual void ProjectMatrixCoefficient(MatrixCoefficient &mc,
                                          ElementTransformation &Trans,
                                          Vector &dofs) const;
 
-=======
->>>>>>> d6f752e6
    virtual void Project(const FiniteElement &fe, ElementTransformation &Trans,
                         DenseMatrix &I) const;
 
