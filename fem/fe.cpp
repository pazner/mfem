// Copyright (c) 2010-2020, Lawrence Livermore National Security, LLC. Produced
// at the Lawrence Livermore National Laboratory. All Rights reserved. See files
// LICENSE and NOTICE for details. LLNL-CODE-806117.
//
// This file is part of the MFEM library. For more information and source code
// availability visit https://mfem.org.
//
// MFEM is free software; you can redistribute it and/or modify it under the
// terms of the BSD-3 license. We welcome feedback and contributions, see file
// CONTRIBUTING.md for details.

// Finite Element classes

#include "fe.hpp"
#include "fe_coll.hpp"
#include "../mesh/nurbs.hpp"
#include "bilininteg.hpp"
#include <cmath>

namespace mfem
{

using namespace std;

FiniteElement::FiniteElement(int D, Geometry::Type G,
                             int Do, int O, int F, int VD, int CD)
   : Nodes(Do)
{
   dim = D ; geom_type = G ; dof = Do ; order = O ; func_space = F;
   vdim = VD ; cdim = CD;
   range_type = SCALAR;
   map_type = VALUE;
   deriv_type = NONE;
   deriv_range_type = SCALAR;
   deriv_map_type = VALUE;
   for (int i = 0; i < Geometry::MaxDim; i++) { orders[i] = -1; }
#ifndef MFEM_THREAD_SAFE
   vshape.SetSize(dof, dim);
#endif
}

void FiniteElement::CalcVShape (
   const IntegrationPoint &ip, DenseMatrix &shape) const
{
   mfem_error ("FiniteElement::CalcVShape (ip, ...)\n"
               "   is not implemented for this class!");
}

void FiniteElement::CalcVShape (
   ElementTransformation &Trans, DenseMatrix &shape) const
{
   mfem_error ("FiniteElement::CalcVShape (trans, ...)\n"
               "   is not implemented for this class!");
}

void FiniteElement::CalcDivShape (
   const IntegrationPoint &ip, Vector &divshape) const
{
   mfem_error ("FiniteElement::CalcDivShape (ip, ...)\n"
               "   is not implemented for this class!");
}

void FiniteElement::CalcPhysDivShape(
   ElementTransformation &Trans, Vector &div_shape) const
{
   CalcDivShape(Trans.GetIntPoint(), div_shape);
   div_shape *= (1.0 / Trans.Weight());
}

void FiniteElement::CalcCurlShape(const IntegrationPoint &ip,
                                  DenseMatrix &curl_shape) const
{
   mfem_error ("FiniteElement::CalcCurlShape (ip, ...)\n"
               "   is not implemented for this class!");
}

void FiniteElement::CalcPhysCurlShape(ElementTransformation &Trans,
                                      DenseMatrix &curl_shape) const
{
   switch (dim)
   {
      case 3:
      {
#ifdef MFEM_THREAD_SAFE
         DenseMatrix vshape(dof, dim);
#endif
         CalcCurlShape(Trans.GetIntPoint(), vshape);
         MultABt(vshape, Trans.Jacobian(), curl_shape);
         curl_shape *= (1.0 / Trans.Weight());
         break;
      }
      case 2:
         // This is valid for both 2x2 and 3x2 Jacobians
         CalcCurlShape(Trans.GetIntPoint(), curl_shape);
         curl_shape *= (1.0 / Trans.Weight());
         break;
      default:
         MFEM_ABORT("Invalid dimension, Dim = " << dim);
   }
}

void FiniteElement::GetFaceDofs(int face, int **dofs, int *ndofs) const
{
   mfem_error ("FiniteElement::GetFaceDofs (...)");
}

void FiniteElement::CalcHessian (const IntegrationPoint &ip,
                                 DenseMatrix &h) const
{
   mfem_error ("FiniteElement::CalcHessian (...) is not overloaded !");
}

void FiniteElement::GetLocalInterpolation (ElementTransformation &Trans,
                                           DenseMatrix &I) const
{
   mfem_error ("GetLocalInterpolation (...) is not overloaded !");
}

void FiniteElement::GetLocalRestriction(ElementTransformation &,
                                        DenseMatrix &) const
{
   mfem_error("FiniteElement::GetLocalRestriction() is not overloaded !");
}

void FiniteElement::GetTransferMatrix(const FiniteElement &fe,
                                      ElementTransformation &Trans,
                                      DenseMatrix &I) const
{
   MFEM_ABORT("method is not overloaded !");
}

void FiniteElement::Project (
   Coefficient &coeff, ElementTransformation &Trans, Vector &dofs) const
{
   mfem_error ("FiniteElement::Project (...) is not overloaded !");
}

void FiniteElement::Project (
   VectorCoefficient &vc, ElementTransformation &Trans, Vector &dofs) const
{
   mfem_error ("FiniteElement::Project (...) (vector) is not overloaded !");
}

void FiniteElement::ProjectFromNodes(Vector &vc, ElementTransformation &Trans,
                                     Vector &dofs) const
{
   mfem_error ("FiniteElement::ProjectFromNodes() (vector) is not overloaded!");
}

void FiniteElement::ProjectMatrixCoefficient(
   MatrixCoefficient &mc, ElementTransformation &T, Vector &dofs) const
{
   mfem_error("FiniteElement::ProjectMatrixCoefficient() is not overloaded !");
}

void FiniteElement::ProjectDelta(int vertex, Vector &dofs) const
{
   mfem_error("FiniteElement::ProjectDelta(...) is not implemented for "
              "this element!");
}

void FiniteElement::Project(
   const FiniteElement &fe, ElementTransformation &Trans, DenseMatrix &I) const
{
   mfem_error("FiniteElement::Project(...) (fe version) is not implemented "
              "for this element!");
}

void FiniteElement::ProjectGrad(
   const FiniteElement &fe, ElementTransformation &Trans,
   DenseMatrix &grad) const
{
   mfem_error("FiniteElement::ProjectGrad(...) is not implemented for "
              "this element!");
}

void FiniteElement::ProjectCurl(
   const FiniteElement &fe, ElementTransformation &Trans,
   DenseMatrix &curl) const
{
   mfem_error("FiniteElement::ProjectCurl(...) is not implemented for "
              "this element!");
}

void FiniteElement::ProjectDiv(
   const FiniteElement &fe, ElementTransformation &Trans,
   DenseMatrix &div) const
{
   mfem_error("FiniteElement::ProjectDiv(...) is not implemented for "
              "this element!");
}

void FiniteElement::CalcPhysShape(ElementTransformation &Trans,
                                  Vector &shape) const
{
   CalcShape(Trans.GetIntPoint(), shape);
   if (map_type == INTEGRAL)
   {
      shape /= Trans.Weight();
   }
}

void FiniteElement::CalcPhysDShape(ElementTransformation &Trans,
                                   DenseMatrix &dshape) const
{
   MFEM_ASSERT(map_type == VALUE, "");
#ifdef MFEM_THREAD_SAFE
   DenseMatrix vshape(dof, dim);
#endif
   CalcDShape(Trans.GetIntPoint(), vshape);
   Mult(vshape, Trans.InverseJacobian(), dshape);
}

void FiniteElement::CalcPhysLaplacian(ElementTransformation &Trans,
                                      Vector &Laplacian) const
{
   MFEM_ASSERT(map_type == VALUE, "");

   // Simpler routine if mapping is affine
   if (Trans.Hessian().FNorm2() < 1e-20)
   {
      CalcPhysLinLaplacian(Trans, Laplacian);
      return;
   }

   // Compute full Hessian first if non-affine
   int size = (dim*(dim+1))/2;
   DenseMatrix hess(dof, size);
   CalcPhysHessian(Trans,hess);

   if (dim == 3)
   {
      for (int nd = 0; nd < dof; nd++)
      {
         Laplacian[nd] = hess(nd,0) + hess(nd,4) + hess(nd,5);
      }
   }
   else if (dim == 2)
   {
      for (int nd = 0; nd < dof; nd++)
      {
         Laplacian[nd] = hess(nd,0) + hess(nd,2);
      }
   }
   else
   {
      for (int nd = 0; nd < dof; nd++)
      {
         Laplacian[nd] = hess(nd,0);
      }
   }
}


// Assume a linear mapping
void FiniteElement::CalcPhysLinLaplacian(ElementTransformation &Trans,
                                         Vector &Laplacian) const
{
   MFEM_ASSERT(map_type == VALUE, "");
   int size = (dim*(dim+1))/2;
   DenseMatrix hess(dof, size);
   DenseMatrix Gij(dim,dim);
   Vector scale(size);

   CalcHessian (Trans.GetIntPoint(), hess);
   MultAAt(Trans.InverseJacobian(), Gij);

   if (dim == 3)
   {
      scale[0] =   Gij(0,0);
      scale[1] = 2*Gij(0,1);
      scale[2] = 2*Gij(0,2);

      scale[3] = 2*Gij(1,2);
      scale[4] =   Gij(2,2);

      scale[5] =   Gij(1,1);
   }
   else if (dim == 2)
   {
      scale[0] =   Gij(0,0);
      scale[1] = 2*Gij(0,1);
      scale[2] =   Gij(1,1);
   }
   else
   {
      scale[0] =   Gij(0,0);
   }

   for (int nd = 0; nd < dof; nd++)
   {
      Laplacian[nd] = 0.0;
      for (int ii = 0; ii < size; ii++)
      {
         Laplacian[nd] += hess(nd,ii)*scale[ii];
      }
   }

}

void  FiniteElement::CalcPhysHessian(ElementTransformation &Trans,
                                     DenseMatrix& Hessian) const
{
   MFEM_ASSERT(map_type == VALUE, "");

   // Roll 2-Tensors in vectors and 4-Tensor in Matrix, exploiting symmetry
   Array<int> map(dim*dim);
   if (dim == 3)
   {
      map[0] = 0;
      map[1] = 1;
      map[2] = 2;

      map[3] = 1;
      map[4] = 5;
      map[5] = 3;

      map[6] = 2;
      map[7] = 3;
      map[8] = 4;
   }
   else if (dim == 2)
   {
      map[0] = 0;
      map[1] = 1;

      map[2] = 1;
      map[3] = 2;
   }
   else
   {
      map[0] = 0;
   }

   // Hessian in ref coords
   int size = (dim*(dim+1))/2;
   DenseMatrix hess(dof, size);
   CalcHessian(Trans.GetIntPoint(), hess);

   // Gradient in physical coords
   if (Trans.Hessian().FNorm2() > 1e-10)
   {
      DenseMatrix grad(dof, dim);
      CalcPhysDShape(Trans, grad);
      DenseMatrix gmap(dof, size);
      Mult(grad,Trans.Hessian(),gmap);
      hess -= gmap;
   }

   // LHM
   DenseMatrix lhm(size,size);
   DenseMatrix invJ = Trans.Jacobian();
   lhm = 0.0;
   for (int i = 0; i < dim; i++)
   {
      for (int j = 0; j < dim; j++)
      {
         for (int k = 0; k < dim; k++)
         {
            for (int l = 0; l < dim; l++)
            {
               lhm(map[i*dim+j],map[k*dim+l]) += invJ(i,k)*invJ(j,l);
            }
         }
      }
   }
   // Correct multiplicity
   Vector mult(size);
   mult = 0.0;
   for (int i = 0; i < dim*dim; i++) { mult[map[i]]++; }
   lhm.InvRightScaling(mult);

   // Hessian in physical coords
   lhm.Invert();
   Mult( hess, lhm, Hessian);
}

const DofToQuad &FiniteElement::GetDofToQuad(const IntegrationRule &,
                                             DofToQuad::Mode) const
{
   mfem_error("FiniteElement::GetDofToQuad(...) is not implemented for "
              "this element!");
   return *dof2quad_array[0]; // suppress a warning
}

FiniteElement::~FiniteElement()
{
   for (int i = 0; i < dof2quad_array.Size(); i++)
   {
      delete dof2quad_array[i];
   }
}


void ScalarFiniteElement::NodalLocalInterpolation (
   ElementTransformation &Trans, DenseMatrix &I,
   const ScalarFiniteElement &fine_fe) const
{
   double v[Geometry::MaxDim];
   Vector vv (v, dim);
   IntegrationPoint f_ip;

#ifdef MFEM_THREAD_SAFE
   Vector c_shape(dof);
#endif

   MFEM_ASSERT(map_type == fine_fe.GetMapType(), "");

   I.SetSize(fine_fe.dof, dof);
   for (int i = 0; i < fine_fe.dof; i++)
   {
      Trans.Transform(fine_fe.Nodes.IntPoint(i), vv);
      f_ip.Set(v, dim);
      CalcShape(f_ip, c_shape);
      for (int j = 0; j < dof; j++)
         if (fabs(I(i,j) = c_shape(j)) < 1.0e-12)
         {
            I(i,j) = 0.0;
         }
   }
   if (map_type == INTEGRAL)
   {
      // assuming Trans is linear; this should be ok for all refinement types
      Trans.SetIntPoint(&Geometries.GetCenter(geom_type));
      I *= Trans.Weight();
   }
}

void ScalarFiniteElement::ScalarLocalInterpolation(
   ElementTransformation &Trans, DenseMatrix &I,
   const ScalarFiniteElement &fine_fe) const
{
   // General "interpolation", defined by L2 projection

   double v[Geometry::MaxDim];
   Vector vv (v, dim);
   IntegrationPoint f_ip;

   const int fs = fine_fe.GetDof(), cs = this->GetDof();
   I.SetSize(fs, cs);
   Vector fine_shape(fs), coarse_shape(cs);
   DenseMatrix fine_mass(fs), fine_coarse_mass(fs, cs); // initialized with 0
   const int ir_order = GetOrder() + fine_fe.GetOrder();
   const IntegrationRule &ir = IntRules.Get(fine_fe.GetGeomType(), ir_order);

   for (int i = 0; i < ir.GetNPoints(); i++)
   {
      const IntegrationPoint &ip = ir.IntPoint(i);
      fine_fe.CalcShape(ip, fine_shape);
      Trans.Transform(ip, vv);
      f_ip.Set(v, dim);
      this->CalcShape(f_ip, coarse_shape);

      AddMult_a_VVt(ip.weight, fine_shape, fine_mass);
      AddMult_a_VWt(ip.weight, fine_shape, coarse_shape, fine_coarse_mass);
   }

   DenseMatrixInverse fine_mass_inv(fine_mass);
   fine_mass_inv.Mult(fine_coarse_mass, I);

   if (map_type == INTEGRAL)
   {
      // assuming Trans is linear; this should be ok for all refinement types
      Trans.SetIntPoint(&Geometries.GetCenter(geom_type));
      I *= Trans.Weight();
   }
}

void ScalarFiniteElement::ScalarLocalRestriction(
   ElementTransformation &Trans, DenseMatrix &R,
   const ScalarFiniteElement &coarse_fe) const
{
   // General "restriction", defined by L2 projection
   double v[Geometry::MaxDim];
   Vector vv (v, dim);
   IntegrationPoint f_ip;

   const int cs = coarse_fe.GetDof(), fs = this->GetDof();
   R.SetSize(cs, fs);
   Vector fine_shape(fs), coarse_shape(cs);
   DenseMatrix coarse_mass(cs), coarse_fine_mass(cs, fs); // initialized with 0
   const int ir_order = GetOrder() + coarse_fe.GetOrder();
   const IntegrationRule &ir = IntRules.Get(coarse_fe.GetGeomType(), ir_order);

   for (int i = 0; i < ir.GetNPoints(); i++)
   {
      const IntegrationPoint &ip = ir.IntPoint(i);
      this->CalcShape(ip, fine_shape);
      Trans.Transform(ip, vv);
      f_ip.Set(v, dim);
      coarse_fe.CalcShape(f_ip, coarse_shape);

      AddMult_a_VVt(ip.weight, coarse_shape, coarse_mass);
      AddMult_a_VWt(ip.weight, coarse_shape, fine_shape, coarse_fine_mass);
   }

   DenseMatrixInverse coarse_mass_inv(coarse_mass);
   coarse_mass_inv.Mult(coarse_fine_mass, R);

   if (map_type == INTEGRAL)
   {
      // assuming Trans is linear; this should be ok for all refinement types
      Trans.SetIntPoint(&Geometries.GetCenter(geom_type));
      R *= 1.0 / Trans.Weight();
   }
}
const DofToQuad &ScalarFiniteElement::GetDofToQuad(const IntegrationRule &ir,
                                                   DofToQuad::Mode mode) const
{
   MFEM_VERIFY(mode == DofToQuad::FULL, "invalid mode requested");

   for (int i = 0; i < dof2quad_array.Size(); i++)
   {
      const DofToQuad &d2q = *dof2quad_array[i];
      if (d2q.IntRule == &ir && d2q.mode == mode) { return d2q; }
   }

   DofToQuad *d2q = new DofToQuad;
   const int nqpt = ir.GetNPoints();
   d2q->FE = this;
   d2q->IntRule = &ir;
   d2q->mode = mode;
   d2q->ndof = dof;
   d2q->nqpt = nqpt;
   d2q->B.SetSize(nqpt*dof);
   d2q->Bt.SetSize(dof*nqpt);
   d2q->G.SetSize(nqpt*dim*dof);
   d2q->Gt.SetSize(dof*nqpt*dim);
#ifdef MFEM_THREAD_SAFE
   Vector c_shape(dof);
   DenseMatrix vshape(dof, dim);
#endif
   for (int i = 0; i < nqpt; i++)
   {
      const IntegrationPoint &ip = ir.IntPoint(i);
      CalcShape(ip, c_shape);
      for (int j = 0; j < dof; j++)
      {
         d2q->B[i+nqpt*j] = d2q->Bt[j+dof*i] = c_shape(j);
      }
      CalcDShape(ip, vshape);
      for (int d = 0; d < dim; d++)
      {
         for (int j = 0; j < dof; j++)
         {
            d2q->G[i+nqpt*(d+dim*j)] = d2q->Gt[j+dof*(i+nqpt*d)] = vshape(j,d);
         }
      }
   }
   dof2quad_array.Append(d2q);
   return *d2q;
}

// protected method
const DofToQuad &ScalarFiniteElement::GetTensorDofToQuad(
   const TensorBasisElement &tb,
   const IntegrationRule &ir, DofToQuad::Mode mode) const
{
   MFEM_VERIFY(mode == DofToQuad::TENSOR, "invalid mode requested");

   for (int i = 0; i < dof2quad_array.Size(); i++)
   {
      const DofToQuad &d2q = *dof2quad_array[i];
      if (d2q.IntRule == &ir && d2q.mode == mode) { return d2q; }
   }

   DofToQuad *d2q = new DofToQuad;
   const Poly_1D::Basis &basis_1d = tb.GetBasis1D();
   const int ndof = order + 1;
   const int nqpt = (int)floor(pow(ir.GetNPoints(), 1.0/dim) + 0.5);
   d2q->FE = this;
   d2q->IntRule = &ir;
   d2q->mode = mode;
   d2q->ndof = ndof;
   d2q->nqpt = nqpt;
   d2q->B.SetSize(nqpt*ndof);
   d2q->Bt.SetSize(ndof*nqpt);
   d2q->G.SetSize(nqpt*ndof);
   d2q->Gt.SetSize(ndof*nqpt);
   Vector val(ndof), grad(ndof);
   for (int i = 0; i < nqpt; i++)
   {
      // The first 'nqpt' points in 'ir' have the same x-coordinates as those
      // of the 1D rule.
      basis_1d.Eval(ir.IntPoint(i).x, val, grad);
      for (int j = 0; j < ndof; j++)
      {
         d2q->B[i+nqpt*j] = d2q->Bt[j+ndof*i] = val(j);
         d2q->G[i+nqpt*j] = d2q->Gt[j+ndof*i] = grad(j);
      }
   }
   dof2quad_array.Append(d2q);
   return *d2q;
}


void NodalFiniteElement::ProjectCurl_2D(
   const FiniteElement &fe, ElementTransformation &Trans,
   DenseMatrix &curl) const
{
   DenseMatrix curl_shape(fe.GetDof(), 1);

   curl.SetSize(dof, fe.GetDof());
   for (int i = 0; i < dof; i++)
   {
      fe.CalcCurlShape(Nodes.IntPoint(i), curl_shape);

      double w = 1.0;
      if (GetMapType() == FiniteElement::VALUE)
      {
         Trans.SetIntPoint(&Nodes.IntPoint(i));
         w /= Trans.Weight();
      }
      for (int j = 0; j < fe.GetDof(); j++)
      {
         curl(i,j) = w * curl_shape(j,0);
      }
   }
}

void InvertLinearTrans(ElementTransformation &trans,
                       const IntegrationPoint &pt, Vector &x)
{
   // invert a linear transform with one Newton step
   IntegrationPoint p0;
   p0.Set3(0, 0, 0);
   trans.Transform(p0, x);

   double store[3];
   Vector v(store, x.Size());
   pt.Get(v, x.Size());
   v -= x;

   trans.InverseJacobian().Mult(v, x);
}

void NodalFiniteElement::GetLocalRestriction(ElementTransformation &Trans,
                                             DenseMatrix &R) const
{
   IntegrationPoint ipt;
   Vector pt(&ipt.x, dim);

#ifdef MFEM_THREAD_SAFE
   Vector c_shape(dof);
#endif

   Trans.SetIntPoint(&Nodes[0]);

   for (int j = 0; j < dof; j++)
   {
      InvertLinearTrans(Trans, Nodes[j], pt);
      if (Geometries.CheckPoint(geom_type, ipt)) // do we need an epsilon here?
      {
         CalcShape(ipt, c_shape);
         R.SetRow(j, c_shape);
      }
      else
      {
         // Set the whole row to avoid valgrind warnings in R.Threshold().
         R.SetRow(j, infinity());
      }
   }
   R.Threshold(1e-12);
}

void NodalFiniteElement::Project (
   Coefficient &coeff, ElementTransformation &Trans, Vector &dofs) const
{
   for (int i = 0; i < dof; i++)
   {
      const IntegrationPoint &ip = Nodes.IntPoint(i);
      // some coefficients expect that Trans.IntPoint is the same
      // as the second argument of Eval
      Trans.SetIntPoint(&ip);
      dofs(i) = coeff.Eval (Trans, ip);
      if (map_type == INTEGRAL)
      {
         dofs(i) *= Trans.Weight();
      }
   }
}

void NodalFiniteElement::Project (
   VectorCoefficient &vc, ElementTransformation &Trans, Vector &dofs) const
{
   MFEM_ASSERT(dofs.Size() == vc.GetVDim()*dof, "");
   Vector x(vc.GetVDim());

   for (int i = 0; i < dof; i++)
   {
      const IntegrationPoint &ip = Nodes.IntPoint(i);
      Trans.SetIntPoint(&ip);
      vc.Eval (x, Trans, ip);
      if (map_type == INTEGRAL)
      {
         x *= Trans.Weight();
      }
      for (int j = 0; j < x.Size(); j++)
      {
         dofs(dof*j+i) = x(j);
      }
   }
}

void NodalFiniteElement::ProjectMatrixCoefficient(
   MatrixCoefficient &mc, ElementTransformation &T, Vector &dofs) const
{
   // (mc.height x mc.width) @ DOFs -> (dof x mc.width x mc.height) in dofs
   MFEM_ASSERT(dofs.Size() == mc.GetHeight()*mc.GetWidth()*dof, "");
   DenseMatrix MQ(mc.GetHeight(), mc.GetWidth());

   for (int k = 0; k < dof; k++)
   {
      T.SetIntPoint(&Nodes.IntPoint(k));
      mc.Eval(MQ, T, Nodes.IntPoint(k));
      if (map_type == INTEGRAL) { MQ *= T.Weight(); }
      for (int r = 0; r < MQ.Height(); r++)
      {
         for (int d = 0; d < MQ.Width(); d++)
         {
            dofs(k+dof*(d+MQ.Width()*r)) = MQ(r,d);
         }
      }
   }
}

void NodalFiniteElement::Project(
   const FiniteElement &fe, ElementTransformation &Trans, DenseMatrix &I) const
{
   if (fe.GetRangeType() == SCALAR)
   {
      Vector shape(fe.GetDof());

      I.SetSize(dof, fe.GetDof());
      if (map_type == fe.GetMapType())
      {
         for (int k = 0; k < dof; k++)
         {
            fe.CalcShape(Nodes.IntPoint(k), shape);
            for (int j = 0; j < shape.Size(); j++)
            {
               I(k,j) = (fabs(shape(j)) < 1e-12) ? 0.0 : shape(j);
            }
         }
      }
      else
      {
         for (int k = 0; k < dof; k++)
         {
            Trans.SetIntPoint(&Nodes.IntPoint(k));
            fe.CalcPhysShape(Trans, shape);
            if (map_type == INTEGRAL)
            {
               shape *= Trans.Weight();
            }
            for (int j = 0; j < shape.Size(); j++)
            {
               I(k,j) = (fabs(shape(j)) < 1e-12) ? 0.0 : shape(j);
            }
         }
      }
   }
   else
   {
      DenseMatrix vshape(fe.GetDof(), Trans.GetSpaceDim());

      I.SetSize(vshape.Width()*dof, fe.GetDof());
      for (int k = 0; k < dof; k++)
      {
         Trans.SetIntPoint(&Nodes.IntPoint(k));
         fe.CalcVShape(Trans, vshape);
         if (map_type == INTEGRAL)
         {
            vshape *= Trans.Weight();
         }
         for (int j = 0; j < vshape.Height(); j++)
            for (int d = 0; d < vshape.Width(); d++)
            {
               I(k+d*dof,j) = vshape(j,d);
            }
      }
   }
}

void NodalFiniteElement::ProjectGrad(
   const FiniteElement &fe, ElementTransformation &Trans,
   DenseMatrix &grad) const
{
   MFEM_ASSERT(fe.GetMapType() == VALUE, "");
   MFEM_ASSERT(Trans.GetSpaceDim() == dim, "")

   DenseMatrix dshape(fe.GetDof(), dim), grad_k(fe.GetDof(), dim), Jinv(dim);

   grad.SetSize(dim*dof, fe.GetDof());
   for (int k = 0; k < dof; k++)
   {
      const IntegrationPoint &ip = Nodes.IntPoint(k);
      fe.CalcDShape(ip, dshape);
      Trans.SetIntPoint(&ip);
      CalcInverse(Trans.Jacobian(), Jinv);
      Mult(dshape, Jinv, grad_k);
      if (map_type == INTEGRAL)
      {
         grad_k *= Trans.Weight();
      }
      for (int j = 0; j < grad_k.Height(); j++)
         for (int d = 0; d < dim; d++)
         {
            grad(k+d*dof,j) = grad_k(j,d);
         }
   }
}

void NodalFiniteElement::ProjectDiv(
   const FiniteElement &fe, ElementTransformation &Trans,
   DenseMatrix &div) const
{
   double detJ;
   Vector div_shape(fe.GetDof());

   div.SetSize(dof, fe.GetDof());
   for (int k = 0; k < dof; k++)
   {
      const IntegrationPoint &ip = Nodes.IntPoint(k);
      fe.CalcDivShape(ip, div_shape);
      if (map_type == VALUE)
      {
         Trans.SetIntPoint(&ip);
         detJ = Trans.Weight();
         for (int j = 0; j < div_shape.Size(); j++)
         {
            div(k,j) = (fabs(div_shape(j)) < 1e-12) ? 0.0 : div_shape(j)/detJ;
         }
      }
      else
      {
         for (int j = 0; j < div_shape.Size(); j++)
         {
            div(k,j) = (fabs(div_shape(j)) < 1e-12) ? 0.0 : div_shape(j);
         }
      }
   }
}


void PositiveFiniteElement::Project(
   Coefficient &coeff, ElementTransformation &Trans, Vector &dofs) const
{
   for (int i = 0; i < dof; i++)
   {
      const IntegrationPoint &ip = Nodes.IntPoint(i);
      Trans.SetIntPoint(&ip);
      dofs(i) = coeff.Eval(Trans, ip);
   }
}

void PositiveFiniteElement::Project(
   VectorCoefficient &vc, ElementTransformation &Trans, Vector &dofs) const
{
   MFEM_ASSERT(dofs.Size() == vc.GetVDim()*dof, "");
   Vector x(vc.GetVDim());

   for (int i = 0; i < dof; i++)
   {
      const IntegrationPoint &ip = Nodes.IntPoint(i);
      Trans.SetIntPoint(&ip);
      vc.Eval (x, Trans, ip);
      for (int j = 0; j < x.Size(); j++)
      {
         dofs(dof*j+i) = x(j);
      }
   }
}

void PositiveFiniteElement::Project(
   const FiniteElement &fe, ElementTransformation &Trans, DenseMatrix &I) const
{
   const NodalFiniteElement *nfe =
      dynamic_cast<const NodalFiniteElement *>(&fe);

   if (nfe && dof == nfe->GetDof())
   {
      nfe->Project(*this, Trans, I);
      I.Invert();
   }
   else
   {
      // local L2 projection
      DenseMatrix pos_mass, mixed_mass;
      MassIntegrator mass_integ;

      mass_integ.AssembleElementMatrix(*this, Trans, pos_mass);
      mass_integ.AssembleElementMatrix2(fe, *this, Trans, mixed_mass);

      DenseMatrixInverse pos_mass_inv(pos_mass);
      I.SetSize(dof, fe.GetDof());
      pos_mass_inv.Mult(mixed_mass, I);
   }
}


void VectorFiniteElement::CalcShape (
   const IntegrationPoint &ip, Vector &shape ) const
{
   mfem_error ("Error: Cannot use scalar CalcShape(...) function with\n"
               "   VectorFiniteElements!");
}

void VectorFiniteElement::CalcDShape (
   const IntegrationPoint &ip, DenseMatrix &dshape ) const
{
   mfem_error ("Error: Cannot use scalar CalcDShape(...) function with\n"
               "   VectorFiniteElements!");
}

void VectorFiniteElement::SetDerivMembers()
{
   switch (map_type)
   {
      case H_DIV:
         deriv_type = DIV;
         deriv_range_type = SCALAR;
         deriv_map_type = INTEGRAL;
         break;
      case H_CURL:
         switch (dim)
         {
            case 3: // curl: 3D H_CURL -> 3D H_DIV
               deriv_type = CURL;
               deriv_range_type = VECTOR;
               deriv_map_type = H_DIV;
               break;
            case 2:
               // curl: 2D H_CURL -> INTEGRAL
               deriv_type = CURL;
               deriv_range_type = SCALAR;
               deriv_map_type = INTEGRAL;
               break;
            case 1:
               deriv_type = NONE;
               deriv_range_type = SCALAR;
               deriv_map_type = INTEGRAL;
               break;
            default:
               MFEM_ABORT("Invalid dimension, Dim = " << dim);
         }
         break;
      default:
         MFEM_ABORT("Invalid MapType = " << map_type);
   }
}

void VectorFiniteElement::CalcVShape_RT (
   ElementTransformation &Trans, DenseMatrix &shape) const
{
   MFEM_ASSERT(map_type == H_DIV, "");
#ifdef MFEM_THREAD_SAFE
   DenseMatrix vshape(dof, dim);
#endif
   CalcVShape(Trans.GetIntPoint(), vshape);
   MultABt(vshape, Trans.Jacobian(), shape);
   shape *= (1.0 / Trans.Weight());
}

void VectorFiniteElement::CalcVShape_ND (
   ElementTransformation &Trans, DenseMatrix &shape) const
{
   MFEM_ASSERT(map_type == H_CURL, "");
#ifdef MFEM_THREAD_SAFE
   DenseMatrix vshape(dof, dim);
#endif
   CalcVShape(Trans.GetIntPoint(), vshape);
   Mult(vshape, Trans.InverseJacobian(), shape);
}

void VectorFiniteElement::Project_RT(
   const double *nk, const Array<int> &d2n,
   VectorCoefficient &vc, ElementTransformation &Trans, Vector &dofs) const
{
   double vk[Geometry::MaxDim];
   const int sdim = Trans.GetSpaceDim();
   MFEM_ASSERT(vc.GetVDim() == sdim, "");
   Vector xk(vk, sdim);
   const bool square_J = (dim == sdim);

   for (int k = 0; k < dof; k++)
   {
      Trans.SetIntPoint(&Nodes.IntPoint(k));
      vc.Eval(xk, Trans, Nodes.IntPoint(k));
      // dof_k = nk^t adj(J) xk
      dofs(k) = Trans.AdjugateJacobian().InnerProduct(vk, nk + d2n[k]*dim);
      if (!square_J) { dofs(k) /= Trans.Weight(); }
   }
}

void VectorFiniteElement::Project_RT(
   const double *nk, const Array<int> &d2n,
   Vector &vc, ElementTransformation &Trans, Vector &dofs) const
{
   const int sdim = Trans.GetSpaceDim();
   const bool square_J = (dim == sdim);

   for (int k = 0; k < dof; k++)
   {
      Trans.SetIntPoint(&Nodes.IntPoint(k));
      // dof_k = nk^t adj(J) xk
      Vector vk(vc.GetData()+k*sdim, sdim);
      dofs(k) = Trans.AdjugateJacobian().InnerProduct(vk, nk + d2n[k]*dim);
      if (!square_J) { dofs(k) /= Trans.Weight(); }
   }
}

void VectorFiniteElement::ProjectMatrixCoefficient_RT(
   const double *nk, const Array<int> &d2n,
   MatrixCoefficient &mc, ElementTransformation &T, Vector &dofs) const
{
   // project the rows of the matrix coefficient in an RT space

   const int sdim = T.GetSpaceDim();
   MFEM_ASSERT(mc.GetWidth() == sdim, "");
   const bool square_J = (dim == sdim);
   DenseMatrix MQ(mc.GetHeight(), mc.GetWidth());
   Vector nk_phys(sdim), dofs_k(MQ.Height());
   MFEM_ASSERT(dofs.Size() == dof*MQ.Height(), "");

   for (int k = 0; k < dof; k++)
   {
      T.SetIntPoint(&Nodes.IntPoint(k));
      mc.Eval(MQ, T, Nodes.IntPoint(k));
      // nk_phys = adj(J)^t nk
      T.AdjugateJacobian().MultTranspose(nk + d2n[k]*dim, nk_phys);
      if (!square_J) { nk_phys /= T.Weight(); }
      MQ.Mult(nk_phys, dofs_k);
      for (int r = 0; r < MQ.Height(); r++)
      {
         dofs(k+dof*r) = dofs_k(r);
      }
   }
}

void VectorFiniteElement::Project_RT(
   const double *nk, const Array<int> &d2n, const FiniteElement &fe,
   ElementTransformation &Trans, DenseMatrix &I) const
{
   if (fe.GetRangeType() == SCALAR)
   {
      double vk[Geometry::MaxDim];
      Vector shape(fe.GetDof());
      int sdim = Trans.GetSpaceDim();

      I.SetSize(dof, sdim*fe.GetDof());
      for (int k = 0; k < dof; k++)
      {
         const IntegrationPoint &ip = Nodes.IntPoint(k);

         fe.CalcShape(ip, shape);
         Trans.SetIntPoint(&ip);
         // Transform RT face normals from reference to physical space
         // vk = adj(J)^T nk
         Trans.AdjugateJacobian().MultTranspose(nk + d2n[k]*dim, vk);
         if (fe.GetMapType() == INTEGRAL)
         {
            double w = 1.0/Trans.Weight();
            for (int d = 0; d < dim; d++)
            {
               vk[d] *= w;
            }
         }

         for (int j = 0; j < shape.Size(); j++)
         {
            double s = shape(j);
            if (fabs(s) < 1e-12)
            {
               s = 0.0;
            }
            // Project scalar basis function multiplied by each coordinate
            // direction onto the transformed face normals
            for (int d = 0; d < sdim; d++)
            {
               I(k,j+d*shape.Size()) = s*vk[d];
            }
         }
      }
   }
   else
   {
      int sdim = Trans.GetSpaceDim();
      double vk[Geometry::MaxDim];
      DenseMatrix vshape(fe.GetDof(), sdim);
      Vector vshapenk(fe.GetDof());
      const bool square_J = (dim == sdim);

      I.SetSize(dof, fe.GetDof());
      for (int k = 0; k < dof; k++)
      {
         const IntegrationPoint &ip = Nodes.IntPoint(k);

         Trans.SetIntPoint(&ip);
         // Transform RT face normals from reference to physical space
         // vk = adj(J)^T nk
         Trans.AdjugateJacobian().MultTranspose(nk + d2n[k]*dim, vk);
         // Compute fe basis functions in physical space
         fe.CalcVShape(Trans, vshape);
         // Project fe basis functions onto transformed face normals
         vshape.Mult(vk, vshapenk);
         if (!square_J) { vshapenk /= Trans.Weight(); }
         for (int j=0; j<vshapenk.Size(); j++)
         {
            I(k,j) = vshapenk(j);
         }
      }
   }
}

void VectorFiniteElement::ProjectGrad_RT(
   const double *nk, const Array<int> &d2n, const FiniteElement &fe,
   ElementTransformation &Trans, DenseMatrix &grad) const
{
   if (dim != 2)
   {
      mfem_error("VectorFiniteElement::ProjectGrad_RT works only in 2D!");
   }

   DenseMatrix dshape(fe.GetDof(), fe.GetDim());
   Vector grad_k(fe.GetDof());
   double tk[2];

   grad.SetSize(dof, fe.GetDof());
   for (int k = 0; k < dof; k++)
   {
      fe.CalcDShape(Nodes.IntPoint(k), dshape);
      tk[0] = nk[d2n[k]*dim+1];
      tk[1] = -nk[d2n[k]*dim];
      dshape.Mult(tk, grad_k);
      for (int j = 0; j < grad_k.Size(); j++)
      {
         grad(k,j) = (fabs(grad_k(j)) < 1e-12) ? 0.0 : grad_k(j);
      }
   }
}

void VectorFiniteElement::ProjectCurl_ND(
   const double *tk, const Array<int> &d2t, const FiniteElement &fe,
   ElementTransformation &Trans, DenseMatrix &curl) const
{
#ifdef MFEM_THREAD_SAFE
   DenseMatrix curlshape(fe.GetDof(), dim);
   DenseMatrix curlshape_J(fe.GetDof(), dim);
   DenseMatrix J(dim, dim);
#else
   curlshape.SetSize(fe.GetDof(), dim);
   curlshape_J.SetSize(fe.GetDof(), dim);
   J.SetSize(dim, dim);
#endif

   Vector curl_k(fe.GetDof());

   curl.SetSize(dof, fe.GetDof());
   for (int k = 0; k < dof; k++)
   {
      const IntegrationPoint &ip = Nodes.IntPoint(k);

      // calculate J^t * J / |J|
      Trans.SetIntPoint(&ip);
      MultAtB(Trans.Jacobian(), Trans.Jacobian(), J);
      J *= 1.0 / Trans.Weight();

      // transform curl of shapes (rows) by J^t * J / |J|
      fe.CalcCurlShape(ip, curlshape);
      Mult(curlshape, J, curlshape_J);

      curlshape_J.Mult(tk + d2t[k]*dim, curl_k);
      for (int j = 0; j < curl_k.Size(); j++)
      {
         curl(k,j) = (fabs(curl_k(j)) < 1e-12) ? 0.0 : curl_k(j);
      }
   }
}

void VectorFiniteElement::ProjectCurl_RT(
   const double *nk, const Array<int> &d2n, const FiniteElement &fe,
   ElementTransformation &Trans, DenseMatrix &curl) const
{
   DenseMatrix curl_shape(fe.GetDof(), dim);
   Vector curl_k(fe.GetDof());

   curl.SetSize(dof, fe.GetDof());
   for (int k = 0; k < dof; k++)
   {
      fe.CalcCurlShape(Nodes.IntPoint(k), curl_shape);
      curl_shape.Mult(nk + d2n[k]*dim, curl_k);
      for (int j = 0; j < curl_k.Size(); j++)
      {
         curl(k,j) = (fabs(curl_k(j)) < 1e-12) ? 0.0 : curl_k(j);
      }
   }
}
void VectorFiniteElement::Project_ND(
   const double *tk, const Array<int> &d2t,
   VectorCoefficient &vc, ElementTransformation &Trans, Vector &dofs) const
{
   double vk[Geometry::MaxDim];
   Vector xk(vk, vc.GetVDim());

   for (int k = 0; k < dof; k++)
   {
      Trans.SetIntPoint(&Nodes.IntPoint(k));

      vc.Eval(xk, Trans, Nodes.IntPoint(k));
      // dof_k = xk^t J tk
      dofs(k) = Trans.Jacobian().InnerProduct(tk + d2t[k]*dim, vk);
   }
}

void VectorFiniteElement::Project_ND(
   const double *tk, const Array<int> &d2t,
   Vector &vc, ElementTransformation &Trans, Vector &dofs) const
{
   for (int k = 0; k < dof; k++)
   {
      Trans.SetIntPoint(&Nodes.IntPoint(k));
      Vector vk(vc.GetData()+k*dim, dim);
      // dof_k = xk^t J tk
      dofs(k) = Trans.Jacobian().InnerProduct(tk + d2t[k]*dim, vk);
   }
}

void VectorFiniteElement::ProjectMatrixCoefficient_ND(
   const double *tk, const Array<int> &d2t,
   MatrixCoefficient &mc, ElementTransformation &T, Vector &dofs) const
{
   // project the rows of the matrix coefficient in an ND space

   const int sdim = T.GetSpaceDim();
   MFEM_ASSERT(mc.GetWidth() == sdim, "");
   DenseMatrix MQ(mc.GetHeight(), mc.GetWidth());
   Vector tk_phys(sdim), dofs_k(MQ.Height());
   MFEM_ASSERT(dofs.Size() == dof*MQ.Height(), "");

   for (int k = 0; k < dof; k++)
   {
      T.SetIntPoint(&Nodes.IntPoint(k));
      mc.Eval(MQ, T, Nodes.IntPoint(k));
      // tk_phys = J tk
      T.Jacobian().Mult(tk + d2t[k]*dim, tk_phys);
      MQ.Mult(tk_phys, dofs_k);
      for (int r = 0; r < MQ.Height(); r++)
      {
         dofs(k+dof*r) = dofs_k(r);
      }
   }
}

void VectorFiniteElement::Project_ND(
   const double *tk, const Array<int> &d2t, const FiniteElement &fe,
   ElementTransformation &Trans, DenseMatrix &I) const
{
   if (fe.GetRangeType() == SCALAR)
   {
      int sdim = Trans.GetSpaceDim();
      double vk[Geometry::MaxDim];
      Vector shape(fe.GetDof());

      I.SetSize(dof, sdim*fe.GetDof());
      for (int k = 0; k < dof; k++)
      {
         const IntegrationPoint &ip = Nodes.IntPoint(k);

         fe.CalcShape(ip, shape);
         Trans.SetIntPoint(&ip);
<<<<<<< HEAD
         Trans.Jacobian().Mult(tk + d2t[k]*vdim, vk);
=======
         // Transform ND edge tengents from reference to physical space
         // vk = J tk
         Trans.Jacobian().Mult(tk + d2t[k]*dim, vk);
>>>>>>> 7ae181ba
         if (fe.GetMapType() == INTEGRAL)
         {
            double w = 1.0/Trans.Weight();
            for (int d = 0; d < sdim; d++)
            {
               vk[d] *= w;
            }
         }

         for (int j = 0; j < shape.Size(); j++)
         {
            double s = shape(j);
            if (fabs(s) < 1e-12)
            {
               s = 0.0;
            }
            // Project scalar basis function multiplied by each coordinate
            // direction onto the transformed edge tangents
            for (int d = 0; d < sdim; d++)
            {
               I(k, j + d*shape.Size()) = s*vk[d];
            }
         }
      }
   }
   else
   {
      int sdim = Trans.GetSpaceDim();
      double vk[Geometry::MaxDim];
      DenseMatrix vshape(fe.GetDof(), sdim);
      Vector vshapetk(fe.GetDof());

      I.SetSize(dof, fe.GetDof());
      for (int k = 0; k < dof; k++)
      {
         const IntegrationPoint &ip = Nodes.IntPoint(k);

         Trans.SetIntPoint(&ip);
         // Transform ND edge tangents from reference to physical space
         // vk = J tk
         Trans.Jacobian().Mult(tk + d2t[k]*dim, vk);
         // Compute fe basis functions in physical space
         fe.CalcVShape(Trans, vshape);
         // Project fe basis functions onto transformed edge tangents
         vshape.Mult(vk, vshapetk);
         for (int j=0; j<vshapetk.Size(); j++)
         {
            I(k, j) = vshapetk(j);
         }
      }
   }
}

void VectorFiniteElement::ProjectGrad_ND(
   const double *tk, const Array<int> &d2t, const FiniteElement &fe,
   ElementTransformation &Trans, DenseMatrix &grad) const
{
   MFEM_ASSERT(fe.GetMapType() == VALUE, "");

   DenseMatrix dshape(fe.GetDof(), fe.GetDim());
   Vector grad_k(fe.GetDof());

   grad.SetSize(dof, fe.GetDof());
   for (int k = 0; k < dof; k++)
   {
      fe.CalcDShape(Nodes.IntPoint(k), dshape);
      dshape.Mult(tk + d2t[k]*vdim, grad_k);
      for (int j = 0; j < grad_k.Size(); j++)
      {
         grad(k,j) = (fabs(grad_k(j)) < 1e-12) ? 0.0 : grad_k(j);
      }
   }
}

void VectorFiniteElement::LocalInterpolation_RT(
   const VectorFiniteElement &cfe, const double *nk, const Array<int> &d2n,
   ElementTransformation &Trans, DenseMatrix &I) const
{
   MFEM_ASSERT(map_type == cfe.GetMapType(), "");

   double vk[Geometry::MaxDim];
   Vector xk(vk, dim);
   IntegrationPoint ip;
#ifdef MFEM_THREAD_SAFE
   DenseMatrix vshape(cfe.GetDof(), cfe.GetDim());
#else
   DenseMatrix vshape(cfe.vshape.Data(), cfe.GetDof(), cfe.GetDim());
#endif
   I.SetSize(dof, vshape.Height());

   // assuming Trans is linear; this should be ok for all refinement types
   Trans.SetIntPoint(&Geometries.GetCenter(geom_type));
   const DenseMatrix &adjJ = Trans.AdjugateJacobian();
   for (int k = 0; k < dof; k++)
   {
      Trans.Transform(Nodes.IntPoint(k), xk);
      ip.Set3(vk);
      cfe.CalcVShape(ip, vshape);
      // xk = |J| J^{-t} n_k
      adjJ.MultTranspose(nk + d2n[k]*dim, vk);
      // I_k = vshape_k.adj(J)^t.n_k, k=1,...,dof
      for (int j = 0; j < vshape.Height(); j++)
      {
         double Ikj = 0.;
         for (int i = 0; i < dim; i++)
         {
            Ikj += vshape(j, i) * vk[i];
         }
         I(k, j) = (fabs(Ikj) < 1e-12) ? 0.0 : Ikj;
      }
   }
}

void VectorFiniteElement::LocalInterpolation_ND(
   const VectorFiniteElement &cfe, const double *tk, const Array<int> &d2t,
   ElementTransformation &Trans, DenseMatrix &I) const
{
   double vk[Geometry::MaxDim];
   Vector xk(vk, dim);
   IntegrationPoint ip;
#ifdef MFEM_THREAD_SAFE
   DenseMatrix vshape(cfe.GetDof(), cfe.GetDim());
#else
   DenseMatrix vshape(cfe.vshape.Data(), cfe.GetDof(), cfe.GetDim());
#endif
   I.SetSize(dof, vshape.Height());

   // assuming Trans is linear; this should be ok for all refinement types
   Trans.SetIntPoint(&Geometries.GetCenter(geom_type));
   const DenseMatrix &J = Trans.Jacobian();
   for (int k = 0; k < dof; k++)
   {
      Trans.Transform(Nodes.IntPoint(k), xk);
      ip.Set3(vk);
      cfe.CalcVShape(ip, vshape);
      // xk = J t_k
      J.Mult(tk + d2t[k]*dim, vk);
      // I_k = vshape_k.J.t_k, k=1,...,Dof
      for (int j = 0; j < vshape.Height(); j++)
      {
         double Ikj = 0.;
         for (int i = 0; i < dim; i++)
         {
            Ikj += vshape(j, i) * vk[i];
         }
         I(k, j) = (fabs(Ikj) < 1e-12) ? 0.0 : Ikj;
      }
   }
}

void VectorFiniteElement::LocalRestriction_RT(
   const double *nk, const Array<int> &d2n, ElementTransformation &Trans,
   DenseMatrix &R) const
{
   double pt_data[Geometry::MaxDim];
   IntegrationPoint ip;
   Vector pt(pt_data, dim);

#ifdef MFEM_THREAD_SAFE
   DenseMatrix vshape(dof, dim);
#endif

   Trans.SetIntPoint(&Geometries.GetCenter(geom_type));
   const DenseMatrix &J = Trans.Jacobian();
   const double weight = Trans.Weight();
   for (int j = 0; j < dof; j++)
   {
      InvertLinearTrans(Trans, Nodes.IntPoint(j), pt);
      ip.Set(pt_data, dim);
      if (Geometries.CheckPoint(geom_type, ip)) // do we need an epsilon here?
      {
         CalcVShape(ip, vshape);
         J.MultTranspose(nk+dim*d2n[j], pt_data);
         pt /= weight;
         for (int k = 0; k < dof; k++)
         {
            double R_jk = 0.0;
            for (int d = 0; d < dim; d++)
            {
               R_jk += vshape(k,d)*pt_data[d];
            }
            R(j,k) = R_jk;
         }
      }
      else
      {
         // Set the whole row to avoid valgrind warnings in R.Threshold().
         R.SetRow(j, infinity());
      }
   }
   R.Threshold(1e-12);
}

void VectorFiniteElement::LocalRestriction_ND(
   const double *tk, const Array<int> &d2t, ElementTransformation &Trans,
   DenseMatrix &R) const
{
   double pt_data[Geometry::MaxDim];
   IntegrationPoint ip;
   Vector pt(pt_data, dim);

#ifdef MFEM_THREAD_SAFE
   DenseMatrix vshape(dof, dim);
#endif

   Trans.SetIntPoint(&Geometries.GetCenter(geom_type));
   const DenseMatrix &Jinv = Trans.InverseJacobian();
   for (int j = 0; j < dof; j++)
   {
      InvertLinearTrans(Trans, Nodes.IntPoint(j), pt);
      ip.Set(pt_data, dim);
      if (Geometries.CheckPoint(geom_type, ip)) // do we need an epsilon here?
      {
         CalcVShape(ip, vshape);
         Jinv.Mult(tk+dim*d2t[j], pt_data);
         for (int k = 0; k < dof; k++)
         {
            double R_jk = 0.0;
            for (int d = 0; d < dim; d++)
            {
               R_jk += vshape(k,d)*pt_data[d];
            }
            R(j,k) = R_jk;
         }
      }
      else
      {
         // Set the whole row to avoid valgrind warnings in R.Threshold().
         R.SetRow(j, infinity());
      }
   }
   R.Threshold(1e-12);
}


PointFiniteElement::PointFiniteElement()
   : NodalFiniteElement(0, Geometry::POINT, 1, 0)
{
   Nodes.IntPoint(0).x = 0.0;
}

void PointFiniteElement::CalcShape(const IntegrationPoint &ip,
                                   Vector &shape) const
{
   shape(0) = 1.;
}

void PointFiniteElement::CalcDShape(const IntegrationPoint &ip,
                                    DenseMatrix &dshape) const
{
   // dshape is (1 x 0) - nothing to compute
}

Linear1DFiniteElement::Linear1DFiniteElement()
   : NodalFiniteElement(1, Geometry::SEGMENT, 2, 1)
{
   Nodes.IntPoint(0).x = 0.0;
   Nodes.IntPoint(1).x = 1.0;
}

void Linear1DFiniteElement::CalcShape(const IntegrationPoint &ip,
                                      Vector &shape) const
{
   shape(0) = 1. - ip.x;
   shape(1) = ip.x;
}

void Linear1DFiniteElement::CalcDShape(const IntegrationPoint &ip,
                                       DenseMatrix &dshape) const
{
   dshape(0,0) = -1.;
   dshape(1,0) =  1.;
}

Linear2DFiniteElement::Linear2DFiniteElement()
   : NodalFiniteElement(2, Geometry::TRIANGLE, 3, 1)
{
   Nodes.IntPoint(0).x = 0.0;
   Nodes.IntPoint(0).y = 0.0;
   Nodes.IntPoint(1).x = 1.0;
   Nodes.IntPoint(1).y = 0.0;
   Nodes.IntPoint(2).x = 0.0;
   Nodes.IntPoint(2).y = 1.0;
}

void Linear2DFiniteElement::CalcShape(const IntegrationPoint &ip,
                                      Vector &shape) const
{
   shape(0) = 1. - ip.x - ip.y;
   shape(1) = ip.x;
   shape(2) = ip.y;
}

void Linear2DFiniteElement::CalcDShape(const IntegrationPoint &ip,
                                       DenseMatrix &dshape) const
{
   dshape(0,0) = -1.; dshape(0,1) = -1.;
   dshape(1,0) =  1.; dshape(1,1) =  0.;
   dshape(2,0) =  0.; dshape(2,1) =  1.;
}

BiLinear2DFiniteElement::BiLinear2DFiniteElement()
   : NodalFiniteElement(2, Geometry::SQUARE, 4, 1, FunctionSpace::Qk)
{
   Nodes.IntPoint(0).x = 0.0;
   Nodes.IntPoint(0).y = 0.0;
   Nodes.IntPoint(1).x = 1.0;
   Nodes.IntPoint(1).y = 0.0;
   Nodes.IntPoint(2).x = 1.0;
   Nodes.IntPoint(2).y = 1.0;
   Nodes.IntPoint(3).x = 0.0;
   Nodes.IntPoint(3).y = 1.0;
}

void BiLinear2DFiniteElement::CalcShape(const IntegrationPoint &ip,
                                        Vector &shape) const
{
   shape(0) = (1. - ip.x) * (1. - ip.y) ;
   shape(1) = ip.x * (1. - ip.y) ;
   shape(2) = ip.x * ip.y ;
   shape(3) = (1. - ip.x) * ip.y ;
}

void BiLinear2DFiniteElement::CalcDShape(const IntegrationPoint &ip,
                                         DenseMatrix &dshape) const
{
   dshape(0,0) = -1. + ip.y; dshape(0,1) = -1. + ip.x ;
   dshape(1,0) =  1. - ip.y; dshape(1,1) = -ip.x ;
   dshape(2,0) =  ip.y ;     dshape(2,1) = ip.x ;
   dshape(3,0) = -ip.y ;     dshape(3,1) = 1. - ip.x ;
}

void BiLinear2DFiniteElement::CalcHessian(
   const IntegrationPoint &ip, DenseMatrix &h) const
{
   h(0,0) = 0.;   h(0,1) =  1.;   h(0,2) = 0.;
   h(1,0) = 0.;   h(1,1) = -1.;   h(1,2) = 0.;
   h(2,0) = 0.;   h(2,1) =  1.;   h(2,2) = 0.;
   h(3,0) = 0.;   h(3,1) = -1.;   h(3,2) = 0.;
}


GaussLinear2DFiniteElement::GaussLinear2DFiniteElement()
   : NodalFiniteElement(2, Geometry::TRIANGLE, 3, 1, FunctionSpace::Pk)
{
   Nodes.IntPoint(0).x = 1./6.;
   Nodes.IntPoint(0).y = 1./6.;
   Nodes.IntPoint(1).x = 2./3.;
   Nodes.IntPoint(1).y = 1./6.;
   Nodes.IntPoint(2).x = 1./6.;
   Nodes.IntPoint(2).y = 2./3.;
}

void GaussLinear2DFiniteElement::CalcShape(const IntegrationPoint &ip,
                                           Vector &shape) const
{
   const double x = ip.x, y = ip.y;

   shape(0) = 5./3. - 2. * (x + y);
   shape(1) = 2. * (x - 1./6.);
   shape(2) = 2. * (y - 1./6.);
}

void GaussLinear2DFiniteElement::CalcDShape(const IntegrationPoint &ip,
                                            DenseMatrix &dshape) const
{
   dshape(0,0) = -2.;  dshape(0,1) = -2.;
   dshape(1,0) =  2.;  dshape(1,1) =  0.;
   dshape(2,0) =  0.;  dshape(2,1) =  2.;
}

void GaussLinear2DFiniteElement::ProjectDelta(int vertex, Vector &dofs) const
{
   dofs(vertex)       = 2./3.;
   dofs((vertex+1)%3) = 1./6.;
   dofs((vertex+2)%3) = 1./6.;
}


// 0.5-0.5/sqrt(3) and 0.5+0.5/sqrt(3)
const double GaussBiLinear2DFiniteElement::p[] =
{ 0.2113248654051871177454256, 0.7886751345948128822545744 };

GaussBiLinear2DFiniteElement::GaussBiLinear2DFiniteElement()
   : NodalFiniteElement(2, Geometry::SQUARE, 4, 1, FunctionSpace::Qk)
{
   Nodes.IntPoint(0).x = p[0];
   Nodes.IntPoint(0).y = p[0];
   Nodes.IntPoint(1).x = p[1];
   Nodes.IntPoint(1).y = p[0];
   Nodes.IntPoint(2).x = p[1];
   Nodes.IntPoint(2).y = p[1];
   Nodes.IntPoint(3).x = p[0];
   Nodes.IntPoint(3).y = p[1];
}

void GaussBiLinear2DFiniteElement::CalcShape(const IntegrationPoint &ip,
                                             Vector &shape) const
{
   const double x = ip.x, y = ip.y;

   shape(0) = 3. * (p[1] - x) * (p[1] - y);
   shape(1) = 3. * (x - p[0]) * (p[1] - y);
   shape(2) = 3. * (x - p[0]) * (y - p[0]);
   shape(3) = 3. * (p[1] - x) * (y - p[0]);
}

void GaussBiLinear2DFiniteElement::CalcDShape(const IntegrationPoint &ip,
                                              DenseMatrix &dshape) const
{
   const double x = ip.x, y = ip.y;

   dshape(0,0) = 3. * (y - p[1]);  dshape(0,1) = 3. * (x - p[1]);
   dshape(1,0) = 3. * (p[1] - y);  dshape(1,1) = 3. * (p[0] - x);
   dshape(2,0) = 3. * (y - p[0]);  dshape(2,1) = 3. * (x - p[0]);
   dshape(3,0) = 3. * (p[0] - y);  dshape(3,1) = 3. * (p[1] - x);
}

void GaussBiLinear2DFiniteElement::ProjectDelta(int vertex, Vector &dofs) const
{
#if 1
   dofs(vertex)       = p[1]*p[1];
   dofs((vertex+1)%4) = p[0]*p[1];
   dofs((vertex+2)%4) = p[0]*p[0];
   dofs((vertex+3)%4) = p[0]*p[1];
#else
   dofs = 1.0;
#endif
}


P1OnQuadFiniteElement::P1OnQuadFiniteElement()
   : NodalFiniteElement(2, Geometry::SQUARE, 3, 1, FunctionSpace::Qk)
{
   Nodes.IntPoint(0).x = 0.0;
   Nodes.IntPoint(0).y = 0.0;
   Nodes.IntPoint(1).x = 1.0;
   Nodes.IntPoint(1).y = 0.0;
   Nodes.IntPoint(2).x = 0.0;
   Nodes.IntPoint(2).y = 1.0;
}

void P1OnQuadFiniteElement::CalcShape(const IntegrationPoint &ip,
                                      Vector &shape) const
{
   shape(0) = 1. - ip.x - ip.y;
   shape(1) = ip.x;
   shape(2) = ip.y;
}

void P1OnQuadFiniteElement::CalcDShape(const IntegrationPoint &ip,
                                       DenseMatrix &dshape) const
{
   dshape(0,0) = -1.; dshape(0,1) = -1.;
   dshape(1,0) =  1.; dshape(1,1) =  0.;
   dshape(2,0) =  0.; dshape(2,1) =  1.;
}


Quad1DFiniteElement::Quad1DFiniteElement()
   : NodalFiniteElement(1, Geometry::SEGMENT, 3, 2)
{
   Nodes.IntPoint(0).x = 0.0;
   Nodes.IntPoint(1).x = 1.0;
   Nodes.IntPoint(2).x = 0.5;
}

void Quad1DFiniteElement::CalcShape(const IntegrationPoint &ip,
                                    Vector &shape) const
{
   double x = ip.x;
   double l1 = 1.0 - x, l2 = x, l3 = 2. * x - 1.;

   shape(0) = l1 * (-l3);
   shape(1) = l2 * l3;
   shape(2) = 4. * l1 * l2;
}

void Quad1DFiniteElement::CalcDShape(const IntegrationPoint &ip,
                                     DenseMatrix &dshape) const
{
   double x = ip.x;

   dshape(0,0) = 4. * x - 3.;
   dshape(1,0) = 4. * x - 1.;
   dshape(2,0) = 4. - 8. * x;
}


QuadPos1DFiniteElement::QuadPos1DFiniteElement()
   : PositiveFiniteElement(1, Geometry::SEGMENT, 3, 2)
{
   Nodes.IntPoint(0).x = 0.0;
   Nodes.IntPoint(1).x = 1.0;
   Nodes.IntPoint(2).x = 0.5;
}

void QuadPos1DFiniteElement::CalcShape(const IntegrationPoint &ip,
                                       Vector &shape) const
{
   const double x = ip.x, x1 = 1. - x;

   shape(0) = x1 * x1;
   shape(1) = x * x;
   shape(2) = 2. * x * x1;
}

void QuadPos1DFiniteElement::CalcDShape(const IntegrationPoint &ip,
                                        DenseMatrix &dshape) const
{
   const double x = ip.x;

   dshape(0,0) = 2. * x - 2.;
   dshape(1,0) = 2. * x;
   dshape(2,0) = 2. - 4. * x;
}

Quad2DFiniteElement::Quad2DFiniteElement()
   : NodalFiniteElement(2, Geometry::TRIANGLE, 6, 2)
{
   Nodes.IntPoint(0).x = 0.0;
   Nodes.IntPoint(0).y = 0.0;
   Nodes.IntPoint(1).x = 1.0;
   Nodes.IntPoint(1).y = 0.0;
   Nodes.IntPoint(2).x = 0.0;
   Nodes.IntPoint(2).y = 1.0;
   Nodes.IntPoint(3).x = 0.5;
   Nodes.IntPoint(3).y = 0.0;
   Nodes.IntPoint(4).x = 0.5;
   Nodes.IntPoint(4).y = 0.5;
   Nodes.IntPoint(5).x = 0.0;
   Nodes.IntPoint(5).y = 0.5;
}

void Quad2DFiniteElement::CalcShape(const IntegrationPoint &ip,
                                    Vector &shape) const
{
   double x = ip.x, y = ip.y;
   double l1 = 1.-x-y, l2 = x, l3 = y;

   shape(0) = l1 * (2. * l1 - 1.);
   shape(1) = l2 * (2. * l2 - 1.);
   shape(2) = l3 * (2. * l3 - 1.);
   shape(3) = 4. * l1 * l2;
   shape(4) = 4. * l2 * l3;
   shape(5) = 4. * l3 * l1;
}

void Quad2DFiniteElement::CalcDShape(const IntegrationPoint &ip,
                                     DenseMatrix &dshape) const
{
   double x = ip.x, y = ip.y;

   dshape(0,0) =
      dshape(0,1) = 4. * (x + y) - 3.;

   dshape(1,0) = 4. * x - 1.;
   dshape(1,1) = 0.;

   dshape(2,0) = 0.;
   dshape(2,1) = 4. * y - 1.;

   dshape(3,0) = -4. * (2. * x + y - 1.);
   dshape(3,1) = -4. * x;

   dshape(4,0) = 4. * y;
   dshape(4,1) = 4. * x;

   dshape(5,0) = -4. * y;
   dshape(5,1) = -4. * (x + 2. * y - 1.);
}

void Quad2DFiniteElement::CalcHessian (const IntegrationPoint &ip,
                                       DenseMatrix &h) const
{
   h(0,0) = 4.;
   h(0,1) = 4.;
   h(0,2) = 4.;

   h(1,0) = 4.;
   h(1,1) = 0.;
   h(1,2) = 0.;

   h(2,0) = 0.;
   h(2,1) = 0.;
   h(2,2) = 4.;

   h(3,0) = -8.;
   h(3,1) = -4.;
   h(3,2) =  0.;

   h(4,0) = 0.;
   h(4,1) = 4.;
   h(4,2) = 0.;

   h(5,0) =  0.;
   h(5,1) = -4.;
   h(5,2) = -8.;
}

void Quad2DFiniteElement::ProjectDelta(int vertex, Vector &dofs) const
{
#if 0
   dofs = 1.;
#else
   dofs = 0.;
   dofs(vertex) = 1.;
   switch (vertex)
   {
      case 0: dofs(3) = 0.25; dofs(5) = 0.25; break;
      case 1: dofs(3) = 0.25; dofs(4) = 0.25; break;
      case 2: dofs(4) = 0.25; dofs(5) = 0.25; break;
   }
#endif
}


const double GaussQuad2DFiniteElement::p[] =
{ 0.0915762135097707434595714634022015, 0.445948490915964886318329253883051 };

GaussQuad2DFiniteElement::GaussQuad2DFiniteElement()
   : NodalFiniteElement(2, Geometry::TRIANGLE, 6, 2), A(6), D(6,2), pol(6)
{
   Nodes.IntPoint(0).x = p[0];
   Nodes.IntPoint(0).y = p[0];
   Nodes.IntPoint(1).x = 1. - 2. * p[0];
   Nodes.IntPoint(1).y = p[0];
   Nodes.IntPoint(2).x = p[0];
   Nodes.IntPoint(2).y = 1. - 2. * p[0];
   Nodes.IntPoint(3).x = p[1];
   Nodes.IntPoint(3).y = p[1];
   Nodes.IntPoint(4).x = 1. - 2. * p[1];
   Nodes.IntPoint(4).y = p[1];
   Nodes.IntPoint(5).x = p[1];
   Nodes.IntPoint(5).y = 1. - 2. * p[1];

   for (int i = 0; i < 6; i++)
   {
      const double x = Nodes.IntPoint(i).x, y = Nodes.IntPoint(i).y;
      A(0,i) = 1.;
      A(1,i) = x;
      A(2,i) = y;
      A(3,i) = x * x;
      A(4,i) = x * y;
      A(5,i) = y * y;
   }

   A.Invert();
}

void GaussQuad2DFiniteElement::CalcShape(const IntegrationPoint &ip,
                                         Vector &shape) const
{
   const double x = ip.x, y = ip.y;
   pol(0) = 1.;
   pol(1) = x;
   pol(2) = y;
   pol(3) = x * x;
   pol(4) = x * y;
   pol(5) = y * y;

   A.Mult(pol, shape);
}

void GaussQuad2DFiniteElement::CalcDShape(const IntegrationPoint &ip,
                                          DenseMatrix &dshape) const
{
   const double x = ip.x, y = ip.y;
   D(0,0) = 0.;      D(0,1) = 0.;
   D(1,0) = 1.;      D(1,1) = 0.;
   D(2,0) = 0.;      D(2,1) = 1.;
   D(3,0) = 2. *  x; D(3,1) = 0.;
   D(4,0) = y;       D(4,1) = x;
   D(5,0) = 0.;      D(5,1) = 2. * y;

   Mult(A, D, dshape);
}


BiQuad2DFiniteElement::BiQuad2DFiniteElement()
   : NodalFiniteElement(2, Geometry::SQUARE, 9, 2, FunctionSpace::Qk)
{
   Nodes.IntPoint(0).x = 0.0;
   Nodes.IntPoint(0).y = 0.0;
   Nodes.IntPoint(1).x = 1.0;
   Nodes.IntPoint(1).y = 0.0;
   Nodes.IntPoint(2).x = 1.0;
   Nodes.IntPoint(2).y = 1.0;
   Nodes.IntPoint(3).x = 0.0;
   Nodes.IntPoint(3).y = 1.0;
   Nodes.IntPoint(4).x = 0.5;
   Nodes.IntPoint(4).y = 0.0;
   Nodes.IntPoint(5).x = 1.0;
   Nodes.IntPoint(5).y = 0.5;
   Nodes.IntPoint(6).x = 0.5;
   Nodes.IntPoint(6).y = 1.0;
   Nodes.IntPoint(7).x = 0.0;
   Nodes.IntPoint(7).y = 0.5;
   Nodes.IntPoint(8).x = 0.5;
   Nodes.IntPoint(8).y = 0.5;
}

void BiQuad2DFiniteElement::CalcShape(const IntegrationPoint &ip,
                                      Vector &shape) const
{
   double x = ip.x, y = ip.y;
   double l1x, l2x, l3x, l1y, l2y, l3y;

   l1x = (x - 1.) * (2. * x - 1);
   l2x = 4. * x * (1. - x);
   l3x = x * (2. * x - 1.);
   l1y = (y - 1.) * (2. * y - 1);
   l2y = 4. * y * (1. - y);
   l3y = y * (2. * y - 1.);

   shape(0) = l1x * l1y;
   shape(4) = l2x * l1y;
   shape(1) = l3x * l1y;
   shape(7) = l1x * l2y;
   shape(8) = l2x * l2y;
   shape(5) = l3x * l2y;
   shape(3) = l1x * l3y;
   shape(6) = l2x * l3y;
   shape(2) = l3x * l3y;
}

void BiQuad2DFiniteElement::CalcDShape(const IntegrationPoint &ip,
                                       DenseMatrix &dshape) const
{
   double x = ip.x, y = ip.y;
   double l1x, l2x, l3x, l1y, l2y, l3y;
   double d1x, d2x, d3x, d1y, d2y, d3y;

   l1x = (x - 1.) * (2. * x - 1);
   l2x = 4. * x * (1. - x);
   l3x = x * (2. * x - 1.);
   l1y = (y - 1.) * (2. * y - 1);
   l2y = 4. * y * (1. - y);
   l3y = y * (2. * y - 1.);

   d1x = 4. * x - 3.;
   d2x = 4. - 8. * x;
   d3x = 4. * x - 1.;
   d1y = 4. * y - 3.;
   d2y = 4. - 8. * y;
   d3y = 4. * y - 1.;

   dshape(0,0) = d1x * l1y;
   dshape(0,1) = l1x * d1y;

   dshape(4,0) = d2x * l1y;
   dshape(4,1) = l2x * d1y;

   dshape(1,0) = d3x * l1y;
   dshape(1,1) = l3x * d1y;

   dshape(7,0) = d1x * l2y;
   dshape(7,1) = l1x * d2y;

   dshape(8,0) = d2x * l2y;
   dshape(8,1) = l2x * d2y;

   dshape(5,0) = d3x * l2y;
   dshape(5,1) = l3x * d2y;

   dshape(3,0) = d1x * l3y;
   dshape(3,1) = l1x * d3y;

   dshape(6,0) = d2x * l3y;
   dshape(6,1) = l2x * d3y;

   dshape(2,0) = d3x * l3y;
   dshape(2,1) = l3x * d3y;
}

void BiQuad2DFiniteElement::ProjectDelta(int vertex, Vector &dofs) const
{
#if 0
   dofs = 1.;
#else
   dofs = 0.;
   dofs(vertex) = 1.;
   switch (vertex)
   {
      case 0: dofs(4) = 0.25; dofs(7) = 0.25; break;
      case 1: dofs(4) = 0.25; dofs(5) = 0.25; break;
      case 2: dofs(5) = 0.25; dofs(6) = 0.25; break;
      case 3: dofs(6) = 0.25; dofs(7) = 0.25; break;
   }
   dofs(8) = 1./16.;
#endif
}


H1Ser_QuadrilateralElement::H1Ser_QuadrilateralElement(const int p)
   : ScalarFiniteElement(2, Geometry::SQUARE, (p*p + 3*p +6) / 2, p,
                         FunctionSpace::Qk)
{
   // Store the dof_map of the associated TensorBasisElement, which will be used
   // to create the serendipity dof map.  Its size is larger than the size of
   // the serendipity element.
   TensorBasisElement tbeTemp =
      TensorBasisElement(2, p, BasisType::GaussLobatto,
                         TensorBasisElement::DofMapType::Sr_DOF_MAP);
   const Array<int> tp_dof_map = tbeTemp.GetDofMap();

   const double *cp = poly1d.ClosedPoints(p, BasisType::GaussLobatto);

   // Fixing the Nodes is exactly the same as the H1_QuadrilateralElement
   // constructor except we only use those values of the associated tensor
   // product dof_map that are <= the number of serendipity Dofs e.g. only DoFs
   // 0-7 out of the 9 tensor product dofs (at quadratic order)
   int o = 0;

   for (int j = 0; j <= p; j++)
   {
      for (int i = 0; i <= p; i++)
      {
         if (tp_dof_map[o] < Nodes.Size())
         {
            Nodes.IntPoint(tp_dof_map[o]).x = cp[i];
            Nodes.IntPoint(tp_dof_map[o]).y = cp[j];
         }
         o++;
      }
   }
}

void H1Ser_QuadrilateralElement::CalcShape(const IntegrationPoint &ip,
                                           Vector &shape) const
{
   int p = (this)->GetOrder();
   double x = ip.x, y = ip.y;

   Poly_1D::Basis edgeNodalBasis(poly1d.GetBasis(p, BasisType::GaussLobatto));
   Vector nodalX(p+1);
   Vector nodalY(p+1);

   edgeNodalBasis.Eval(x, nodalX);
   edgeNodalBasis.Eval(y, nodalY);

   // First, fix edge-based shape functions. Use a nodal interpolant for edge
   // points, weighted by the linear function that vanishes on opposite edge.
   for (int i = 0; i < p-1; i++)
   {
      shape(4 + 0*(p-1) + i) = (nodalX(i+1))*(1.-y);         // south edge 0->1
      shape(4 + 1*(p-1) + i) = (nodalY(i+1))*x;              // east edge  1->2
      shape(4 + 3*(p-1) - i - 1) = (nodalX(i+1)) * y;        // north edge 3->2
      shape(4 + 4*(p-1) - i - 1) = (nodalY(i+1)) * (1. - x); // west edge  0->3
   }

   BiLinear2DFiniteElement bilinear = BiLinear2DFiniteElement();
   Vector bilinearsAtIP(4);
   bilinear.CalcShape(ip, bilinearsAtIP);

   const double *edgePts(poly1d.ClosedPoints(p, BasisType::GaussLobatto));

   // Next, set the shape function associated with vertex V, evaluated at (x,y)
   // to be: bilinear function associated to V, evaluated at (x,y) - sum (shape
   // function at edge point P, weighted by bilinear function for V evaluated at
   // P) where the sum is taken only for points P on edges incident to V.

   double vtx0fix =0;
   double vtx1fix =0;
   double vtx2fix =0;
   double vtx3fix =0;
   for (int i = 0; i<p-1; i++)
   {
      vtx0fix += (1-edgePts[i+1])*(shape(4 + i) +
                                   shape(4 + 4*(p-1) - i - 1)); // bot+left edge
      vtx1fix += (1-edgePts[i+1])*(shape(4 + 1*(p-1) + i) +
                                   shape(4 + (p-2)-i));        // right+bot edge
      vtx2fix += (1-edgePts[i+1])*(shape(4 + 2*(p-1) + i) +
                                   shape(1 + 2*p-i));          // top+right edge
      vtx3fix += (1-edgePts[i+1])*(shape(4 + 3*(p-1) + i) +
                                   shape(3*p - i));            // left+top edge
   }
   shape(0) = bilinearsAtIP(0) - vtx0fix;
   shape(1) = bilinearsAtIP(1) - vtx1fix;
   shape(2) = bilinearsAtIP(2) - vtx2fix;
   shape(3) = bilinearsAtIP(3) - vtx3fix;

   // Interior basis functions appear starting at order p=4. These are non-nodal
   // bubble functions.
   if (p > 3)
   {
      double *legX = new double[p-1];
      double *legY = new double[p-1];
      Poly_1D *storeLegendre = new Poly_1D();

      storeLegendre->CalcLegendre(p-2, x, legX);
      storeLegendre->CalcLegendre(p-2, y, legY);

      int interior_total = 0;
      for (int j = 4; j < p + 1; j++)
      {
         for (int k = 0; k < j-3; k++)
         {
            shape(4 + 4*(p-1) + interior_total)
               = legX[k] * legY[j-4-k] * x * (1. - x) * y * (1. - y);
            interior_total++;
         }
      }

      delete[] legX;
      delete[] legY;
      delete storeLegendre;
   }
}

void H1Ser_QuadrilateralElement::CalcDShape(const IntegrationPoint &ip,
                                            DenseMatrix &dshape) const
{
   int p = (this)->GetOrder();
   double x = ip.x, y = ip.y;

   Poly_1D::Basis edgeNodalBasis(poly1d.GetBasis(p, BasisType::GaussLobatto));
   Vector nodalX(p+1);
   Vector DnodalX(p+1);
   Vector nodalY(p+1);
   Vector DnodalY(p+1);

   edgeNodalBasis.Eval(x, nodalX, DnodalX);
   edgeNodalBasis.Eval(y, nodalY, DnodalY);

   for (int i = 0; i < p-1; i++)
   {
      dshape(4 + 0*(p-1) + i,0) =  DnodalX(i+1) * (1.-y);
      dshape(4 + 0*(p-1) + i,1) = -nodalX(i+1);
      dshape(4 + 1*(p-1) + i,0) =  nodalY(i+1);
      dshape(4 + 1*(p-1) + i,1) =  DnodalY(i+1)*x;
      dshape(4 + 3*(p-1) - i - 1,0) =  DnodalX(i+1)*y;
      dshape(4 + 3*(p-1) - i - 1,1) =  nodalX(i+1);
      dshape(4 + 4*(p-1) - i - 1,0) = -nodalY(i+1);
      dshape(4 + 4*(p-1) - i - 1,1) =  DnodalY(i+1) * (1.-x);
   }

   BiLinear2DFiniteElement bilinear = BiLinear2DFiniteElement();
   DenseMatrix DbilinearsAtIP(4);
   bilinear.CalcDShape(ip, DbilinearsAtIP);

   const double *edgePts(poly1d.ClosedPoints(p, BasisType::GaussLobatto));

   dshape(0,0) = DbilinearsAtIP(0,0);
   dshape(0,1) = DbilinearsAtIP(0,1);
   dshape(1,0) = DbilinearsAtIP(1,0);
   dshape(1,1) = DbilinearsAtIP(1,1);
   dshape(2,0) = DbilinearsAtIP(2,0);
   dshape(2,1) = DbilinearsAtIP(2,1);
   dshape(3,0) = DbilinearsAtIP(3,0);
   dshape(3,1) = DbilinearsAtIP(3,1);

   for (int i = 0; i<p-1; i++)
   {
      dshape(0,0) -= (1-edgePts[i+1])*(dshape(4 + 0*(p-1) + i, 0) +
                                       dshape(4 + 4*(p-1) - i - 1,0));
      dshape(0,1) -= (1-edgePts[i+1])*(dshape(4 + 0*(p-1) + i, 1) +
                                       dshape(4 + 4*(p-1) - i - 1,1));
      dshape(1,0) -= (1-edgePts[i+1])*(dshape(4 + 1*(p-1) + i, 0) +
                                       dshape(4 + (p-2)-i, 0));
      dshape(1,1) -= (1-edgePts[i+1])*(dshape(4 + 1*(p-1) + i, 1) +
                                       dshape(4 + (p-2)-i, 1));
      dshape(2,0) -= (1-edgePts[i+1])*(dshape(4 + 2*(p-1) + i, 0) +
                                       dshape(1 + 2*p-i, 0));
      dshape(2,1) -= (1-edgePts[i+1])*(dshape(4 + 2*(p-1) + i, 1) +
                                       dshape(1 + 2*p-i, 1));
      dshape(3,0) -= (1-edgePts[i+1])*(dshape(4 + 3*(p-1) + i, 0) +
                                       dshape(3*p - i, 0));
      dshape(3,1) -= (1-edgePts[i+1])*(dshape(4 + 3*(p-1) + i, 1) +
                                       dshape(3*p - i, 1));
   }

   if (p > 3)
   {
      double *legX = new double[p-1];
      double *legY = new double[p-1];
      double *DlegX = new double[p-1];
      double *DlegY = new double[p-1];
      Poly_1D *storeLegendre = new Poly_1D();

      storeLegendre->CalcLegendre(p-2, x, legX, DlegX);
      storeLegendre->CalcLegendre(p-2, y, legY, DlegY);

      int interior_total = 0;
      for (int j = 4; j < p + 1; j++)
      {
         for (int k = 0; k < j-3; k++)
         {
            dshape(4 + 4*(p-1) + interior_total, 0) =
               legY[j-4-k]*y*(1-y) * (DlegX[k]*x*(1-x) + legX[k]*(1-2*x));
            dshape(4 + 4*(p-1) + interior_total, 1) =
               legX[k]*x*(1-x) * (DlegY[j-4-k]*y*(1-y) + legY[j-4-k]*(1-2*y));
            interior_total++;
         }
      }
      delete[] legX;
      delete[] legY;
      delete[] DlegX;
      delete[] DlegY;
      delete storeLegendre;
   }
}

void H1Ser_QuadrilateralElement::GetLocalInterpolation(ElementTransformation
                                                       &Trans,
                                                       DenseMatrix &I) const
{
   // For p<=4, the basis is nodal; for p>4, the quad-interior functions are
   // non-nodal.
   if (order <= 4)
   {
      NodalLocalInterpolation(Trans, I, *this);
   }
   else
   {
      ScalarLocalInterpolation(Trans, I, *this);
   }
}


BiQuadPos2DFiniteElement::BiQuadPos2DFiniteElement()
   : PositiveFiniteElement(2, Geometry::SQUARE, 9, 2, FunctionSpace::Qk)
{
   Nodes.IntPoint(0).x = 0.0;
   Nodes.IntPoint(0).y = 0.0;
   Nodes.IntPoint(1).x = 1.0;
   Nodes.IntPoint(1).y = 0.0;
   Nodes.IntPoint(2).x = 1.0;
   Nodes.IntPoint(2).y = 1.0;
   Nodes.IntPoint(3).x = 0.0;
   Nodes.IntPoint(3).y = 1.0;
   Nodes.IntPoint(4).x = 0.5;
   Nodes.IntPoint(4).y = 0.0;
   Nodes.IntPoint(5).x = 1.0;
   Nodes.IntPoint(5).y = 0.5;
   Nodes.IntPoint(6).x = 0.5;
   Nodes.IntPoint(6).y = 1.0;
   Nodes.IntPoint(7).x = 0.0;
   Nodes.IntPoint(7).y = 0.5;
   Nodes.IntPoint(8).x = 0.5;
   Nodes.IntPoint(8).y = 0.5;
}

void BiQuadPos2DFiniteElement::CalcShape(const IntegrationPoint &ip,
                                         Vector &shape) const
{
   double x = ip.x, y = ip.y;
   double l1x, l2x, l3x, l1y, l2y, l3y;

   l1x = (1. - x) * (1. - x);
   l2x = 2. * x * (1. - x);
   l3x = x * x;
   l1y = (1. - y) * (1. - y);
   l2y = 2. * y * (1. - y);
   l3y = y * y;

   shape(0) = l1x * l1y;
   shape(4) = l2x * l1y;
   shape(1) = l3x * l1y;
   shape(7) = l1x * l2y;
   shape(8) = l2x * l2y;
   shape(5) = l3x * l2y;
   shape(3) = l1x * l3y;
   shape(6) = l2x * l3y;
   shape(2) = l3x * l3y;
}

void BiQuadPos2DFiniteElement::CalcDShape(const IntegrationPoint &ip,
                                          DenseMatrix &dshape) const
{
   double x = ip.x, y = ip.y;
   double l1x, l2x, l3x, l1y, l2y, l3y;
   double d1x, d2x, d3x, d1y, d2y, d3y;

   l1x = (1. - x) * (1. - x);
   l2x = 2. * x * (1. - x);
   l3x = x * x;
   l1y = (1. - y) * (1. - y);
   l2y = 2. * y * (1. - y);
   l3y = y * y;

   d1x = 2. * x - 2.;
   d2x = 2. - 4. * x;
   d3x = 2. * x;
   d1y = 2. * y - 2.;
   d2y = 2. - 4. * y;
   d3y = 2. * y;

   dshape(0,0) = d1x * l1y;
   dshape(0,1) = l1x * d1y;

   dshape(4,0) = d2x * l1y;
   dshape(4,1) = l2x * d1y;

   dshape(1,0) = d3x * l1y;
   dshape(1,1) = l3x * d1y;

   dshape(7,0) = d1x * l2y;
   dshape(7,1) = l1x * d2y;

   dshape(8,0) = d2x * l2y;
   dshape(8,1) = l2x * d2y;

   dshape(5,0) = d3x * l2y;
   dshape(5,1) = l3x * d2y;

   dshape(3,0) = d1x * l3y;
   dshape(3,1) = l1x * d3y;

   dshape(6,0) = d2x * l3y;
   dshape(6,1) = l2x * d3y;

   dshape(2,0) = d3x * l3y;
   dshape(2,1) = l3x * d3y;
}

void BiQuadPos2DFiniteElement::GetLocalInterpolation(
   ElementTransformation &Trans, DenseMatrix &I) const
{
   double s[9];
   IntegrationPoint tr_ip;
   Vector xx(&tr_ip.x, 2), shape(s, 9);

   for (int i = 0; i < 9; i++)
   {
      Trans.Transform(Nodes.IntPoint(i), xx);
      CalcShape(tr_ip, shape);
      for (int j = 0; j < 9; j++)
         if (fabs(I(i,j) = s[j]) < 1.0e-12)
         {
            I(i,j) = 0.0;
         }
   }
   for (int i = 0; i < 9; i++)
   {
      double *d = &I(0,i);
      d[4] = 2. * d[4] - 0.5 * (d[0] + d[1]);
      d[5] = 2. * d[5] - 0.5 * (d[1] + d[2]);
      d[6] = 2. * d[6] - 0.5 * (d[2] + d[3]);
      d[7] = 2. * d[7] - 0.5 * (d[3] + d[0]);
      d[8] = 4. * d[8] - 0.5 * (d[4] + d[5] + d[6] + d[7]) -
             0.25 * (d[0] + d[1] + d[2] + d[3]);
   }
}

void BiQuadPos2DFiniteElement::Project(
   Coefficient &coeff, ElementTransformation &Trans, Vector &dofs) const
{
   double *d = dofs;

   for (int i = 0; i < 9; i++)
   {
      const IntegrationPoint &ip = Nodes.IntPoint(i);
      Trans.SetIntPoint(&ip);
      d[i] = coeff.Eval(Trans, ip);
   }
   d[4] = 2. * d[4] - 0.5 * (d[0] + d[1]);
   d[5] = 2. * d[5] - 0.5 * (d[1] + d[2]);
   d[6] = 2. * d[6] - 0.5 * (d[2] + d[3]);
   d[7] = 2. * d[7] - 0.5 * (d[3] + d[0]);
   d[8] = 4. * d[8] - 0.5 * (d[4] + d[5] + d[6] + d[7]) -
          0.25 * (d[0] + d[1] + d[2] + d[3]);
}

void BiQuadPos2DFiniteElement::Project (
   VectorCoefficient &vc, ElementTransformation &Trans,
   Vector &dofs) const
{
   double v[3];
   Vector x (v, vc.GetVDim());

   for (int i = 0; i < 9; i++)
   {
      const IntegrationPoint &ip = Nodes.IntPoint(i);
      Trans.SetIntPoint(&ip);
      vc.Eval (x, Trans, ip);
      for (int j = 0; j < x.Size(); j++)
      {
         dofs(9*j+i) = v[j];
      }
   }
   for (int j = 0; j < x.Size(); j++)
   {
      double *d = &dofs(9*j);

      d[4] = 2. * d[4] - 0.5 * (d[0] + d[1]);
      d[5] = 2. * d[5] - 0.5 * (d[1] + d[2]);
      d[6] = 2. * d[6] - 0.5 * (d[2] + d[3]);
      d[7] = 2. * d[7] - 0.5 * (d[3] + d[0]);
      d[8] = 4. * d[8] - 0.5 * (d[4] + d[5] + d[6] + d[7]) -
             0.25 * (d[0] + d[1] + d[2] + d[3]);
   }
}


GaussBiQuad2DFiniteElement::GaussBiQuad2DFiniteElement()
   : NodalFiniteElement(2, Geometry::SQUARE, 9, 2, FunctionSpace::Qk)
{
   const double p1 = 0.5*(1.-sqrt(3./5.));

   Nodes.IntPoint(0).x = p1;
   Nodes.IntPoint(0).y = p1;
   Nodes.IntPoint(4).x = 0.5;
   Nodes.IntPoint(4).y = p1;
   Nodes.IntPoint(1).x = 1.-p1;
   Nodes.IntPoint(1).y = p1;
   Nodes.IntPoint(7).x = p1;
   Nodes.IntPoint(7).y = 0.5;
   Nodes.IntPoint(8).x = 0.5;
   Nodes.IntPoint(8).y = 0.5;
   Nodes.IntPoint(5).x = 1.-p1;
   Nodes.IntPoint(5).y = 0.5;
   Nodes.IntPoint(3).x = p1;
   Nodes.IntPoint(3).y = 1.-p1;
   Nodes.IntPoint(6).x = 0.5;
   Nodes.IntPoint(6).y = 1.-p1;
   Nodes.IntPoint(2).x = 1.-p1;
   Nodes.IntPoint(2).y = 1.-p1;
}

void GaussBiQuad2DFiniteElement::CalcShape(const IntegrationPoint &ip,
                                           Vector &shape) const
{
   const double a = sqrt(5./3.);
   const double p1 = 0.5*(1.-sqrt(3./5.));

   double x = a*(ip.x-p1), y = a*(ip.y-p1);
   double l1x, l2x, l3x, l1y, l2y, l3y;

   l1x = (x - 1.) * (2. * x - 1);
   l2x = 4. * x * (1. - x);
   l3x = x * (2. * x - 1.);
   l1y = (y - 1.) * (2. * y - 1);
   l2y = 4. * y * (1. - y);
   l3y = y * (2. * y - 1.);

   shape(0) = l1x * l1y;
   shape(4) = l2x * l1y;
   shape(1) = l3x * l1y;
   shape(7) = l1x * l2y;
   shape(8) = l2x * l2y;
   shape(5) = l3x * l2y;
   shape(3) = l1x * l3y;
   shape(6) = l2x * l3y;
   shape(2) = l3x * l3y;
}

void GaussBiQuad2DFiniteElement::CalcDShape(const IntegrationPoint &ip,
                                            DenseMatrix &dshape) const
{
   const double a = sqrt(5./3.);
   const double p1 = 0.5*(1.-sqrt(3./5.));

   double x = a*(ip.x-p1), y = a*(ip.y-p1);
   double l1x, l2x, l3x, l1y, l2y, l3y;
   double d1x, d2x, d3x, d1y, d2y, d3y;

   l1x = (x - 1.) * (2. * x - 1);
   l2x = 4. * x * (1. - x);
   l3x = x * (2. * x - 1.);
   l1y = (y - 1.) * (2. * y - 1);
   l2y = 4. * y * (1. - y);
   l3y = y * (2. * y - 1.);

   d1x = a * (4. * x - 3.);
   d2x = a * (4. - 8. * x);
   d3x = a * (4. * x - 1.);
   d1y = a * (4. * y - 3.);
   d2y = a * (4. - 8. * y);
   d3y = a * (4. * y - 1.);

   dshape(0,0) = d1x * l1y;
   dshape(0,1) = l1x * d1y;

   dshape(4,0) = d2x * l1y;
   dshape(4,1) = l2x * d1y;

   dshape(1,0) = d3x * l1y;
   dshape(1,1) = l3x * d1y;

   dshape(7,0) = d1x * l2y;
   dshape(7,1) = l1x * d2y;

   dshape(8,0) = d2x * l2y;
   dshape(8,1) = l2x * d2y;

   dshape(5,0) = d3x * l2y;
   dshape(5,1) = l3x * d2y;

   dshape(3,0) = d1x * l3y;
   dshape(3,1) = l1x * d3y;

   dshape(6,0) = d2x * l3y;
   dshape(6,1) = l2x * d3y;

   dshape(2,0) = d3x * l3y;
   dshape(2,1) = l3x * d3y;
}

BiCubic2DFiniteElement::BiCubic2DFiniteElement()
   : NodalFiniteElement (2, Geometry::SQUARE, 16, 3, FunctionSpace::Qk)
{
   Nodes.IntPoint(0).x = 0.;
   Nodes.IntPoint(0).y = 0.;
   Nodes.IntPoint(1).x = 1.;
   Nodes.IntPoint(1).y = 0.;
   Nodes.IntPoint(2).x = 1.;
   Nodes.IntPoint(2).y = 1.;
   Nodes.IntPoint(3).x = 0.;
   Nodes.IntPoint(3).y = 1.;
   Nodes.IntPoint(4).x = 1./3.;
   Nodes.IntPoint(4).y = 0.;
   Nodes.IntPoint(5).x = 2./3.;
   Nodes.IntPoint(5).y = 0.;
   Nodes.IntPoint(6).x = 1.;
   Nodes.IntPoint(6).y = 1./3.;
   Nodes.IntPoint(7).x = 1.;
   Nodes.IntPoint(7).y = 2./3.;
   Nodes.IntPoint(8).x = 2./3.;
   Nodes.IntPoint(8).y = 1.;
   Nodes.IntPoint(9).x = 1./3.;
   Nodes.IntPoint(9).y = 1.;
   Nodes.IntPoint(10).x = 0.;
   Nodes.IntPoint(10).y = 2./3.;
   Nodes.IntPoint(11).x = 0.;
   Nodes.IntPoint(11).y = 1./3.;
   Nodes.IntPoint(12).x = 1./3.;
   Nodes.IntPoint(12).y = 1./3.;
   Nodes.IntPoint(13).x = 2./3.;
   Nodes.IntPoint(13).y = 1./3.;
   Nodes.IntPoint(14).x = 1./3.;
   Nodes.IntPoint(14).y = 2./3.;
   Nodes.IntPoint(15).x = 2./3.;
   Nodes.IntPoint(15).y = 2./3.;
}

void BiCubic2DFiniteElement::CalcShape(
   const IntegrationPoint &ip, Vector &shape) const
{
   double x = ip.x, y = ip.y;

   double w1x, w2x, w3x, w1y, w2y, w3y;
   double l0x, l1x, l2x, l3x, l0y, l1y, l2y, l3y;

   w1x = x - 1./3.; w2x = x - 2./3.; w3x = x - 1.;
   w1y = y - 1./3.; w2y = y - 2./3.; w3y = y - 1.;

   l0x = (- 4.5) * w1x * w2x * w3x;
   l1x = ( 13.5) *   x * w2x * w3x;
   l2x = (-13.5) *   x * w1x * w3x;
   l3x = (  4.5) *   x * w1x * w2x;

   l0y = (- 4.5) * w1y * w2y * w3y;
   l1y = ( 13.5) *   y * w2y * w3y;
   l2y = (-13.5) *   y * w1y * w3y;
   l3y = (  4.5) *   y * w1y * w2y;

   shape(0)  = l0x * l0y;
   shape(1)  = l3x * l0y;
   shape(2)  = l3x * l3y;
   shape(3)  = l0x * l3y;
   shape(4)  = l1x * l0y;
   shape(5)  = l2x * l0y;
   shape(6)  = l3x * l1y;
   shape(7)  = l3x * l2y;
   shape(8)  = l2x * l3y;
   shape(9)  = l1x * l3y;
   shape(10) = l0x * l2y;
   shape(11) = l0x * l1y;
   shape(12) = l1x * l1y;
   shape(13) = l2x * l1y;
   shape(14) = l1x * l2y;
   shape(15) = l2x * l2y;
}

void BiCubic2DFiniteElement::CalcDShape(
   const IntegrationPoint &ip, DenseMatrix &dshape) const
{
   double x = ip.x, y = ip.y;

   double w1x, w2x, w3x, w1y, w2y, w3y;
   double l0x, l1x, l2x, l3x, l0y, l1y, l2y, l3y;
   double d0x, d1x, d2x, d3x, d0y, d1y, d2y, d3y;

   w1x = x - 1./3.; w2x = x - 2./3.; w3x = x - 1.;
   w1y = y - 1./3.; w2y = y - 2./3.; w3y = y - 1.;

   l0x = (- 4.5) * w1x * w2x * w3x;
   l1x = ( 13.5) *   x * w2x * w3x;
   l2x = (-13.5) *   x * w1x * w3x;
   l3x = (  4.5) *   x * w1x * w2x;

   l0y = (- 4.5) * w1y * w2y * w3y;
   l1y = ( 13.5) *   y * w2y * w3y;
   l2y = (-13.5) *   y * w1y * w3y;
   l3y = (  4.5) *   y * w1y * w2y;

   d0x = -5.5 + ( 18. - 13.5 * x) * x;
   d1x =  9.  + (-45. + 40.5 * x) * x;
   d2x = -4.5 + ( 36. - 40.5 * x) * x;
   d3x =  1.  + (- 9. + 13.5 * x) * x;

   d0y = -5.5 + ( 18. - 13.5 * y) * y;
   d1y =  9.  + (-45. + 40.5 * y) * y;
   d2y = -4.5 + ( 36. - 40.5 * y) * y;
   d3y =  1.  + (- 9. + 13.5 * y) * y;

   dshape( 0,0) = d0x * l0y;   dshape( 0,1) = l0x * d0y;
   dshape( 1,0) = d3x * l0y;   dshape( 1,1) = l3x * d0y;
   dshape( 2,0) = d3x * l3y;   dshape( 2,1) = l3x * d3y;
   dshape( 3,0) = d0x * l3y;   dshape( 3,1) = l0x * d3y;
   dshape( 4,0) = d1x * l0y;   dshape( 4,1) = l1x * d0y;
   dshape( 5,0) = d2x * l0y;   dshape( 5,1) = l2x * d0y;
   dshape( 6,0) = d3x * l1y;   dshape( 6,1) = l3x * d1y;
   dshape( 7,0) = d3x * l2y;   dshape( 7,1) = l3x * d2y;
   dshape( 8,0) = d2x * l3y;   dshape( 8,1) = l2x * d3y;
   dshape( 9,0) = d1x * l3y;   dshape( 9,1) = l1x * d3y;
   dshape(10,0) = d0x * l2y;   dshape(10,1) = l0x * d2y;
   dshape(11,0) = d0x * l1y;   dshape(11,1) = l0x * d1y;
   dshape(12,0) = d1x * l1y;   dshape(12,1) = l1x * d1y;
   dshape(13,0) = d2x * l1y;   dshape(13,1) = l2x * d1y;
   dshape(14,0) = d1x * l2y;   dshape(14,1) = l1x * d2y;
   dshape(15,0) = d2x * l2y;   dshape(15,1) = l2x * d2y;
}

void BiCubic2DFiniteElement::CalcHessian(
   const IntegrationPoint &ip, DenseMatrix &h) const
{
   double x = ip.x, y = ip.y;

   double w1x, w2x, w3x, w1y, w2y, w3y;
   double l0x, l1x, l2x, l3x, l0y, l1y, l2y, l3y;
   double d0x, d1x, d2x, d3x, d0y, d1y, d2y, d3y;
   double h0x, h1x, h2x, h3x, h0y, h1y, h2y, h3y;

   w1x = x - 1./3.; w2x = x - 2./3.; w3x = x - 1.;
   w1y = y - 1./3.; w2y = y - 2./3.; w3y = y - 1.;

   l0x = (- 4.5) * w1x * w2x * w3x;
   l1x = ( 13.5) *   x * w2x * w3x;
   l2x = (-13.5) *   x * w1x * w3x;
   l3x = (  4.5) *   x * w1x * w2x;

   l0y = (- 4.5) * w1y * w2y * w3y;
   l1y = ( 13.5) *   y * w2y * w3y;
   l2y = (-13.5) *   y * w1y * w3y;
   l3y = (  4.5) *   y * w1y * w2y;

   d0x = -5.5 + ( 18. - 13.5 * x) * x;
   d1x =  9.  + (-45. + 40.5 * x) * x;
   d2x = -4.5 + ( 36. - 40.5 * x) * x;
   d3x =  1.  + (- 9. + 13.5 * x) * x;

   d0y = -5.5 + ( 18. - 13.5 * y) * y;
   d1y =  9.  + (-45. + 40.5 * y) * y;
   d2y = -4.5 + ( 36. - 40.5 * y) * y;
   d3y =  1.  + (- 9. + 13.5 * y) * y;

   h0x = -27. * x + 18.;
   h1x =  81. * x - 45.;
   h2x = -81. * x + 36.;
   h3x =  27. * x -  9.;

   h0y = -27. * y + 18.;
   h1y =  81. * y - 45.;
   h2y = -81. * y + 36.;
   h3y =  27. * y -  9.;

   h( 0,0) = h0x * l0y;   h( 0,1) = d0x * d0y;   h( 0,2) = l0x * h0y;
   h( 1,0) = h3x * l0y;   h( 1,1) = d3x * d0y;   h( 1,2) = l3x * h0y;
   h( 2,0) = h3x * l3y;   h( 2,1) = d3x * d3y;   h( 2,2) = l3x * h3y;
   h( 3,0) = h0x * l3y;   h( 3,1) = d0x * d3y;   h( 3,2) = l0x * h3y;
   h( 4,0) = h1x * l0y;   h( 4,1) = d1x * d0y;   h( 4,2) = l1x * h0y;
   h( 5,0) = h2x * l0y;   h( 5,1) = d2x * d0y;   h( 5,2) = l2x * h0y;
   h( 6,0) = h3x * l1y;   h( 6,1) = d3x * d1y;   h( 6,2) = l3x * h1y;
   h( 7,0) = h3x * l2y;   h( 7,1) = d3x * d2y;   h( 7,2) = l3x * h2y;
   h( 8,0) = h2x * l3y;   h( 8,1) = d2x * d3y;   h( 8,2) = l2x * h3y;
   h( 9,0) = h1x * l3y;   h( 9,1) = d1x * d3y;   h( 9,2) = l1x * h3y;
   h(10,0) = h0x * l2y;   h(10,1) = d0x * d2y;   h(10,2) = l0x * h2y;
   h(11,0) = h0x * l1y;   h(11,1) = d0x * d1y;   h(11,2) = l0x * h1y;
   h(12,0) = h1x * l1y;   h(12,1) = d1x * d1y;   h(12,2) = l1x * h1y;
   h(13,0) = h2x * l1y;   h(13,1) = d2x * d1y;   h(13,2) = l2x * h1y;
   h(14,0) = h1x * l2y;   h(14,1) = d1x * d2y;   h(14,2) = l1x * h2y;
   h(15,0) = h2x * l2y;   h(15,1) = d2x * d2y;   h(15,2) = l2x * h2y;
}


Cubic1DFiniteElement::Cubic1DFiniteElement()
   : NodalFiniteElement(1, Geometry::SEGMENT, 4, 3)
{
   Nodes.IntPoint(0).x = 0.0;
   Nodes.IntPoint(1).x = 1.0;
   Nodes.IntPoint(2).x = 0.33333333333333333333;
   Nodes.IntPoint(3).x = 0.66666666666666666667;
}

void Cubic1DFiniteElement::CalcShape(const IntegrationPoint &ip,
                                     Vector &shape) const
{
   double x = ip.x;
   double l1 = x,
          l2 = (1.0-x),
          l3 = (0.33333333333333333333-x),
          l4 = (0.66666666666666666667-x);

   shape(0) =   4.5 * l2 * l3 * l4;
   shape(1) =   4.5 * l1 * l3 * l4;
   shape(2) =  13.5 * l1 * l2 * l4;
   shape(3) = -13.5 * l1 * l2 * l3;
}

void Cubic1DFiniteElement::CalcDShape(const IntegrationPoint &ip,
                                      DenseMatrix &dshape) const
{
   double x = ip.x;

   dshape(0,0) = -5.5 + x * (18. - 13.5 * x);
   dshape(1,0) = 1. - x * (9. - 13.5 * x);
   dshape(2,0) = 9. - x * (45. - 40.5 * x);
   dshape(3,0) = -4.5 + x * (36. - 40.5 * x);
}


Cubic2DFiniteElement::Cubic2DFiniteElement()
   : NodalFiniteElement(2, Geometry::TRIANGLE, 10, 3)
{
   Nodes.IntPoint(0).x = 0.0;
   Nodes.IntPoint(0).y = 0.0;
   Nodes.IntPoint(1).x = 1.0;
   Nodes.IntPoint(1).y = 0.0;
   Nodes.IntPoint(2).x = 0.0;
   Nodes.IntPoint(2).y = 1.0;
   Nodes.IntPoint(3).x = 0.33333333333333333333;
   Nodes.IntPoint(3).y = 0.0;
   Nodes.IntPoint(4).x = 0.66666666666666666667;
   Nodes.IntPoint(4).y = 0.0;
   Nodes.IntPoint(5).x = 0.66666666666666666667;
   Nodes.IntPoint(5).y = 0.33333333333333333333;
   Nodes.IntPoint(6).x = 0.33333333333333333333;
   Nodes.IntPoint(6).y = 0.66666666666666666667;
   Nodes.IntPoint(7).x = 0.0;
   Nodes.IntPoint(7).y = 0.66666666666666666667;
   Nodes.IntPoint(8).x = 0.0;
   Nodes.IntPoint(8).y = 0.33333333333333333333;
   Nodes.IntPoint(9).x = 0.33333333333333333333;
   Nodes.IntPoint(9).y = 0.33333333333333333333;
}

void Cubic2DFiniteElement::CalcShape(const IntegrationPoint &ip,
                                     Vector &shape) const
{
   double x = ip.x, y = ip.y;
   double l1 = (-1. + x + y),
          lx = (-1. + 3.*x),
          ly = (-1. + 3.*y);

   shape(0) = -0.5*l1*(3.*l1 + 1.)*(3.*l1 + 2.);
   shape(1) =  0.5*x*(lx - 1.)*lx;
   shape(2) =  0.5*y*(-1. + ly)*ly;
   shape(3) =  4.5*x*l1*(3.*l1 + 1.);
   shape(4) = -4.5*x*lx*l1;
   shape(5) =  4.5*x*lx*y;
   shape(6) =  4.5*x*y*ly;
   shape(7) = -4.5*y*l1*ly;
   shape(8) =  4.5*y*l1*(1. + 3.*l1);
   shape(9) = -27.*x*y*l1;
}

void Cubic2DFiniteElement::CalcDShape(const IntegrationPoint &ip,
                                      DenseMatrix &dshape) const
{
   double x = ip.x, y = ip.y;

   dshape(0,0) =  0.5*(-11. + 36.*y - 9.*(x*(-4. + 3.*x) + 6.*x*y + 3.*y*y));
   dshape(1,0) =  1. + 4.5*x*(-2. + 3.*x);
   dshape(2,0) =  0.;
   dshape(3,0) =  4.5*(2. + 9.*x*x - 5.*y + 3.*y*y + 2.*x*(-5. + 6.*y));
   dshape(4,0) = -4.5*(1. - 1.*y + x*(-8. + 9.*x + 6.*y));
   dshape(5,0) =  4.5*(-1. + 6.*x)*y;
   dshape(6,0) =  4.5*y*(-1. + 3.*y);
   dshape(7,0) =  4.5*(1. - 3.*y)*y;
   dshape(8,0) =  4.5*y*(-5. + 6.*x + 6.*y);
   dshape(9,0) =  -27.*y*(-1. + 2.*x + y);

   dshape(0,1) =  0.5*(-11. + 36.*y - 9.*(x*(-4. + 3.*x) + 6.*x*y + 3.*y*y));
   dshape(1,1) =  0.;
   dshape(2,1) =  1. + 4.5*y*(-2. + 3.*y);
   dshape(3,1) =  4.5*x*(-5. + 6.*x + 6.*y);
   dshape(4,1) =  4.5*(1. - 3.*x)*x;
   dshape(5,1) =  4.5*x*(-1. + 3.*x);
   dshape(6,1) =  4.5*x*(-1. + 6.*y);
   dshape(7,1) = -4.5*(1. + x*(-1. + 6.*y) + y*(-8. + 9.*y));
   dshape(8,1) =  4.5*(2. + 3.*x*x + y*(-10. + 9.*y) + x*(-5. + 12.*y));
   dshape(9,1) = -27.*x*(-1. + x + 2.*y);
}

void Cubic2DFiniteElement::CalcHessian (const IntegrationPoint &ip,
                                        DenseMatrix &h) const
{
   double x = ip.x, y = ip.y;

   h(0,0) = 18.-27.*(x+y);
   h(0,1) = 18.-27.*(x+y);
   h(0,2) = 18.-27.*(x+y);

   h(1,0) = -9.+27.*x;
   h(1,1) = 0.;
   h(1,2) = 0.;

   h(2,0) = 0.;
   h(2,1) = 0.;
   h(2,2) = -9.+27.*y;

   h(3,0) = -45.+81.*x+54.*y;
   h(3,1) = -22.5+54.*x+27.*y;
   h(3,2) = 27.*x;

   h(4,0) = 36.-81.*x-27.*y;
   h(4,1) = 4.5-27.*x;
   h(4,2) = 0.;

   h(5,0) = 27.*y;
   h(5,1) = -4.5+27.*x;
   h(5,2) = 0.;

   h(6,0) = 0.;
   h(6,1) = -4.5+27.*y;
   h(6,2) = 27.*x;

   h(7,0) = 0.;
   h(7,1) = 4.5-27.*y;
   h(7,2) = 36.-27.*x-81.*y;

   h(8,0) = 27.*y;
   h(8,1) = -22.5+27.*x+54.*y;
   h(8,2) = -45.+54.*x+81.*y;

   h(9,0) = -54.*y;
   h(9,1) = 27.-54.*(x+y);
   h(9,2) = -54.*x;
}


Cubic3DFiniteElement::Cubic3DFiniteElement()
   : NodalFiniteElement(3, Geometry::TETRAHEDRON, 20, 3)
{
   Nodes.IntPoint(0).x = 0;
   Nodes.IntPoint(0).y = 0;
   Nodes.IntPoint(0).z = 0;
   Nodes.IntPoint(1).x = 1.;
   Nodes.IntPoint(1).y = 0;
   Nodes.IntPoint(1).z = 0;
   Nodes.IntPoint(2).x = 0;
   Nodes.IntPoint(2).y = 1.;
   Nodes.IntPoint(2).z = 0;
   Nodes.IntPoint(3).x = 0;
   Nodes.IntPoint(3).y = 0;
   Nodes.IntPoint(3).z = 1.;
   Nodes.IntPoint(4).x = 0.3333333333333333333333333333;
   Nodes.IntPoint(4).y = 0;
   Nodes.IntPoint(4).z = 0;
   Nodes.IntPoint(5).x = 0.6666666666666666666666666667;
   Nodes.IntPoint(5).y = 0;
   Nodes.IntPoint(5).z = 0;
   Nodes.IntPoint(6).x = 0;
   Nodes.IntPoint(6).y = 0.3333333333333333333333333333;
   Nodes.IntPoint(6).z = 0;
   Nodes.IntPoint(7).x = 0;
   Nodes.IntPoint(7).y = 0.6666666666666666666666666667;
   Nodes.IntPoint(7).z = 0;
   Nodes.IntPoint(8).x = 0;
   Nodes.IntPoint(8).y = 0;
   Nodes.IntPoint(8).z = 0.3333333333333333333333333333;
   Nodes.IntPoint(9).x = 0;
   Nodes.IntPoint(9).y = 0;
   Nodes.IntPoint(9).z = 0.6666666666666666666666666667;
   Nodes.IntPoint(10).x = 0.6666666666666666666666666667;
   Nodes.IntPoint(10).y = 0.3333333333333333333333333333;
   Nodes.IntPoint(10).z = 0;
   Nodes.IntPoint(11).x = 0.3333333333333333333333333333;
   Nodes.IntPoint(11).y = 0.6666666666666666666666666667;
   Nodes.IntPoint(11).z = 0;
   Nodes.IntPoint(12).x = 0.6666666666666666666666666667;
   Nodes.IntPoint(12).y = 0;
   Nodes.IntPoint(12).z = 0.3333333333333333333333333333;
   Nodes.IntPoint(13).x = 0.3333333333333333333333333333;
   Nodes.IntPoint(13).y = 0;
   Nodes.IntPoint(13).z = 0.6666666666666666666666666667;
   Nodes.IntPoint(14).x = 0;
   Nodes.IntPoint(14).y = 0.6666666666666666666666666667;
   Nodes.IntPoint(14).z = 0.3333333333333333333333333333;
   Nodes.IntPoint(15).x = 0;
   Nodes.IntPoint(15).y = 0.3333333333333333333333333333;
   Nodes.IntPoint(15).z = 0.6666666666666666666666666667;
   Nodes.IntPoint(16).x = 0.3333333333333333333333333333;
   Nodes.IntPoint(16).y = 0.3333333333333333333333333333;
   Nodes.IntPoint(16).z = 0.3333333333333333333333333333;
   Nodes.IntPoint(17).x = 0;
   Nodes.IntPoint(17).y = 0.3333333333333333333333333333;
   Nodes.IntPoint(17).z = 0.3333333333333333333333333333;
   Nodes.IntPoint(18).x = 0.3333333333333333333333333333;
   Nodes.IntPoint(18).y = 0;
   Nodes.IntPoint(18).z = 0.3333333333333333333333333333;
   Nodes.IntPoint(19).x = 0.3333333333333333333333333333;
   Nodes.IntPoint(19).y = 0.3333333333333333333333333333;
   Nodes.IntPoint(19).z = 0;
}

void Cubic3DFiniteElement::CalcShape(const IntegrationPoint &ip,
                                     Vector &shape) const
{
   double x = ip.x, y = ip.y, z = ip.z;

   shape(0) = -((-1 + x + y + z)*(-2 + 3*x + 3*y + 3*z)*
                (-1 + 3*x + 3*y + 3*z))/2.;
   shape(4) = (9*x*(-1 + x + y + z)*(-2 + 3*x + 3*y + 3*z))/2.;
   shape(5) = (-9*x*(-1 + 3*x)*(-1 + x + y + z))/2.;
   shape(1) = (x*(2 + 9*(-1 + x)*x))/2.;
   shape(6) = (9*y*(-1 + x + y + z)*(-2 + 3*x + 3*y + 3*z))/2.;
   shape(19) = -27*x*y*(-1 + x + y + z);
   shape(10) = (9*x*(-1 + 3*x)*y)/2.;
   shape(7) = (-9*y*(-1 + 3*y)*(-1 + x + y + z))/2.;
   shape(11) = (9*x*y*(-1 + 3*y))/2.;
   shape(2) = (y*(2 + 9*(-1 + y)*y))/2.;
   shape(8) = (9*z*(-1 + x + y + z)*(-2 + 3*x + 3*y + 3*z))/2.;
   shape(18) = -27*x*z*(-1 + x + y + z);
   shape(12) = (9*x*(-1 + 3*x)*z)/2.;
   shape(17) = -27*y*z*(-1 + x + y + z);
   shape(16) = 27*x*y*z;
   shape(14) = (9*y*(-1 + 3*y)*z)/2.;
   shape(9) = (-9*z*(-1 + x + y + z)*(-1 + 3*z))/2.;
   shape(13) = (9*x*z*(-1 + 3*z))/2.;
   shape(15) = (9*y*z*(-1 + 3*z))/2.;
   shape(3) = (z*(2 + 9*(-1 + z)*z))/2.;
}

void Cubic3DFiniteElement::CalcDShape(const IntegrationPoint &ip,
                                      DenseMatrix &dshape) const
{
   double x = ip.x, y = ip.y, z = ip.z;

   dshape(0,0) = (-11 + 36*y + 36*z - 9*(3*pow(x,2) + 3*pow(y + z,2) +
                                         x*(-4 + 6*y + 6*z)))/2.;
   dshape(0,1) = (-11 + 36*y + 36*z - 9*(3*pow(x,2) + 3*pow(y + z,2) +
                                         x*(-4 + 6*y + 6*z)))/2.;
   dshape(0,2) = (-11 + 36*y + 36*z - 9*(3*pow(x,2) + 3*pow(y + z,2) +
                                         x*(-4 + 6*y + 6*z)))/2.;
   dshape(4,0) = (9*(9*pow(x,2) + (-1 + y + z)*(-2 + 3*y + 3*z) +
                     2*x*(-5 + 6*y + 6*z)))/2.;
   dshape(4,1) = (9*x*(-5 + 6*x + 6*y + 6*z))/2.;
   dshape(4,2) = (9*x*(-5 + 6*x + 6*y + 6*z))/2.;
   dshape(5,0) = (-9*(1 - y - z + x*(-8 + 9*x + 6*y + 6*z)))/2.;
   dshape(5,1) = (9*(1 - 3*x)*x)/2.;
   dshape(5,2) = (9*(1 - 3*x)*x)/2.;
   dshape(1,0) = 1 + (9*x*(-2 + 3*x))/2.;
   dshape(1,1) = 0;
   dshape(1,2) = 0;
   dshape(6,0) = (9*y*(-5 + 6*x + 6*y + 6*z))/2.;
   dshape(6,1) = (9*(2 + 3*pow(x,2) - 10*y - 5*z + 3*(y + z)*(3*y + z) +
                     x*(-5 + 12*y + 6*z)))/2.;
   dshape(6,2) = (9*y*(-5 + 6*x + 6*y + 6*z))/2.;
   dshape(19,0) = -27*y*(-1 + 2*x + y + z);
   dshape(19,1) = -27*x*(-1 + x + 2*y + z);
   dshape(19,2) = -27*x*y;
   dshape(10,0) = (9*(-1 + 6*x)*y)/2.;
   dshape(10,1) = (9*x*(-1 + 3*x))/2.;
   dshape(10,2) = 0;
   dshape(7,0) = (9*(1 - 3*y)*y)/2.;
   dshape(7,1) = (-9*(1 + x*(-1 + 6*y) - z + y*(-8 + 9*y + 6*z)))/2.;
   dshape(7,2) = (9*(1 - 3*y)*y)/2.;
   dshape(11,0) = (9*y*(-1 + 3*y))/2.;
   dshape(11,1) = (9*x*(-1 + 6*y))/2.;
   dshape(11,2) = 0;
   dshape(2,0) = 0;
   dshape(2,1) = 1 + (9*y*(-2 + 3*y))/2.;
   dshape(2,2) = 0;
   dshape(8,0) = (9*z*(-5 + 6*x + 6*y + 6*z))/2.;
   dshape(8,1) = (9*z*(-5 + 6*x + 6*y + 6*z))/2.;
   dshape(8,2) = (9*(2 + 3*pow(x,2) - 5*y - 10*z + 3*(y + z)*(y + 3*z) +
                     x*(-5 + 6*y + 12*z)))/2.;
   dshape(18,0) = -27*z*(-1 + 2*x + y + z);
   dshape(18,1) = -27*x*z;
   dshape(18,2) = -27*x*(-1 + x + y + 2*z);
   dshape(12,0) = (9*(-1 + 6*x)*z)/2.;
   dshape(12,1) = 0;
   dshape(12,2) = (9*x*(-1 + 3*x))/2.;
   dshape(17,0) = -27*y*z;
   dshape(17,1) = -27*z*(-1 + x + 2*y + z);
   dshape(17,2) = -27*y*(-1 + x + y + 2*z);
   dshape(16,0) = 27*y*z;
   dshape(16,1) = 27*x*z;
   dshape(16,2) = 27*x*y;
   dshape(14,0) = 0;
   dshape(14,1) = (9*(-1 + 6*y)*z)/2.;
   dshape(14,2) = (9*y*(-1 + 3*y))/2.;
   dshape(9,0) = (9*(1 - 3*z)*z)/2.;
   dshape(9,1) = (9*(1 - 3*z)*z)/2.;
   dshape(9,2) = (9*(-1 + x + y + 8*z - 6*(x + y)*z - 9*pow(z,2)))/2.;
   dshape(13,0) = (9*z*(-1 + 3*z))/2.;
   dshape(13,1) = 0;
   dshape(13,2) = (9*x*(-1 + 6*z))/2.;
   dshape(15,0) = 0;
   dshape(15,1) = (9*z*(-1 + 3*z))/2.;
   dshape(15,2) = (9*y*(-1 + 6*z))/2.;
   dshape(3,0) = 0;
   dshape(3,1) = 0;
   dshape(3,2) = 1 + (9*z*(-2 + 3*z))/2.;
}


P0TriangleFiniteElement::P0TriangleFiniteElement()
   : NodalFiniteElement(2, Geometry::TRIANGLE, 1, 0)
{
   Nodes.IntPoint(0).x = 0.333333333333333333;
   Nodes.IntPoint(0).y = 0.333333333333333333;
}

void P0TriangleFiniteElement::CalcShape(const IntegrationPoint &ip,
                                        Vector &shape) const
{
   shape(0) = 1.0;
}

void P0TriangleFiniteElement::CalcDShape(const IntegrationPoint &ip,
                                         DenseMatrix &dshape) const
{
   dshape(0,0) = 0.0;
   dshape(0,1) = 0.0;
}


P0QuadFiniteElement::P0QuadFiniteElement()
   : NodalFiniteElement(2, Geometry::SQUARE, 1, 0, FunctionSpace::Qk)
{
   Nodes.IntPoint(0).x = 0.5;
   Nodes.IntPoint(0).y = 0.5;
}

void P0QuadFiniteElement::CalcShape(const IntegrationPoint &ip,
                                    Vector &shape) const
{
   shape(0) = 1.0;
}

void P0QuadFiniteElement::CalcDShape(const IntegrationPoint &ip,
                                     DenseMatrix &dshape) const
{
   dshape(0,0) = 0.0;
   dshape(0,1) = 0.0;
}


Linear3DFiniteElement::Linear3DFiniteElement()
   : NodalFiniteElement(3, Geometry::TETRAHEDRON, 4, 1)
{
   Nodes.IntPoint(0).x = 0.0;
   Nodes.IntPoint(0).y = 0.0;
   Nodes.IntPoint(0).z = 0.0;
   Nodes.IntPoint(1).x = 1.0;
   Nodes.IntPoint(1).y = 0.0;
   Nodes.IntPoint(1).z = 0.0;
   Nodes.IntPoint(2).x = 0.0;
   Nodes.IntPoint(2).y = 1.0;
   Nodes.IntPoint(2).z = 0.0;
   Nodes.IntPoint(3).x = 0.0;
   Nodes.IntPoint(3).y = 0.0;
   Nodes.IntPoint(3).z = 1.0;
}

void Linear3DFiniteElement::CalcShape(const IntegrationPoint &ip,
                                      Vector &shape) const
{
   shape(0) = 1. - ip.x - ip.y - ip.z;
   shape(1) = ip.x;
   shape(2) = ip.y;
   shape(3) = ip.z;
}

void Linear3DFiniteElement::CalcDShape(const IntegrationPoint &ip,
                                       DenseMatrix &dshape) const
{
   if (dshape.Height() == 4)
   {
      double *A = &dshape(0,0);
      A[0] = -1.; A[4] = -1.; A[8]  = -1.;
      A[1] =  1.; A[5] =  0.; A[9]  =  0.;
      A[2] =  0.; A[6] =  1.; A[10] =  0.;
      A[3] =  0.; A[7] =  0.; A[11] =  1.;
   }
   else
   {
      dshape(0,0) = -1.; dshape(0,1) = -1.; dshape(0,2) = -1.;
      dshape(1,0) =  1.; dshape(1,1) =  0.; dshape(1,2) =  0.;
      dshape(2,0) =  0.; dshape(2,1) =  1.; dshape(2,2) =  0.;
      dshape(3,0) =  0.; dshape(3,1) =  0.; dshape(3,2) =  1.;
   }
}

void Linear3DFiniteElement::GetFaceDofs (int face, int **dofs, int *ndofs)
const
{
   static int face_dofs[4][3] = {{1, 2, 3}, {0, 2, 3}, {0, 1, 3}, {0, 1, 2}};

   *ndofs = 3;
   *dofs  = face_dofs[face];
}


Quadratic3DFiniteElement::Quadratic3DFiniteElement()
   : NodalFiniteElement(3, Geometry::TETRAHEDRON, 10, 2)
{
   Nodes.IntPoint(0).x = 0.0;
   Nodes.IntPoint(0).y = 0.0;
   Nodes.IntPoint(0).z = 0.0;
   Nodes.IntPoint(1).x = 1.0;
   Nodes.IntPoint(1).y = 0.0;
   Nodes.IntPoint(1).z = 0.0;
   Nodes.IntPoint(2).x = 0.0;
   Nodes.IntPoint(2).y = 1.0;
   Nodes.IntPoint(2).z = 0.0;
   Nodes.IntPoint(3).x = 0.0;
   Nodes.IntPoint(3).y = 0.0;
   Nodes.IntPoint(3).z = 1.0;
   Nodes.IntPoint(4).x = 0.5;
   Nodes.IntPoint(4).y = 0.0;
   Nodes.IntPoint(4).z = 0.0;
   Nodes.IntPoint(5).x = 0.0;
   Nodes.IntPoint(5).y = 0.5;
   Nodes.IntPoint(5).z = 0.0;
   Nodes.IntPoint(6).x = 0.0;
   Nodes.IntPoint(6).y = 0.0;
   Nodes.IntPoint(6).z = 0.5;
   Nodes.IntPoint(7).x = 0.5;
   Nodes.IntPoint(7).y = 0.5;
   Nodes.IntPoint(7).z = 0.0;
   Nodes.IntPoint(8).x = 0.5;
   Nodes.IntPoint(8).y = 0.0;
   Nodes.IntPoint(8).z = 0.5;
   Nodes.IntPoint(9).x = 0.0;
   Nodes.IntPoint(9).y = 0.5;
   Nodes.IntPoint(9).z = 0.5;
}

void Quadratic3DFiniteElement::CalcShape(const IntegrationPoint &ip,
                                         Vector &shape) const
{
   double L0, L1, L2, L3;

   L0 = 1. - ip.x - ip.y - ip.z;
   L1 = ip.x;
   L2 = ip.y;
   L3 = ip.z;

   shape(0) = L0 * ( 2.0 * L0 - 1.0 );
   shape(1) = L1 * ( 2.0 * L1 - 1.0 );
   shape(2) = L2 * ( 2.0 * L2 - 1.0 );
   shape(3) = L3 * ( 2.0 * L3 - 1.0 );
   shape(4) = 4.0 * L0 * L1;
   shape(5) = 4.0 * L0 * L2;
   shape(6) = 4.0 * L0 * L3;
   shape(7) = 4.0 * L1 * L2;
   shape(8) = 4.0 * L1 * L3;
   shape(9) = 4.0 * L2 * L3;
}

void Quadratic3DFiniteElement::CalcDShape(const IntegrationPoint &ip,
                                          DenseMatrix &dshape) const
{
   double x, y, z, L0;

   x = ip.x;
   y = ip.y;
   z = ip.z;
   L0 = 1.0 - x - y - z;

   dshape(0,0) = dshape(0,1) = dshape(0,2) = 1.0 - 4.0 * L0;
   dshape(1,0) = -1.0 + 4.0 * x; dshape(1,1) = 0.0; dshape(1,2) = 0.0;
   dshape(2,0) = 0.0; dshape(2,1) = -1.0 + 4.0 * y; dshape(2,2) = 0.0;
   dshape(3,0) = dshape(3,1) = 0.0; dshape(3,2) = -1.0 + 4.0 * z;
   dshape(4,0) = 4.0 * (L0 - x); dshape(4,1) = dshape(4,2) = -4.0 * x;
   dshape(5,0) = dshape(5,2) = -4.0 * y; dshape(5,1) = 4.0 * (L0 - y);
   dshape(6,0) = dshape(6,1) = -4.0 * z; dshape(6,2) = 4.0 * (L0 - z);
   dshape(7,0) = 4.0 * y; dshape(7,1) = 4.0 * x; dshape(7,2) = 0.0;
   dshape(8,0) = 4.0 * z; dshape(8,1) = 0.0; dshape(8,2) = 4.0 * x;
   dshape(9,0) = 0.0; dshape(9,1) = 4.0 * z; dshape(9,2) = 4.0 * y;
}

TriLinear3DFiniteElement::TriLinear3DFiniteElement()
   : NodalFiniteElement(3, Geometry::CUBE, 8, 1, FunctionSpace::Qk)
{
   Nodes.IntPoint(0).x = 0.0;
   Nodes.IntPoint(0).y = 0.0;
   Nodes.IntPoint(0).z = 0.0;

   Nodes.IntPoint(1).x = 1.0;
   Nodes.IntPoint(1).y = 0.0;
   Nodes.IntPoint(1).z = 0.0;

   Nodes.IntPoint(2).x = 1.0;
   Nodes.IntPoint(2).y = 1.0;
   Nodes.IntPoint(2).z = 0.0;

   Nodes.IntPoint(3).x = 0.0;
   Nodes.IntPoint(3).y = 1.0;
   Nodes.IntPoint(3).z = 0.0;

   Nodes.IntPoint(4).x = 0.0;
   Nodes.IntPoint(4).y = 0.0;
   Nodes.IntPoint(4).z = 1.0;

   Nodes.IntPoint(5).x = 1.0;
   Nodes.IntPoint(5).y = 0.0;
   Nodes.IntPoint(5).z = 1.0;

   Nodes.IntPoint(6).x = 1.0;
   Nodes.IntPoint(6).y = 1.0;
   Nodes.IntPoint(6).z = 1.0;

   Nodes.IntPoint(7).x = 0.0;
   Nodes.IntPoint(7).y = 1.0;
   Nodes.IntPoint(7).z = 1.0;
}

void TriLinear3DFiniteElement::CalcShape(const IntegrationPoint &ip,
                                         Vector &shape) const
{
   double x = ip.x, y = ip.y, z = ip.z;
   double ox = 1.-x, oy = 1.-y, oz = 1.-z;

   shape(0) = ox * oy * oz;
   shape(1) =  x * oy * oz;
   shape(2) =  x *  y * oz;
   shape(3) = ox *  y * oz;
   shape(4) = ox * oy *  z;
   shape(5) =  x * oy *  z;
   shape(6) =  x *  y *  z;
   shape(7) = ox *  y *  z;
}

void TriLinear3DFiniteElement::CalcDShape(const IntegrationPoint &ip,
                                          DenseMatrix &dshape) const
{
   double x = ip.x, y = ip.y, z = ip.z;
   double ox = 1.-x, oy = 1.-y, oz = 1.-z;

   dshape(0,0) = - oy * oz;
   dshape(0,1) = - ox * oz;
   dshape(0,2) = - ox * oy;

   dshape(1,0) =   oy * oz;
   dshape(1,1) = -  x * oz;
   dshape(1,2) = -  x * oy;

   dshape(2,0) =    y * oz;
   dshape(2,1) =    x * oz;
   dshape(2,2) = -  x *  y;

   dshape(3,0) = -  y * oz;
   dshape(3,1) =   ox * oz;
   dshape(3,2) = - ox *  y;

   dshape(4,0) = - oy *  z;
   dshape(4,1) = - ox *  z;
   dshape(4,2) =   ox * oy;

   dshape(5,0) =   oy *  z;
   dshape(5,1) = -  x *  z;
   dshape(5,2) =    x * oy;

   dshape(6,0) =    y *  z;
   dshape(6,1) =    x *  z;
   dshape(6,2) =    x *  y;

   dshape(7,0) = -  y *  z;
   dshape(7,1) =   ox *  z;
   dshape(7,2) =   ox *  y;
}


P0SegmentFiniteElement::P0SegmentFiniteElement(int Ord)
   : NodalFiniteElement(1, Geometry::SEGMENT, 1, Ord)   // default Ord = 0
{
   Nodes.IntPoint(0).x = 0.5;
}

void P0SegmentFiniteElement::CalcShape(const IntegrationPoint &ip,
                                       Vector &shape) const
{
   shape(0) = 1.0;
}

void P0SegmentFiniteElement::CalcDShape(const IntegrationPoint &ip,
                                        DenseMatrix &dshape) const
{
   dshape(0,0) = 0.0;
}

CrouzeixRaviartFiniteElement::CrouzeixRaviartFiniteElement()
   : NodalFiniteElement(2, Geometry::TRIANGLE, 3, 1)
{
   Nodes.IntPoint(0).x = 0.5;
   Nodes.IntPoint(0).y = 0.0;
   Nodes.IntPoint(1).x = 0.5;
   Nodes.IntPoint(1).y = 0.5;
   Nodes.IntPoint(2).x = 0.0;
   Nodes.IntPoint(2).y = 0.5;
}

void CrouzeixRaviartFiniteElement::CalcShape(const IntegrationPoint &ip,
                                             Vector &shape) const
{
   shape(0) =  1.0 - 2.0 * ip.y;
   shape(1) = -1.0 + 2.0 * ( ip.x + ip.y );
   shape(2) =  1.0 - 2.0 * ip.x;
}

void CrouzeixRaviartFiniteElement::CalcDShape(const IntegrationPoint &ip,
                                              DenseMatrix &dshape) const
{
   dshape(0,0) =  0.0; dshape(0,1) = -2.0;
   dshape(1,0) =  2.0; dshape(1,1) =  2.0;
   dshape(2,0) = -2.0; dshape(2,1) =  0.0;
}

CrouzeixRaviartQuadFiniteElement::CrouzeixRaviartQuadFiniteElement()
// the FunctionSpace should be rotated (45 degrees) Q_1
// i.e. the span of { 1, x, y, x^2 - y^2 }
   : NodalFiniteElement(2, Geometry::SQUARE, 4, 2, FunctionSpace::Qk)
{
   Nodes.IntPoint(0).x = 0.5;
   Nodes.IntPoint(0).y = 0.0;
   Nodes.IntPoint(1).x = 1.0;
   Nodes.IntPoint(1).y = 0.5;
   Nodes.IntPoint(2).x = 0.5;
   Nodes.IntPoint(2).y = 1.0;
   Nodes.IntPoint(3).x = 0.0;
   Nodes.IntPoint(3).y = 0.5;
}

void CrouzeixRaviartQuadFiniteElement::CalcShape(const IntegrationPoint &ip,
                                                 Vector &shape) const
{
   const double l1 = ip.x+ip.y-0.5, l2 = 1.-l1, l3 = ip.x-ip.y+0.5, l4 = 1.-l3;

   shape(0) = l2 * l3;
   shape(1) = l1 * l3;
   shape(2) = l1 * l4;
   shape(3) = l2 * l4;
}

void CrouzeixRaviartQuadFiniteElement::CalcDShape(const IntegrationPoint &ip,
                                                  DenseMatrix &dshape) const
{
   const double x2 = 2.*ip.x, y2 = 2.*ip.y;

   dshape(0,0) =  1. - x2; dshape(0,1) = -2. + y2;
   dshape(1,0) =       x2; dshape(1,1) =  1. - y2;
   dshape(2,0) =  1. - x2; dshape(2,1) =       y2;
   dshape(3,0) = -2. + x2; dshape(3,1) =  1. - y2;
}


RT0TriangleFiniteElement::RT0TriangleFiniteElement()
   : VectorFiniteElement(2, 2, 0, Geometry::TRIANGLE, 3, 1, H_DIV)
{
   Nodes.IntPoint(0).x = 0.5;
   Nodes.IntPoint(0).y = 0.0;
   Nodes.IntPoint(1).x = 0.5;
   Nodes.IntPoint(1).y = 0.5;
   Nodes.IntPoint(2).x = 0.0;
   Nodes.IntPoint(2).y = 0.5;
}

void RT0TriangleFiniteElement::CalcVShape(const IntegrationPoint &ip,
                                          DenseMatrix &shape) const
{
   double x = ip.x, y = ip.y;

   shape(0,0) = x;
   shape(0,1) = y - 1.;
   shape(1,0) = x;
   shape(1,1) = y;
   shape(2,0) = x - 1.;
   shape(2,1) = y;
}

void RT0TriangleFiniteElement::CalcDivShape(const IntegrationPoint &ip,
                                            Vector &divshape) const
{
   divshape(0) = 2.;
   divshape(1) = 2.;
   divshape(2) = 2.;
}

const double RT0TriangleFiniteElement::nk[3][2] =
{ {0, -1}, {1, 1}, {-1, 0} };

void RT0TriangleFiniteElement::GetLocalInterpolation (
   ElementTransformation &Trans, DenseMatrix &I) const
{
   int k, j;
#ifdef MFEM_THREAD_SAFE
   DenseMatrix vshape(dof, dim);
   DenseMatrix Jinv(dim);
#endif

#ifdef MFEM_DEBUG
   for (k = 0; k < 3; k++)
   {
      CalcVShape (Nodes.IntPoint(k), vshape);
      for (j = 0; j < 3; j++)
      {
         double d = vshape(j,0)*nk[k][0]+vshape(j,1)*nk[k][1];
         if (j == k) { d -= 1.0; }
         if (fabs(d) > 1.0e-12)
         {
            mfem::err << "RT0TriangleFiniteElement::GetLocalInterpolation (...)\n"
                      " k = " << k << ", j = " << j << ", d = " << d << endl;
            mfem_error();
         }
      }
   }
#endif

   IntegrationPoint ip;
   ip.x = ip.y = 0.0;
   Trans.SetIntPoint (&ip);
   // Trans must be linear
   // set Jinv = |J| J^{-t} = adj(J)^t
   CalcAdjugateTranspose (Trans.Jacobian(), Jinv);
   double vk[2];
   Vector xk (vk, 2);

   for (k = 0; k < 3; k++)
   {
      Trans.Transform (Nodes.IntPoint (k), xk);
      ip.x = vk[0]; ip.y = vk[1];
      CalcVShape (ip, vshape);
      //  vk = |J| J^{-t} nk
      vk[0] = Jinv(0,0)*nk[k][0]+Jinv(0,1)*nk[k][1];
      vk[1] = Jinv(1,0)*nk[k][0]+Jinv(1,1)*nk[k][1];
      for (j = 0; j < 3; j++)
         if (fabs (I(k,j) = vshape(j,0)*vk[0]+vshape(j,1)*vk[1]) < 1.0e-12)
         {
            I(k,j) = 0.0;
         }
   }
}

void RT0TriangleFiniteElement::Project (
   VectorCoefficient &vc, ElementTransformation &Trans,
   Vector &dofs) const
{
   double vk[2];
   Vector xk (vk, 2);
#ifdef MFEM_THREAD_SAFE
   DenseMatrix Jinv(dim);
#endif

   for (int k = 0; k < 3; k++)
   {
      Trans.SetIntPoint (&Nodes.IntPoint (k));
      // set Jinv = |J| J^{-t} = adj(J)^t
      CalcAdjugateTranspose (Trans.Jacobian(), Jinv);

      vc.Eval (xk, Trans, Nodes.IntPoint (k));
      //  xk^t |J| J^{-t} nk
      dofs(k) = (vk[0] * ( Jinv(0,0)*nk[k][0]+Jinv(0,1)*nk[k][1] ) +
                 vk[1] * ( Jinv(1,0)*nk[k][0]+Jinv(1,1)*nk[k][1] ));
   }
}

RT0QuadFiniteElement::RT0QuadFiniteElement()
   : VectorFiniteElement(2, 2, 0, Geometry::SQUARE, 4, 1, H_DIV,
                         FunctionSpace::Qk)
{
   Nodes.IntPoint(0).x = 0.5;
   Nodes.IntPoint(0).y = 0.0;
   Nodes.IntPoint(1).x = 1.0;
   Nodes.IntPoint(1).y = 0.5;
   Nodes.IntPoint(2).x = 0.5;
   Nodes.IntPoint(2).y = 1.0;
   Nodes.IntPoint(3).x = 0.0;
   Nodes.IntPoint(3).y = 0.5;
}

void RT0QuadFiniteElement::CalcVShape(const IntegrationPoint &ip,
                                      DenseMatrix &shape) const
{
   double x = ip.x, y = ip.y;

   shape(0,0) = 0;
   shape(0,1) = y - 1.;
   shape(1,0) = x;
   shape(1,1) = 0;
   shape(2,0) = 0;
   shape(2,1) = y;
   shape(3,0) = x - 1.;
   shape(3,1) = 0;
}

void RT0QuadFiniteElement::CalcDivShape(const IntegrationPoint &ip,
                                        Vector &divshape) const
{
   divshape(0) = 1.;
   divshape(1) = 1.;
   divshape(2) = 1.;
   divshape(3) = 1.;
}

const double RT0QuadFiniteElement::nk[4][2] =
{ {0, -1}, {1, 0}, {0, 1}, {-1, 0} };

void RT0QuadFiniteElement::GetLocalInterpolation (
   ElementTransformation &Trans, DenseMatrix &I) const
{
   int k, j;
#ifdef MFEM_THREAD_SAFE
   DenseMatrix vshape(dof, dim);
   DenseMatrix Jinv(dim);
#endif

#ifdef MFEM_DEBUG
   for (k = 0; k < 4; k++)
   {
      CalcVShape (Nodes.IntPoint(k), vshape);
      for (j = 0; j < 4; j++)
      {
         double d = vshape(j,0)*nk[k][0]+vshape(j,1)*nk[k][1];
         if (j == k) { d -= 1.0; }
         if (fabs(d) > 1.0e-12)
         {
            mfem::err << "RT0QuadFiniteElement::GetLocalInterpolation (...)\n"
                      " k = " << k << ", j = " << j << ", d = " << d << endl;
            mfem_error();
         }
      }
   }
#endif

   IntegrationPoint ip;
   ip.x = ip.y = 0.0;
   Trans.SetIntPoint (&ip);
   // Trans must be linear (more to have embedding?)
   // set Jinv = |J| J^{-t} = adj(J)^t
   CalcAdjugateTranspose (Trans.Jacobian(), Jinv);
   double vk[2];
   Vector xk (vk, 2);

   for (k = 0; k < 4; k++)
   {
      Trans.Transform (Nodes.IntPoint (k), xk);
      ip.x = vk[0]; ip.y = vk[1];
      CalcVShape (ip, vshape);
      //  vk = |J| J^{-t} nk
      vk[0] = Jinv(0,0)*nk[k][0]+Jinv(0,1)*nk[k][1];
      vk[1] = Jinv(1,0)*nk[k][0]+Jinv(1,1)*nk[k][1];
      for (j = 0; j < 4; j++)
         if (fabs (I(k,j) = vshape(j,0)*vk[0]+vshape(j,1)*vk[1]) < 1.0e-12)
         {
            I(k,j) = 0.0;
         }
   }
}

void RT0QuadFiniteElement::Project (
   VectorCoefficient &vc, ElementTransformation &Trans,
   Vector &dofs) const
{
   double vk[2];
   Vector xk (vk, 2);
#ifdef MFEM_THREAD_SAFE
   DenseMatrix Jinv(dim);
#endif

   for (int k = 0; k < 4; k++)
   {
      Trans.SetIntPoint (&Nodes.IntPoint (k));
      // set Jinv = |J| J^{-t} = adj(J)^t
      CalcAdjugateTranspose (Trans.Jacobian(), Jinv);

      vc.Eval (xk, Trans, Nodes.IntPoint (k));
      //  xk^t |J| J^{-t} nk
      dofs(k) = (vk[0] * ( Jinv(0,0)*nk[k][0]+Jinv(0,1)*nk[k][1] ) +
                 vk[1] * ( Jinv(1,0)*nk[k][0]+Jinv(1,1)*nk[k][1] ));
   }
}

RT1TriangleFiniteElement::RT1TriangleFiniteElement()
   : VectorFiniteElement(2, 2, 0, Geometry::TRIANGLE, 8, 2, H_DIV)
{
   Nodes.IntPoint(0).x = 0.33333333333333333333;
   Nodes.IntPoint(0).y = 0.0;
   Nodes.IntPoint(1).x = 0.66666666666666666667;
   Nodes.IntPoint(1).y = 0.0;
   Nodes.IntPoint(2).x = 0.66666666666666666667;
   Nodes.IntPoint(2).y = 0.33333333333333333333;
   Nodes.IntPoint(3).x = 0.33333333333333333333;
   Nodes.IntPoint(3).y = 0.66666666666666666667;
   Nodes.IntPoint(4).x = 0.0;
   Nodes.IntPoint(4).y = 0.66666666666666666667;
   Nodes.IntPoint(5).x = 0.0;
   Nodes.IntPoint(5).y = 0.33333333333333333333;
   Nodes.IntPoint(6).x = 0.33333333333333333333;
   Nodes.IntPoint(6).y = 0.33333333333333333333;
   Nodes.IntPoint(7).x = 0.33333333333333333333;
   Nodes.IntPoint(7).y = 0.33333333333333333333;
}

void RT1TriangleFiniteElement::CalcVShape(const IntegrationPoint &ip,
                                          DenseMatrix &shape) const
{
   double x = ip.x, y = ip.y;

   shape(0,0) = -2 * x * (-1 + x + 2 * y);
   shape(0,1) = -2 * (-1 + y) * (-1 + x + 2 * y);
   shape(1,0) =  2 * x * (x - y);
   shape(1,1) =  2 * (x - y) * (-1 + y);
   shape(2,0) =  2 * x * (-1 + 2 * x + y);
   shape(2,1) =  2 * y * (-1 + 2 * x + y);
   shape(3,0) =  2 * x * (-1 + x + 2 * y);
   shape(3,1) =  2 * y * (-1 + x + 2 * y);
   shape(4,0) = -2 * (-1 + x) * (x - y);
   shape(4,1) =  2 * y * (-x + y);
   shape(5,0) = -2 * (-1 + x) * (-1 + 2 * x + y);
   shape(5,1) = -2 * y * (-1 + 2 * x + y);
   shape(6,0) = -3 * x * (-2 + 2 * x + y);
   shape(6,1) = -3 * y * (-1 + 2 * x + y);
   shape(7,0) = -3 * x * (-1 + x + 2 * y);
   shape(7,1) = -3 * y * (-2 + x + 2 * y);
}

void RT1TriangleFiniteElement::CalcDivShape(const IntegrationPoint &ip,
                                            Vector &divshape) const
{
   double x = ip.x, y = ip.y;

   divshape(0) = -2 * (-4 + 3 * x + 6 * y);
   divshape(1) =  2 + 6 * x - 6 * y;
   divshape(2) = -4 + 12 * x + 6 * y;
   divshape(3) = -4 + 6 * x + 12 * y;
   divshape(4) =  2 - 6 * x + 6 * y;
   divshape(5) = -2 * (-4 + 6 * x + 3 * y);
   divshape(6) = -9 * (-1 + 2 * x + y);
   divshape(7) = -9 * (-1 + x + 2 * y);
}

const double RT1TriangleFiniteElement::nk[8][2] =
{
   { 0,-1}, { 0,-1},
   { 1, 1}, { 1, 1},
   {-1, 0}, {-1, 0},
   { 1, 0}, { 0, 1}
};

void RT1TriangleFiniteElement::GetLocalInterpolation (
   ElementTransformation &Trans, DenseMatrix &I) const
{
   int k, j;
#ifdef MFEM_THREAD_SAFE
   DenseMatrix vshape(dof, dim);
   DenseMatrix Jinv(dim);
#endif

#ifdef MFEM_DEBUG
   for (k = 0; k < 8; k++)
   {
      CalcVShape (Nodes.IntPoint(k), vshape);
      for (j = 0; j < 8; j++)
      {
         double d = vshape(j,0)*nk[k][0]+vshape(j,1)*nk[k][1];
         if (j == k) { d -= 1.0; }
         if (fabs(d) > 1.0e-12)
         {
            mfem::err << "RT1QuadFiniteElement::GetLocalInterpolation (...)\n"
                      " k = " << k << ", j = " << j << ", d = " << d << endl;
            mfem_error();
         }
      }
   }
#endif

   IntegrationPoint ip;
   ip.x = ip.y = 0.0;
   Trans.SetIntPoint (&ip);
   // Trans must be linear (more to have embedding?)
   // set Jinv = |J| J^{-t} = adj(J)^t
   CalcAdjugateTranspose (Trans.Jacobian(), Jinv);
   double vk[2];
   Vector xk (vk, 2);

   for (k = 0; k < 8; k++)
   {
      Trans.Transform (Nodes.IntPoint (k), xk);
      ip.x = vk[0]; ip.y = vk[1];
      CalcVShape (ip, vshape);
      //  vk = |J| J^{-t} nk
      vk[0] = Jinv(0,0)*nk[k][0]+Jinv(0,1)*nk[k][1];
      vk[1] = Jinv(1,0)*nk[k][0]+Jinv(1,1)*nk[k][1];
      for (j = 0; j < 8; j++)
         if (fabs (I(k,j) = vshape(j,0)*vk[0]+vshape(j,1)*vk[1]) < 1.0e-12)
         {
            I(k,j) = 0.0;
         }
   }
}

void RT1TriangleFiniteElement::Project (
   VectorCoefficient &vc, ElementTransformation &Trans, Vector &dofs) const
{
   double vk[2];
   Vector xk (vk, 2);
#ifdef MFEM_THREAD_SAFE
   DenseMatrix Jinv(dim);
#endif

   for (int k = 0; k < 8; k++)
   {
      Trans.SetIntPoint (&Nodes.IntPoint (k));
      // set Jinv = |J| J^{-t} = adj(J)^t
      CalcAdjugateTranspose (Trans.Jacobian(), Jinv);

      vc.Eval (xk, Trans, Nodes.IntPoint (k));
      //  xk^t |J| J^{-t} nk
      dofs(k) = (vk[0] * ( Jinv(0,0)*nk[k][0]+Jinv(0,1)*nk[k][1] ) +
                 vk[1] * ( Jinv(1,0)*nk[k][0]+Jinv(1,1)*nk[k][1] ));
      dofs(k) *= 0.5;
   }
}

RT1QuadFiniteElement::RT1QuadFiniteElement()
   : VectorFiniteElement(2, 2, 0, Geometry::SQUARE, 12, 2, H_DIV,
                         FunctionSpace::Qk)
{
   // y = 0
   Nodes.IntPoint(0).x  = 1./3.;
   Nodes.IntPoint(0).y  = 0.0;
   Nodes.IntPoint(1).x  = 2./3.;
   Nodes.IntPoint(1).y  = 0.0;
   // x = 1
   Nodes.IntPoint(2).x  = 1.0;
   Nodes.IntPoint(2).y  = 1./3.;
   Nodes.IntPoint(3).x  = 1.0;
   Nodes.IntPoint(3).y  = 2./3.;
   // y = 1
   Nodes.IntPoint(4).x  = 2./3.;
   Nodes.IntPoint(4).y  = 1.0;
   Nodes.IntPoint(5).x  = 1./3.;
   Nodes.IntPoint(5).y  = 1.0;
   // x = 0
   Nodes.IntPoint(6).x  = 0.0;
   Nodes.IntPoint(6).y  = 2./3.;
   Nodes.IntPoint(7).x  = 0.0;
   Nodes.IntPoint(7).y  = 1./3.;
   // x = 0.5 (interior)
   Nodes.IntPoint(8).x  = 0.5;
   Nodes.IntPoint(8).y  = 1./3.;
   Nodes.IntPoint(9).x  = 0.5;
   Nodes.IntPoint(9).y  = 2./3.;
   // y = 0.5 (interior)
   Nodes.IntPoint(10).x = 1./3.;
   Nodes.IntPoint(10).y = 0.5;
   Nodes.IntPoint(11).x = 2./3.;
   Nodes.IntPoint(11).y = 0.5;
}

void RT1QuadFiniteElement::CalcVShape(const IntegrationPoint &ip,
                                      DenseMatrix &shape) const
{
   double x = ip.x, y = ip.y;

   // y = 0
   shape(0,0)  = 0;
   shape(0,1)  = -( 1. - 3.*y + 2.*y*y)*( 2. - 3.*x);
   shape(1,0)  = 0;
   shape(1,1)  = -( 1. - 3.*y + 2.*y*y)*(-1. + 3.*x);
   // x = 1
   shape(2,0)  = (-x + 2.*x*x)*( 2. - 3.*y);
   shape(2,1)  = 0;
   shape(3,0)  = (-x + 2.*x*x)*(-1. + 3.*y);
   shape(3,1)  = 0;
   // y = 1
   shape(4,0)  = 0;
   shape(4,1)  = (-y + 2.*y*y)*(-1. + 3.*x);
   shape(5,0)  = 0;
   shape(5,1)  = (-y + 2.*y*y)*( 2. - 3.*x);
   // x = 0
   shape(6,0)  = -(1. - 3.*x + 2.*x*x)*(-1. + 3.*y);
   shape(6,1)  = 0;
   shape(7,0)  = -(1. - 3.*x + 2.*x*x)*( 2. - 3.*y);
   shape(7,1)  = 0;
   // x = 0.5 (interior)
   shape(8,0)  = (4.*x - 4.*x*x)*( 2. - 3.*y);
   shape(8,1)  = 0;
   shape(9,0)  = (4.*x - 4.*x*x)*(-1. + 3.*y);
   shape(9,1)  = 0;
   // y = 0.5 (interior)
   shape(10,0) = 0;
   shape(10,1) = (4.*y - 4.*y*y)*( 2. - 3.*x);
   shape(11,0) = 0;
   shape(11,1) = (4.*y - 4.*y*y)*(-1. + 3.*x);
}

void RT1QuadFiniteElement::CalcDivShape(const IntegrationPoint &ip,
                                        Vector &divshape) const
{
   double x = ip.x, y = ip.y;

   divshape(0)  = -(-3. + 4.*y)*( 2. - 3.*x);
   divshape(1)  = -(-3. + 4.*y)*(-1. + 3.*x);
   divshape(2)  = (-1. + 4.*x)*( 2. - 3.*y);
   divshape(3)  = (-1. + 4.*x)*(-1. + 3.*y);
   divshape(4)  = (-1. + 4.*y)*(-1. + 3.*x);
   divshape(5)  = (-1. + 4.*y)*( 2. - 3.*x);
   divshape(6)  = -(-3. + 4.*x)*(-1. + 3.*y);
   divshape(7)  = -(-3. + 4.*x)*( 2. - 3.*y);
   divshape(8)  = ( 4. - 8.*x)*( 2. - 3.*y);
   divshape(9)  = ( 4. - 8.*x)*(-1. + 3.*y);
   divshape(10) = ( 4. - 8.*y)*( 2. - 3.*x);
   divshape(11) = ( 4. - 8.*y)*(-1. + 3.*x);
}

const double RT1QuadFiniteElement::nk[12][2] =
{
   // y = 0
   {0,-1}, {0,-1},
   // X = 1
   {1, 0}, {1, 0},
   // y = 1
   {0, 1}, {0, 1},
   // x = 0
   {-1,0}, {-1,0},
   // x = 0.5 (interior)
   {1, 0}, {1, 0},
   // y = 0.5 (interior)
   {0, 1}, {0, 1}
};

void RT1QuadFiniteElement::GetLocalInterpolation (
   ElementTransformation &Trans, DenseMatrix &I) const
{
   int k, j;
#ifdef MFEM_THREAD_SAFE
   DenseMatrix vshape(dof, dim);
   DenseMatrix Jinv(dim);
#endif

#ifdef MFEM_DEBUG
   for (k = 0; k < 12; k++)
   {
      CalcVShape (Nodes.IntPoint(k), vshape);
      for (j = 0; j < 12; j++)
      {
         double d = vshape(j,0)*nk[k][0]+vshape(j,1)*nk[k][1];
         if (j == k) { d -= 1.0; }
         if (fabs(d) > 1.0e-12)
         {
            mfem::err << "RT1QuadFiniteElement::GetLocalInterpolation (...)\n"
                      " k = " << k << ", j = " << j << ", d = " << d << endl;
            mfem_error();
         }
      }
   }
#endif

   IntegrationPoint ip;
   ip.x = ip.y = 0.0;
   Trans.SetIntPoint (&ip);
   // Trans must be linear (more to have embedding?)
   // set Jinv = |J| J^{-t} = adj(J)^t
   CalcAdjugateTranspose (Trans.Jacobian(), Jinv);
   double vk[2];
   Vector xk (vk, 2);

   for (k = 0; k < 12; k++)
   {
      Trans.Transform (Nodes.IntPoint (k), xk);
      ip.x = vk[0]; ip.y = vk[1];
      CalcVShape (ip, vshape);
      //  vk = |J| J^{-t} nk
      vk[0] = Jinv(0,0)*nk[k][0]+Jinv(0,1)*nk[k][1];
      vk[1] = Jinv(1,0)*nk[k][0]+Jinv(1,1)*nk[k][1];
      for (j = 0; j < 12; j++)
         if (fabs (I(k,j) = vshape(j,0)*vk[0]+vshape(j,1)*vk[1]) < 1.0e-12)
         {
            I(k,j) = 0.0;
         }
   }
}

void RT1QuadFiniteElement::Project (
   VectorCoefficient &vc, ElementTransformation &Trans, Vector &dofs) const
{
   double vk[2];
   Vector xk (vk, 2);
#ifdef MFEM_THREAD_SAFE
   DenseMatrix Jinv(dim);
#endif

   for (int k = 0; k < 12; k++)
   {
      Trans.SetIntPoint (&Nodes.IntPoint (k));
      // set Jinv = |J| J^{-t} = adj(J)^t
      CalcAdjugateTranspose (Trans.Jacobian(), Jinv);

      vc.Eval (xk, Trans, Nodes.IntPoint (k));
      //  xk^t |J| J^{-t} nk
      dofs(k) = (vk[0] * ( Jinv(0,0)*nk[k][0]+Jinv(0,1)*nk[k][1] ) +
                 vk[1] * ( Jinv(1,0)*nk[k][0]+Jinv(1,1)*nk[k][1] ));
   }
}

const double RT2TriangleFiniteElement::M[15][15] =
{
   {
      0, -5.3237900077244501311, 5.3237900077244501311, 16.647580015448900262,
      0, 24.442740046346700787, -16.647580015448900262, -12.,
      -19.118950038622250656, -47.237900077244501311, 0, -34.414110069520051180,
      12., 30.590320061795601049, 15.295160030897800524
   },
   {
      0, 1.5, -1.5, -15., 0, 2.625, 15., 15., -4.125, 30., 0, -14.625, -15.,
      -15., 10.5
   },
   {
      0, -0.67620999227554986889, 0.67620999227554986889, 7.3524199845510997378,
      0, -3.4427400463467007866, -7.3524199845510997378, -12.,
      4.1189500386222506555, -0.76209992275549868892, 0, 7.4141100695200511800,
      12., -6.5903200617956010489, -3.2951600308978005244
   },
   {
      0, 0, 1.5, 0, 0, 1.5, -11.471370023173350393, 0, 2.4713700231733503933,
      -11.471370023173350393, 0, 2.4713700231733503933, 15.295160030897800524,
      0, -3.2951600308978005244
   },
   {
      0, 0, 4.875, 0, 0, 4.875, -16.875, 0, -16.875, -16.875, 0, -16.875, 10.5,
      36., 10.5
   },
   {
      0, 0, 1.5, 0, 0, 1.5, 2.4713700231733503933, 0, -11.471370023173350393,
      2.4713700231733503933, 0, -11.471370023173350393, -3.2951600308978005244,
      0, 15.295160030897800524
   },
   {
      -0.67620999227554986889, 0, -3.4427400463467007866, 0,
      7.3524199845510997378, 0.67620999227554986889, 7.4141100695200511800, 0,
      -0.76209992275549868892, 4.1189500386222506555, -12.,
      -7.3524199845510997378, -3.2951600308978005244, -6.5903200617956010489,
      12.
   },
   {
      1.5, 0, 2.625, 0, -15., -1.5, -14.625, 0, 30., -4.125, 15., 15., 10.5,
      -15., -15.
   },
   {
      -5.3237900077244501311, 0, 24.442740046346700787, 0, 16.647580015448900262,
      5.3237900077244501311, -34.414110069520051180, 0, -47.237900077244501311,
      -19.118950038622250656, -12., -16.647580015448900262, 15.295160030897800524,
      30.590320061795601049, 12.
   },
   { 0, 0, 18., 0, 0, 6., -42., 0, -30., -26., 0, -14., 24., 32., 8.},
   { 0, 0, 6., 0, 0, 18., -14., 0, -26., -30., 0, -42., 8., 32., 24.},
   { 0, 0, -6., 0, 0, -4., 30., 0, 4., 22., 0, 4., -24., -16., 0},
   { 0, 0, -4., 0, 0, -8., 20., 0, 8., 36., 0, 8., -16., -32., 0},
   { 0, 0, -8., 0, 0, -4., 8., 0, 36., 8., 0, 20., 0, -32., -16.},
   { 0, 0, -4., 0, 0, -6., 4., 0, 22., 4., 0, 30., 0, -16., -24.}
};

RT2TriangleFiniteElement::RT2TriangleFiniteElement()
   : VectorFiniteElement(2, 2, 0, Geometry::TRIANGLE, 15, 3, H_DIV)
{
   const double p = 0.11270166537925831148;

   Nodes.IntPoint(0).x = p;
   Nodes.IntPoint(0).y = 0.0;
   Nodes.IntPoint(1).x = 0.5;
   Nodes.IntPoint(1).y = 0.0;
   Nodes.IntPoint(2).x = 1.-p;
   Nodes.IntPoint(2).y = 0.0;
   Nodes.IntPoint(3).x = 1.-p;
   Nodes.IntPoint(3).y = p;
   Nodes.IntPoint(4).x = 0.5;
   Nodes.IntPoint(4).y = 0.5;
   Nodes.IntPoint(5).x = p;
   Nodes.IntPoint(5).y = 1.-p;
   Nodes.IntPoint(6).x = 0.0;
   Nodes.IntPoint(6).y = 1.-p;
   Nodes.IntPoint(7).x = 0.0;
   Nodes.IntPoint(7).y = 0.5;
   Nodes.IntPoint(8).x = 0.0;
   Nodes.IntPoint(8).y = p;
   Nodes.IntPoint(9).x  = 0.25;
   Nodes.IntPoint(9).y  = 0.25;
   Nodes.IntPoint(10).x = 0.25;
   Nodes.IntPoint(10).y = 0.25;
   Nodes.IntPoint(11).x = 0.5;
   Nodes.IntPoint(11).y = 0.25;
   Nodes.IntPoint(12).x = 0.5;
   Nodes.IntPoint(12).y = 0.25;
   Nodes.IntPoint(13).x = 0.25;
   Nodes.IntPoint(13).y = 0.5;
   Nodes.IntPoint(14).x = 0.25;
   Nodes.IntPoint(14).y = 0.5;
}

void RT2TriangleFiniteElement::CalcVShape(const IntegrationPoint &ip,
                                          DenseMatrix &shape) const
{
   double x = ip.x, y = ip.y;

   double Bx[15] = {1., 0., x, 0., y, 0., x*x, 0., x*y, 0., y*y, 0., x*x*x,
                    x*x*y, x*y*y
                   };
   double By[15] = {0., 1., 0., x, 0., y, 0., x*x, 0., x*y, 0., y*y,
                    x*x*y, x*y*y, y*y*y
                   };

   for (int i = 0; i < 15; i++)
   {
      double cx = 0.0, cy = 0.0;
      for (int j = 0; j < 15; j++)
      {
         cx += M[i][j] * Bx[j];
         cy += M[i][j] * By[j];
      }
      shape(i,0) = cx;
      shape(i,1) = cy;
   }
}

void RT2TriangleFiniteElement::CalcDivShape(const IntegrationPoint &ip,
                                            Vector &divshape) const
{
   double x = ip.x, y = ip.y;

   double DivB[15] = {0., 0., 1., 0., 0., 1., 2.*x, 0., y, x, 0., 2.*y,
                      4.*x*x, 4.*x*y, 4.*y*y
                     };

   for (int i = 0; i < 15; i++)
   {
      double div = 0.0;
      for (int j = 0; j < 15; j++)
      {
         div += M[i][j] * DivB[j];
      }
      divshape(i) = div;
   }
}

const double RT2QuadFiniteElement::pt[4] = {0.,1./3.,2./3.,1.};

const double RT2QuadFiniteElement::dpt[3] = {0.25,0.5,0.75};

RT2QuadFiniteElement::RT2QuadFiniteElement()
   : VectorFiniteElement(2, 2, 0, Geometry::SQUARE, 24, 3, H_DIV,
                         FunctionSpace::Qk)
{
   // y = 0 (pt[0])
   Nodes.IntPoint(0).x  = dpt[0];  Nodes.IntPoint(0).y  =  pt[0];
   Nodes.IntPoint(1).x  = dpt[1];  Nodes.IntPoint(1).y  =  pt[0];
   Nodes.IntPoint(2).x  = dpt[2];  Nodes.IntPoint(2).y  =  pt[0];
   // x = 1 (pt[3])
   Nodes.IntPoint(3).x  =  pt[3];  Nodes.IntPoint(3).y  = dpt[0];
   Nodes.IntPoint(4).x  =  pt[3];  Nodes.IntPoint(4).y  = dpt[1];
   Nodes.IntPoint(5).x  =  pt[3];  Nodes.IntPoint(5).y  = dpt[2];
   // y = 1 (pt[3])
   Nodes.IntPoint(6).x  = dpt[2];  Nodes.IntPoint(6).y  =  pt[3];
   Nodes.IntPoint(7).x  = dpt[1];  Nodes.IntPoint(7).y  =  pt[3];
   Nodes.IntPoint(8).x  = dpt[0];  Nodes.IntPoint(8).y  =  pt[3];
   // x = 0 (pt[0])
   Nodes.IntPoint(9).x  =  pt[0];  Nodes.IntPoint(9).y  = dpt[2];
   Nodes.IntPoint(10).x =  pt[0];  Nodes.IntPoint(10).y = dpt[1];
   Nodes.IntPoint(11).x =  pt[0];  Nodes.IntPoint(11).y = dpt[0];
   // x = pt[1] (interior)
   Nodes.IntPoint(12).x =  pt[1];  Nodes.IntPoint(12).y = dpt[0];
   Nodes.IntPoint(13).x =  pt[1];  Nodes.IntPoint(13).y = dpt[1];
   Nodes.IntPoint(14).x =  pt[1];  Nodes.IntPoint(14).y = dpt[2];
   // x = pt[2] (interior)
   Nodes.IntPoint(15).x =  pt[2];  Nodes.IntPoint(15).y = dpt[0];
   Nodes.IntPoint(16).x =  pt[2];  Nodes.IntPoint(16).y = dpt[1];
   Nodes.IntPoint(17).x =  pt[2];  Nodes.IntPoint(17).y = dpt[2];
   // y = pt[1] (interior)
   Nodes.IntPoint(18).x = dpt[0];  Nodes.IntPoint(18).y =  pt[1];
   Nodes.IntPoint(19).x = dpt[1];  Nodes.IntPoint(19).y =  pt[1];
   Nodes.IntPoint(20).x = dpt[2];  Nodes.IntPoint(20).y =  pt[1];
   // y = pt[2] (interior)
   Nodes.IntPoint(21).x = dpt[0];  Nodes.IntPoint(21).y =  pt[2];
   Nodes.IntPoint(22).x = dpt[1];  Nodes.IntPoint(22).y =  pt[2];
   Nodes.IntPoint(23).x = dpt[2];  Nodes.IntPoint(23).y =  pt[2];
}

void RT2QuadFiniteElement::CalcVShape(const IntegrationPoint &ip,
                                      DenseMatrix &shape) const
{
   double x = ip.x, y = ip.y;

   double ax0 =  pt[0] - x;
   double ax1 =  pt[1] - x;
   double ax2 =  pt[2] - x;
   double ax3 =  pt[3] - x;

   double by0 = dpt[0] - y;
   double by1 = dpt[1] - y;
   double by2 = dpt[2] - y;

   double ay0 =  pt[0] - y;
   double ay1 =  pt[1] - y;
   double ay2 =  pt[2] - y;
   double ay3 =  pt[3] - y;

   double bx0 = dpt[0] - x;
   double bx1 = dpt[1] - x;
   double bx2 = dpt[2] - x;

   double A01 =  pt[0] -  pt[1];
   double A02 =  pt[0] -  pt[2];
   double A12 =  pt[1] -  pt[2];
   double A03 =  pt[0] -  pt[3];
   double A13 =  pt[1] -  pt[3];
   double A23 =  pt[2] -  pt[3];

   double B01 = dpt[0] - dpt[1];
   double B02 = dpt[0] - dpt[2];
   double B12 = dpt[1] - dpt[2];

   double tx0 =  (bx1*bx2)/(B01*B02);
   double tx1 = -(bx0*bx2)/(B01*B12);
   double tx2 =  (bx0*bx1)/(B02*B12);

   double ty0 =  (by1*by2)/(B01*B02);
   double ty1 = -(by0*by2)/(B01*B12);
   double ty2 =  (by0*by1)/(B02*B12);

   // y = 0 (p[0])
   shape(0,  0) =  0;
   shape(0,  1) =  (ay1*ay2*ay3)/(A01*A02*A03)*tx0;
   shape(1,  0) =  0;
   shape(1,  1) =  (ay1*ay2*ay3)/(A01*A02*A03)*tx1;
   shape(2,  0) =  0;
   shape(2,  1) =  (ay1*ay2*ay3)/(A01*A02*A03)*tx2;
   // x = 1 (p[3])
   shape(3,  0) =  (ax0*ax1*ax2)/(A03*A13*A23)*ty0;
   shape(3,  1) =  0;
   shape(4,  0) =  (ax0*ax1*ax2)/(A03*A13*A23)*ty1;
   shape(4,  1) =  0;
   shape(5,  0) =  (ax0*ax1*ax2)/(A03*A13*A23)*ty2;
   shape(5,  1) =  0;
   // y = 1 (p[3])
   shape(6,  0) =  0;
   shape(6,  1) =  (ay0*ay1*ay2)/(A03*A13*A23)*tx2;
   shape(7,  0) =  0;
   shape(7,  1) =  (ay0*ay1*ay2)/(A03*A13*A23)*tx1;
   shape(8,  0) =  0;
   shape(8,  1) =  (ay0*ay1*ay2)/(A03*A13*A23)*tx0;
   // x = 0 (p[0])
   shape(9,  0) =  (ax1*ax2*ax3)/(A01*A02*A03)*ty2;
   shape(9,  1) =  0;
   shape(10, 0) =  (ax1*ax2*ax3)/(A01*A02*A03)*ty1;
   shape(10, 1) =  0;
   shape(11, 0) =  (ax1*ax2*ax3)/(A01*A02*A03)*ty0;
   shape(11, 1) =  0;
   // x = p[1] (interior)
   shape(12, 0) =  (ax0*ax2*ax3)/(A01*A12*A13)*ty0;
   shape(12, 1) =  0;
   shape(13, 0) =  (ax0*ax2*ax3)/(A01*A12*A13)*ty1;
   shape(13, 1) =  0;
   shape(14, 0) =  (ax0*ax2*ax3)/(A01*A12*A13)*ty2;
   shape(14, 1) =  0;
   // x = p[2] (interior)
   shape(15, 0) = -(ax0*ax1*ax3)/(A02*A12*A23)*ty0;
   shape(15, 1) =  0;
   shape(16, 0) = -(ax0*ax1*ax3)/(A02*A12*A23)*ty1;
   shape(16, 1) =  0;
   shape(17, 0) = -(ax0*ax1*ax3)/(A02*A12*A23)*ty2;
   shape(17, 1) =  0;
   // y = p[1] (interior)
   shape(18, 0) =  0;
   shape(18, 1) =  (ay0*ay2*ay3)/(A01*A12*A13)*tx0;
   shape(19, 0) =  0;
   shape(19, 1) =  (ay0*ay2*ay3)/(A01*A12*A13)*tx1;
   shape(20, 0) =  0;
   shape(20, 1) =  (ay0*ay2*ay3)/(A01*A12*A13)*tx2;
   // y = p[2] (interior)
   shape(21, 0) =  0;
   shape(21, 1) = -(ay0*ay1*ay3)/(A02*A12*A23)*tx0;
   shape(22, 0) =  0;
   shape(22, 1) = -(ay0*ay1*ay3)/(A02*A12*A23)*tx1;
   shape(23, 0) =  0;
   shape(23, 1) = -(ay0*ay1*ay3)/(A02*A12*A23)*tx2;
}

void RT2QuadFiniteElement::CalcDivShape(const IntegrationPoint &ip,
                                        Vector &divshape) const
{
   double x = ip.x, y = ip.y;

   double a01 =  pt[0]*pt[1];
   double a02 =  pt[0]*pt[2];
   double a12 =  pt[1]*pt[2];
   double a03 =  pt[0]*pt[3];
   double a13 =  pt[1]*pt[3];
   double a23 =  pt[2]*pt[3];

   double bx0 = dpt[0] - x;
   double bx1 = dpt[1] - x;
   double bx2 = dpt[2] - x;

   double by0 = dpt[0] - y;
   double by1 = dpt[1] - y;
   double by2 = dpt[2] - y;

   double A01 =  pt[0] -  pt[1];
   double A02 =  pt[0] -  pt[2];
   double A12 =  pt[1] -  pt[2];
   double A03 =  pt[0] -  pt[3];
   double A13 =  pt[1] -  pt[3];
   double A23 =  pt[2] -  pt[3];

   double A012 = pt[0] + pt[1] + pt[2];
   double A013 = pt[0] + pt[1] + pt[3];
   double A023 = pt[0] + pt[2] + pt[3];
   double A123 = pt[1] + pt[2] + pt[3];

   double B01 = dpt[0] - dpt[1];
   double B02 = dpt[0] - dpt[2];
   double B12 = dpt[1] - dpt[2];

   double tx0 =  (bx1*bx2)/(B01*B02);
   double tx1 = -(bx0*bx2)/(B01*B12);
   double tx2 =  (bx0*bx1)/(B02*B12);

   double ty0 =  (by1*by2)/(B01*B02);
   double ty1 = -(by0*by2)/(B01*B12);
   double ty2 =  (by0*by1)/(B02*B12);

   // y = 0 (p[0])
   divshape(0)  = -(a12 + a13 + a23 - 2.*A123*y + 3.*y*y)/(A01*A02*A03)*tx0;
   divshape(1)  = -(a12 + a13 + a23 - 2.*A123*y + 3.*y*y)/(A01*A02*A03)*tx1;
   divshape(2)  = -(a12 + a13 + a23 - 2.*A123*y + 3.*y*y)/(A01*A02*A03)*tx2;
   // x = 1 (p[3])
   divshape(3)  = -(a01 + a02 + a12 - 2.*A012*x + 3.*x*x)/(A03*A13*A23)*ty0;
   divshape(4)  = -(a01 + a02 + a12 - 2.*A012*x + 3.*x*x)/(A03*A13*A23)*ty1;
   divshape(5)  = -(a01 + a02 + a12 - 2.*A012*x + 3.*x*x)/(A03*A13*A23)*ty2;
   // y = 1 (p[3])
   divshape(6)  = -(a01 + a02 + a12 - 2.*A012*y + 3.*y*y)/(A03*A13*A23)*tx2;
   divshape(7)  = -(a01 + a02 + a12 - 2.*A012*y + 3.*y*y)/(A03*A13*A23)*tx1;
   divshape(8)  = -(a01 + a02 + a12 - 2.*A012*y + 3.*y*y)/(A03*A13*A23)*tx0;
   // x = 0 (p[0])
   divshape(9)  = -(a12 + a13 + a23 - 2.*A123*x + 3.*x*x)/(A01*A02*A03)*ty2;
   divshape(10) = -(a12 + a13 + a23 - 2.*A123*x + 3.*x*x)/(A01*A02*A03)*ty1;
   divshape(11) = -(a12 + a13 + a23 - 2.*A123*x + 3.*x*x)/(A01*A02*A03)*ty0;
   // x = p[1] (interior)
   divshape(12) = -(a02 + a03 + a23 - 2.*A023*x + 3.*x*x)/(A01*A12*A13)*ty0;
   divshape(13) = -(a02 + a03 + a23 - 2.*A023*x + 3.*x*x)/(A01*A12*A13)*ty1;
   divshape(14) = -(a02 + a03 + a23 - 2.*A023*x + 3.*x*x)/(A01*A12*A13)*ty2;
   // x = p[2] (interior)
   divshape(15) =  (a01 + a03 + a13 - 2.*A013*x + 3.*x*x)/(A02*A12*A23)*ty0;
   divshape(16) =  (a01 + a03 + a13 - 2.*A013*x + 3.*x*x)/(A02*A12*A23)*ty1;
   divshape(17) =  (a01 + a03 + a13 - 2.*A013*x + 3.*x*x)/(A02*A12*A23)*ty2;
   // y = p[1] (interior)
   divshape(18) = -(a02 + a03 + a23 - 2.*A023*y + 3.*y*y)/(A01*A12*A13)*tx0;
   divshape(19) = -(a02 + a03 + a23 - 2.*A023*y + 3.*y*y)/(A01*A12*A13)*tx1;
   divshape(20) = -(a02 + a03 + a23 - 2.*A023*y + 3.*y*y)/(A01*A12*A13)*tx2;
   // y = p[2] (interior)
   divshape(21) =  (a01 + a03 + a13 - 2.*A013*y + 3.*y*y)/(A02*A12*A23)*tx0;
   divshape(22) =  (a01 + a03 + a13 - 2.*A013*y + 3.*y*y)/(A02*A12*A23)*tx1;
   divshape(23) =  (a01 + a03 + a13 - 2.*A013*y + 3.*y*y)/(A02*A12*A23)*tx2;
}

const double RT2QuadFiniteElement::nk[24][2] =
{
   // y = 0
   {0,-1}, {0,-1}, {0,-1},
   // x = 1
   {1, 0}, {1, 0}, {1, 0},
   // y = 1
   {0, 1}, {0, 1}, {0, 1},
   // x = 0
   {-1,0}, {-1,0}, {-1,0},
   // x = p[1] (interior)
   {1, 0}, {1, 0}, {1, 0},
   // x = p[2] (interior)
   {1, 0}, {1, 0}, {1, 0},
   // y = p[1] (interior)
   {0, 1}, {0, 1}, {0, 1},
   // y = p[1] (interior)
   {0, 1}, {0, 1}, {0, 1}
};

void RT2QuadFiniteElement::GetLocalInterpolation (
   ElementTransformation &Trans, DenseMatrix &I) const
{
   int k, j;
#ifdef MFEM_THREAD_SAFE
   DenseMatrix vshape(dof, dim);
   DenseMatrix Jinv(dim);
#endif

#ifdef MFEM_DEBUG
   for (k = 0; k < 24; k++)
   {
      CalcVShape (Nodes.IntPoint(k), vshape);
      for (j = 0; j < 24; j++)
      {
         double d = vshape(j,0)*nk[k][0]+vshape(j,1)*nk[k][1];
         if (j == k) { d -= 1.0; }
         if (fabs(d) > 1.0e-12)
         {
            mfem::err << "RT2QuadFiniteElement::GetLocalInterpolation (...)\n"
                      " k = " << k << ", j = " << j << ", d = " << d << endl;
            mfem_error();
         }
      }
   }
#endif

   IntegrationPoint ip;
   ip.x = ip.y = 0.0;
   Trans.SetIntPoint (&ip);
   // Trans must be linear (more to have embedding?)
   // set Jinv = |J| J^{-t} = adj(J)^t
   CalcAdjugateTranspose (Trans.Jacobian(), Jinv);
   double vk[2];
   Vector xk (vk, 2);

   for (k = 0; k < 24; k++)
   {
      Trans.Transform (Nodes.IntPoint (k), xk);
      ip.x = vk[0]; ip.y = vk[1];
      CalcVShape (ip, vshape);
      //  vk = |J| J^{-t} nk
      vk[0] = Jinv(0,0)*nk[k][0]+Jinv(0,1)*nk[k][1];
      vk[1] = Jinv(1,0)*nk[k][0]+Jinv(1,1)*nk[k][1];
      for (j = 0; j < 24; j++)
         if (fabs (I(k,j) = vshape(j,0)*vk[0]+vshape(j,1)*vk[1]) < 1.0e-12)
         {
            I(k,j) = 0.0;
         }
   }
}

void RT2QuadFiniteElement::Project (
   VectorCoefficient &vc, ElementTransformation &Trans, Vector &dofs) const
{
   double vk[2];
   Vector xk (vk, 2);
#ifdef MFEM_THREAD_SAFE
   DenseMatrix Jinv(dim);
#endif

   for (int k = 0; k < 24; k++)
   {
      Trans.SetIntPoint (&Nodes.IntPoint (k));
      // set Jinv = |J| J^{-t} = adj(J)^t
      CalcAdjugateTranspose (Trans.Jacobian(), Jinv);

      vc.Eval (xk, Trans, Nodes.IntPoint (k));
      //  xk^t |J| J^{-t} nk
      dofs(k) = (vk[0] * ( Jinv(0,0)*nk[k][0]+Jinv(0,1)*nk[k][1] ) +
                 vk[1] * ( Jinv(1,0)*nk[k][0]+Jinv(1,1)*nk[k][1] ));
   }
}

P1SegmentFiniteElement::P1SegmentFiniteElement()
   : NodalFiniteElement(1, Geometry::SEGMENT, 2, 1)
{
   Nodes.IntPoint(0).x = 0.33333333333333333333;
   Nodes.IntPoint(1).x = 0.66666666666666666667;
}

void P1SegmentFiniteElement::CalcShape(const IntegrationPoint &ip,
                                       Vector &shape) const
{
   double x = ip.x;

   shape(0) = 2. - 3. * x;
   shape(1) = 3. * x - 1.;
}

void P1SegmentFiniteElement::CalcDShape(const IntegrationPoint &ip,
                                        DenseMatrix &dshape) const
{
   dshape(0,0) = -3.;
   dshape(1,0) =  3.;
}


P2SegmentFiniteElement::P2SegmentFiniteElement()
   : NodalFiniteElement(1, Geometry::SEGMENT, 3, 2)
{
   const double p = 0.11270166537925831148;

   Nodes.IntPoint(0).x = p;
   Nodes.IntPoint(1).x = 0.5;
   Nodes.IntPoint(2).x = 1.-p;
}

void P2SegmentFiniteElement::CalcShape(const IntegrationPoint &ip,
                                       Vector &shape) const
{
   const double p = 0.11270166537925831148;
   const double w = 1./((1-2*p)*(1-2*p));
   double x = ip.x;

   shape(0) = (2*x-1)*(x-1+p)*w;
   shape(1) = 4*(x-1+p)*(p-x)*w;
   shape(2) = (2*x-1)*(x-p)*w;
}

void P2SegmentFiniteElement::CalcDShape(const IntegrationPoint &ip,
                                        DenseMatrix &dshape) const
{
   const double p = 0.11270166537925831148;
   const double w = 1./((1-2*p)*(1-2*p));
   double x = ip.x;

   dshape(0,0) = (-3+4*x+2*p)*w;
   dshape(1,0) = (4-8*x)*w;
   dshape(2,0) = (-1+4*x-2*p)*w;
}


Lagrange1DFiniteElement::Lagrange1DFiniteElement(int degree)
   : NodalFiniteElement(1, Geometry::SEGMENT, degree+1, degree)
{
   int i, m = degree;

   Nodes.IntPoint(0).x = 0.0;
   Nodes.IntPoint(1).x = 1.0;
   for (i = 1; i < m; i++)
   {
      Nodes.IntPoint(i+1).x = double(i) / m;
   }

   rwk.SetSize(degree+1);
#ifndef MFEM_THREAD_SAFE
   rxxk.SetSize(degree+1);
#endif

   rwk(0) = 1.0;
   for (i = 1; i <= m; i++)
   {
      rwk(i) = rwk(i-1) * ( (double)(m) / (double)(i) );
   }
   for (i = 0; i < m/2+1; i++)
   {
      rwk(m-i) = ( rwk(i) *= rwk(m-i) );
   }
   for (i = m-1; i >= 0; i -= 2)
   {
      rwk(i) = -rwk(i);
   }
}

void Lagrange1DFiniteElement::CalcShape(const IntegrationPoint &ip,
                                        Vector &shape) const
{
   double w, wk, x = ip.x;
   int i, k, m = GetOrder();

#ifdef MFEM_THREAD_SAFE
   Vector rxxk(m+1);
#endif

   k = (int) floor ( m * x + 0.5 );
   k = k > m ? m : k < 0 ? 0 : k; // clamp k to [0,m]

   wk = 1.0;
   for (i = 0; i <= m; i++)
      if (i != k)
      {
         wk *= ( rxxk(i) = x - (double)(i) / m );
      }
   w = wk * ( rxxk(k) = x - (double)(k) / m );

   if (k != 0)
   {
      shape(0) = w * rwk(0) / rxxk(0);
   }
   else
   {
      shape(0) = wk * rwk(0);
   }
   if (k != m)
   {
      shape(1) = w * rwk(m) / rxxk(m);
   }
   else
   {
      shape(1) = wk * rwk(k);
   }
   for (i = 1; i < m; i++)
      if (i != k)
      {
         shape(i+1) = w * rwk(i) / rxxk(i);
      }
      else
      {
         shape(k+1) = wk * rwk(k);
      }
}

void Lagrange1DFiniteElement::CalcDShape(const IntegrationPoint &ip,
                                         DenseMatrix &dshape) const
{
   double s, srx, w, wk, x = ip.x;
   int i, k, m = GetOrder();

#ifdef MFEM_THREAD_SAFE
   Vector rxxk(m+1);
#endif

   k = (int) floor ( m * x + 0.5 );
   k = k > m ? m : k < 0 ? 0 : k; // clamp k to [0,m]

   wk = 1.0;
   for (i = 0; i <= m; i++)
      if (i != k)
      {
         wk *= ( rxxk(i) = x - (double)(i) / m );
      }
   w = wk * ( rxxk(k) = x - (double)(k) / m );

   for (i = 0; i <= m; i++)
   {
      rxxk(i) = 1.0 / rxxk(i);
   }
   srx = 0.0;
   for (i = 0; i <= m; i++)
      if (i != k)
      {
         srx += rxxk(i);
      }
   s = w * srx + wk;

   if (k != 0)
   {
      dshape(0,0) = (s - w * rxxk(0)) * rwk(0) * rxxk(0);
   }
   else
   {
      dshape(0,0) = wk * srx * rwk(0);
   }
   if (k != m)
   {
      dshape(1,0) = (s - w * rxxk(m)) * rwk(m) * rxxk(m);
   }
   else
   {
      dshape(1,0) = wk * srx * rwk(k);
   }
   for (i = 1; i < m; i++)
      if (i != k)
      {
         dshape(i+1,0) = (s - w * rxxk(i)) * rwk(i) * rxxk(i);
      }
      else
      {
         dshape(k+1,0) = wk * srx * rwk(k);
      }
}


P1TetNonConfFiniteElement::P1TetNonConfFiniteElement()
   : NodalFiniteElement(3, Geometry::TETRAHEDRON, 4, 1)
{
   Nodes.IntPoint(0).x = 0.33333333333333333333;
   Nodes.IntPoint(0).y = 0.33333333333333333333;
   Nodes.IntPoint(0).z = 0.33333333333333333333;

   Nodes.IntPoint(1).x = 0.0;
   Nodes.IntPoint(1).y = 0.33333333333333333333;
   Nodes.IntPoint(1).z = 0.33333333333333333333;

   Nodes.IntPoint(2).x = 0.33333333333333333333;
   Nodes.IntPoint(2).y = 0.0;
   Nodes.IntPoint(2).z = 0.33333333333333333333;

   Nodes.IntPoint(3).x = 0.33333333333333333333;
   Nodes.IntPoint(3).y = 0.33333333333333333333;
   Nodes.IntPoint(3).z = 0.0;

}

void P1TetNonConfFiniteElement::CalcShape(const IntegrationPoint &ip,
                                          Vector &shape) const
{
   double L0, L1, L2, L3;

   L1 = ip.x;  L2 = ip.y;  L3 = ip.z;  L0 = 1.0 - L1 - L2 - L3;
   shape(0) = 1.0 - 3.0 * L0;
   shape(1) = 1.0 - 3.0 * L1;
   shape(2) = 1.0 - 3.0 * L2;
   shape(3) = 1.0 - 3.0 * L3;
}

void P1TetNonConfFiniteElement::CalcDShape(const IntegrationPoint &ip,
                                           DenseMatrix &dshape) const
{
   dshape(0,0) =  3.0; dshape(0,1) =  3.0; dshape(0,2) =  3.0;
   dshape(1,0) = -3.0; dshape(1,1) =  0.0; dshape(1,2) =  0.0;
   dshape(2,0) =  0.0; dshape(2,1) = -3.0; dshape(2,2) =  0.0;
   dshape(3,0) =  0.0; dshape(3,1) =  0.0; dshape(3,2) = -3.0;
}


P0TetFiniteElement::P0TetFiniteElement()
   : NodalFiniteElement(3, Geometry::TETRAHEDRON, 1, 0)
{
   Nodes.IntPoint(0).x = 0.25;
   Nodes.IntPoint(0).y = 0.25;
   Nodes.IntPoint(0).z = 0.25;
}

void P0TetFiniteElement::CalcShape(const IntegrationPoint &ip,
                                   Vector &shape) const
{
   shape(0) = 1.0;
}

void P0TetFiniteElement::CalcDShape(const IntegrationPoint &ip,
                                    DenseMatrix &dshape) const
{
   dshape(0,0) =  0.0; dshape(0,1) =  0.0; dshape(0,2) = 0.0;
}


P0HexFiniteElement::P0HexFiniteElement()
   : NodalFiniteElement(3, Geometry::CUBE, 1, 0, FunctionSpace::Qk)
{
   Nodes.IntPoint(0).x = 0.5;
   Nodes.IntPoint(0).y = 0.5;
   Nodes.IntPoint(0).z = 0.5;
}

void P0HexFiniteElement::CalcShape(const IntegrationPoint &ip,
                                   Vector &shape) const
{
   shape(0) = 1.0;
}

void P0HexFiniteElement::CalcDShape(const IntegrationPoint &ip,
                                    DenseMatrix &dshape) const
{
   dshape(0,0) =  0.0; dshape(0,1) =  0.0; dshape(0,2) = 0.0;
}


LagrangeHexFiniteElement::LagrangeHexFiniteElement (int degree)
   : NodalFiniteElement(3, Geometry::CUBE, (degree+1)*(degree+1)*(degree+1),
                        degree, FunctionSpace::Qk)
{
   if (degree == 2)
   {
      I = new int[dof];
      J = new int[dof];
      K = new int[dof];
      // nodes
      I[ 0] = 0; J[ 0] = 0; K[ 0] = 0;
      I[ 1] = 1; J[ 1] = 0; K[ 1] = 0;
      I[ 2] = 1; J[ 2] = 1; K[ 2] = 0;
      I[ 3] = 0; J[ 3] = 1; K[ 3] = 0;
      I[ 4] = 0; J[ 4] = 0; K[ 4] = 1;
      I[ 5] = 1; J[ 5] = 0; K[ 5] = 1;
      I[ 6] = 1; J[ 6] = 1; K[ 6] = 1;
      I[ 7] = 0; J[ 7] = 1; K[ 7] = 1;
      // edges
      I[ 8] = 2; J[ 8] = 0; K[ 8] = 0;
      I[ 9] = 1; J[ 9] = 2; K[ 9] = 0;
      I[10] = 2; J[10] = 1; K[10] = 0;
      I[11] = 0; J[11] = 2; K[11] = 0;
      I[12] = 2; J[12] = 0; K[12] = 1;
      I[13] = 1; J[13] = 2; K[13] = 1;
      I[14] = 2; J[14] = 1; K[14] = 1;
      I[15] = 0; J[15] = 2; K[15] = 1;
      I[16] = 0; J[16] = 0; K[16] = 2;
      I[17] = 1; J[17] = 0; K[17] = 2;
      I[18] = 1; J[18] = 1; K[18] = 2;
      I[19] = 0; J[19] = 1; K[19] = 2;
      // faces
      I[20] = 2; J[20] = 2; K[20] = 0;
      I[21] = 2; J[21] = 0; K[21] = 2;
      I[22] = 1; J[22] = 2; K[22] = 2;
      I[23] = 2; J[23] = 1; K[23] = 2;
      I[24] = 0; J[24] = 2; K[24] = 2;
      I[25] = 2; J[25] = 2; K[25] = 1;
      // element
      I[26] = 2; J[26] = 2; K[26] = 2;
   }
   else if (degree == 3)
   {
      I = new int[dof];
      J = new int[dof];
      K = new int[dof];
      // nodes
      I[ 0] = 0; J[ 0] = 0; K[ 0] = 0;
      I[ 1] = 1; J[ 1] = 0; K[ 1] = 0;
      I[ 2] = 1; J[ 2] = 1; K[ 2] = 0;
      I[ 3] = 0; J[ 3] = 1; K[ 3] = 0;
      I[ 4] = 0; J[ 4] = 0; K[ 4] = 1;
      I[ 5] = 1; J[ 5] = 0; K[ 5] = 1;
      I[ 6] = 1; J[ 6] = 1; K[ 6] = 1;
      I[ 7] = 0; J[ 7] = 1; K[ 7] = 1;
      // edges
      I[ 8] = 2; J[ 8] = 0; K[ 8] = 0;
      I[ 9] = 3; J[ 9] = 0; K[ 9] = 0;
      I[10] = 1; J[10] = 2; K[10] = 0;
      I[11] = 1; J[11] = 3; K[11] = 0;
      I[12] = 2; J[12] = 1; K[12] = 0;
      I[13] = 3; J[13] = 1; K[13] = 0;
      I[14] = 0; J[14] = 2; K[14] = 0;
      I[15] = 0; J[15] = 3; K[15] = 0;
      I[16] = 2; J[16] = 0; K[16] = 1;
      I[17] = 3; J[17] = 0; K[17] = 1;
      I[18] = 1; J[18] = 2; K[18] = 1;
      I[19] = 1; J[19] = 3; K[19] = 1;
      I[20] = 2; J[20] = 1; K[20] = 1;
      I[21] = 3; J[21] = 1; K[21] = 1;
      I[22] = 0; J[22] = 2; K[22] = 1;
      I[23] = 0; J[23] = 3; K[23] = 1;
      I[24] = 0; J[24] = 0; K[24] = 2;
      I[25] = 0; J[25] = 0; K[25] = 3;
      I[26] = 1; J[26] = 0; K[26] = 2;
      I[27] = 1; J[27] = 0; K[27] = 3;
      I[28] = 1; J[28] = 1; K[28] = 2;
      I[29] = 1; J[29] = 1; K[29] = 3;
      I[30] = 0; J[30] = 1; K[30] = 2;
      I[31] = 0; J[31] = 1; K[31] = 3;
      // faces
      I[32] = 2; J[32] = 3; K[32] = 0;
      I[33] = 3; J[33] = 3; K[33] = 0;
      I[34] = 2; J[34] = 2; K[34] = 0;
      I[35] = 3; J[35] = 2; K[35] = 0;
      I[36] = 2; J[36] = 0; K[36] = 2;
      I[37] = 3; J[37] = 0; K[37] = 2;
      I[38] = 2; J[38] = 0; K[38] = 3;
      I[39] = 3; J[39] = 0; K[39] = 3;
      I[40] = 1; J[40] = 2; K[40] = 2;
      I[41] = 1; J[41] = 3; K[41] = 2;
      I[42] = 1; J[42] = 2; K[42] = 3;
      I[43] = 1; J[43] = 3; K[43] = 3;
      I[44] = 3; J[44] = 1; K[44] = 2;
      I[45] = 2; J[45] = 1; K[45] = 2;
      I[46] = 3; J[46] = 1; K[46] = 3;
      I[47] = 2; J[47] = 1; K[47] = 3;
      I[48] = 0; J[48] = 3; K[48] = 2;
      I[49] = 0; J[49] = 2; K[49] = 2;
      I[50] = 0; J[50] = 3; K[50] = 3;
      I[51] = 0; J[51] = 2; K[51] = 3;
      I[52] = 2; J[52] = 2; K[52] = 1;
      I[53] = 3; J[53] = 2; K[53] = 1;
      I[54] = 2; J[54] = 3; K[54] = 1;
      I[55] = 3; J[55] = 3; K[55] = 1;
      // element
      I[56] = 2; J[56] = 2; K[56] = 2;
      I[57] = 3; J[57] = 2; K[57] = 2;
      I[58] = 3; J[58] = 3; K[58] = 2;
      I[59] = 2; J[59] = 3; K[59] = 2;
      I[60] = 2; J[60] = 2; K[60] = 3;
      I[61] = 3; J[61] = 2; K[61] = 3;
      I[62] = 3; J[62] = 3; K[62] = 3;
      I[63] = 2; J[63] = 3; K[63] = 3;
   }
   else
   {
      mfem_error ("LagrangeHexFiniteElement::LagrangeHexFiniteElement");
   }

   fe1d = new Lagrange1DFiniteElement(degree);
   dof1d = fe1d -> GetDof();

#ifndef MFEM_THREAD_SAFE
   shape1dx.SetSize(dof1d);
   shape1dy.SetSize(dof1d);
   shape1dz.SetSize(dof1d);

   dshape1dx.SetSize(dof1d,1);
   dshape1dy.SetSize(dof1d,1);
   dshape1dz.SetSize(dof1d,1);
#endif

   for (int n = 0; n < dof; n++)
   {
      Nodes.IntPoint(n).x = fe1d -> GetNodes().IntPoint(I[n]).x;
      Nodes.IntPoint(n).y = fe1d -> GetNodes().IntPoint(J[n]).x;
      Nodes.IntPoint(n).z = fe1d -> GetNodes().IntPoint(K[n]).x;
   }
}

void LagrangeHexFiniteElement::CalcShape(const IntegrationPoint &ip,
                                         Vector &shape) const
{
   IntegrationPoint ipy, ipz;
   ipy.x = ip.y;
   ipz.x = ip.z;

#ifdef MFEM_THREAD_SAFE
   Vector shape1dx(dof1d), shape1dy(dof1d), shape1dz(dof1d);
#endif

   fe1d -> CalcShape(ip,  shape1dx);
   fe1d -> CalcShape(ipy, shape1dy);
   fe1d -> CalcShape(ipz, shape1dz);

   for (int n = 0; n < dof; n++)
   {
      shape(n) = shape1dx(I[n]) *  shape1dy(J[n]) * shape1dz(K[n]);
   }
}

void LagrangeHexFiniteElement::CalcDShape(const IntegrationPoint &ip,
                                          DenseMatrix &dshape) const
{
   IntegrationPoint ipy, ipz;
   ipy.x = ip.y;
   ipz.x = ip.z;

#ifdef MFEM_THREAD_SAFE
   Vector shape1dx(dof1d), shape1dy(dof1d), shape1dz(dof1d);
   DenseMatrix dshape1dx(dof1d,1), dshape1dy(dof1d,1), dshape1dz(dof1d,1);
#endif

   fe1d -> CalcShape(ip,  shape1dx);
   fe1d -> CalcShape(ipy, shape1dy);
   fe1d -> CalcShape(ipz, shape1dz);

   fe1d -> CalcDShape(ip,  dshape1dx);
   fe1d -> CalcDShape(ipy, dshape1dy);
   fe1d -> CalcDShape(ipz, dshape1dz);

   for (int n = 0; n < dof; n++)
   {
      dshape(n,0) = dshape1dx(I[n],0) * shape1dy(J[n])    * shape1dz(K[n]);
      dshape(n,1) = shape1dx(I[n])    * dshape1dy(J[n],0) * shape1dz(K[n]);
      dshape(n,2) = shape1dx(I[n])    * shape1dy(J[n])    * dshape1dz(K[n],0);
   }
}

LagrangeHexFiniteElement::~LagrangeHexFiniteElement ()
{
   delete fe1d;

   delete [] I;
   delete [] J;
   delete [] K;
}


RefinedLinear1DFiniteElement::RefinedLinear1DFiniteElement()
   : NodalFiniteElement(1, Geometry::SEGMENT, 3, 4)
{
   Nodes.IntPoint(0).x = 0.0;
   Nodes.IntPoint(1).x = 1.0;
   Nodes.IntPoint(2).x = 0.5;
}

void RefinedLinear1DFiniteElement::CalcShape(const IntegrationPoint &ip,
                                             Vector &shape) const
{
   double x = ip.x;

   if (x <= 0.5)
   {
      shape(0) = 1.0 - 2.0 * x;
      shape(1) = 0.0;
      shape(2) = 2.0 * x;
   }
   else
   {
      shape(0) = 0.0;
      shape(1) = 2.0 * x - 1.0;
      shape(2) = 2.0 - 2.0 * x;
   }
}

void RefinedLinear1DFiniteElement::CalcDShape(const IntegrationPoint &ip,
                                              DenseMatrix &dshape) const
{
   double x = ip.x;

   if (x <= 0.5)
   {
      dshape(0,0) = - 2.0;
      dshape(1,0) =   0.0;
      dshape(2,0) =   2.0;
   }
   else
   {
      dshape(0,0) =   0.0;
      dshape(1,0) =   2.0;
      dshape(2,0) = - 2.0;
   }
}

RefinedLinear2DFiniteElement::RefinedLinear2DFiniteElement()
   : NodalFiniteElement(2, Geometry::TRIANGLE, 6, 5)
{
   Nodes.IntPoint(0).x = 0.0;
   Nodes.IntPoint(0).y = 0.0;
   Nodes.IntPoint(1).x = 1.0;
   Nodes.IntPoint(1).y = 0.0;
   Nodes.IntPoint(2).x = 0.0;
   Nodes.IntPoint(2).y = 1.0;
   Nodes.IntPoint(3).x = 0.5;
   Nodes.IntPoint(3).y = 0.0;
   Nodes.IntPoint(4).x = 0.5;
   Nodes.IntPoint(4).y = 0.5;
   Nodes.IntPoint(5).x = 0.0;
   Nodes.IntPoint(5).y = 0.5;
}

void RefinedLinear2DFiniteElement::CalcShape(const IntegrationPoint &ip,
                                             Vector &shape) const
{
   int i;

   double L0, L1, L2;
   L0 = 2.0 * ( 1. - ip.x - ip.y );
   L1 = 2.0 * ( ip.x );
   L2 = 2.0 * ( ip.y );

   // The reference triangle is split in 4 triangles as follows:
   //
   // T0 - 0,3,5
   // T1 - 1,3,4
   // T2 - 2,4,5
   // T3 - 3,4,5

   for (i = 0; i < 6; i++)
   {
      shape(i) = 0.0;
   }

   if (L0 >= 1.0)   // T0
   {
      shape(0) = L0 - 1.0;
      shape(3) =       L1;
      shape(5) =       L2;
   }
   else if (L1 >= 1.0)   // T1
   {
      shape(3) =       L0;
      shape(1) = L1 - 1.0;
      shape(4) =       L2;
   }
   else if (L2 >= 1.0)   // T2
   {
      shape(5) =       L0;
      shape(4) =       L1;
      shape(2) = L2 - 1.0;
   }
   else   // T3
   {
      shape(3) = 1.0 - L2;
      shape(4) = 1.0 - L0;
      shape(5) = 1.0 - L1;
   }
}

void RefinedLinear2DFiniteElement::CalcDShape(const IntegrationPoint &ip,
                                              DenseMatrix &dshape) const
{
   int i,j;

   double L0, L1, L2;
   L0 = 2.0 * ( 1. - ip.x - ip.y );
   L1 = 2.0 * ( ip.x );
   L2 = 2.0 * ( ip.y );

   double DL0[2], DL1[2], DL2[2];
   DL0[0] = -2.0; DL0[1] = -2.0;
   DL1[0] =  2.0; DL1[1] =  0.0;
   DL2[0] =  0.0; DL2[1] =  2.0;

   for (i = 0; i < 6; i++)
      for (j = 0; j < 2; j++)
      {
         dshape(i,j) = 0.0;
      }

   if (L0 >= 1.0)   // T0
   {
      for (j = 0; j < 2; j++)
      {
         dshape(0,j) = DL0[j];
         dshape(3,j) = DL1[j];
         dshape(5,j) = DL2[j];
      }
   }
   else if (L1 >= 1.0)   // T1
   {
      for (j = 0; j < 2; j++)
      {
         dshape(3,j) = DL0[j];
         dshape(1,j) = DL1[j];
         dshape(4,j) = DL2[j];
      }
   }
   else if (L2 >= 1.0)   // T2
   {
      for (j = 0; j < 2; j++)
      {
         dshape(5,j) = DL0[j];
         dshape(4,j) = DL1[j];
         dshape(2,j) = DL2[j];
      }
   }
   else   // T3
   {
      for (j = 0; j < 2; j++)
      {
         dshape(3,j) = - DL2[j];
         dshape(4,j) = - DL0[j];
         dshape(5,j) = - DL1[j];
      }
   }
}

RefinedLinear3DFiniteElement::RefinedLinear3DFiniteElement()
   : NodalFiniteElement(3, Geometry::TETRAHEDRON, 10, 4)
{
   Nodes.IntPoint(0).x = 0.0;
   Nodes.IntPoint(0).y = 0.0;
   Nodes.IntPoint(0).z = 0.0;
   Nodes.IntPoint(1).x = 1.0;
   Nodes.IntPoint(1).y = 0.0;
   Nodes.IntPoint(1).z = 0.0;
   Nodes.IntPoint(2).x = 0.0;
   Nodes.IntPoint(2).y = 1.0;
   Nodes.IntPoint(2).z = 0.0;
   Nodes.IntPoint(3).x = 0.0;
   Nodes.IntPoint(3).y = 0.0;
   Nodes.IntPoint(3).z = 1.0;
   Nodes.IntPoint(4).x = 0.5;
   Nodes.IntPoint(4).y = 0.0;
   Nodes.IntPoint(4).z = 0.0;
   Nodes.IntPoint(5).x = 0.0;
   Nodes.IntPoint(5).y = 0.5;
   Nodes.IntPoint(5).z = 0.0;
   Nodes.IntPoint(6).x = 0.0;
   Nodes.IntPoint(6).y = 0.0;
   Nodes.IntPoint(6).z = 0.5;
   Nodes.IntPoint(7).x = 0.5;
   Nodes.IntPoint(7).y = 0.5;
   Nodes.IntPoint(7).z = 0.0;
   Nodes.IntPoint(8).x = 0.5;
   Nodes.IntPoint(8).y = 0.0;
   Nodes.IntPoint(8).z = 0.5;
   Nodes.IntPoint(9).x = 0.0;
   Nodes.IntPoint(9).y = 0.5;
   Nodes.IntPoint(9).z = 0.5;
}

void RefinedLinear3DFiniteElement::CalcShape(const IntegrationPoint &ip,
                                             Vector &shape) const
{
   int i;

   double L0, L1, L2, L3, L4, L5;
   L0 = 2.0 * ( 1. - ip.x - ip.y - ip.z );
   L1 = 2.0 * ( ip.x );
   L2 = 2.0 * ( ip.y );
   L3 = 2.0 * ( ip.z );
   L4 = 2.0 * ( ip.x + ip.y );
   L5 = 2.0 * ( ip.y + ip.z );

   // The reference tetrahedron is split in 8 tetrahedra as follows:
   //
   // T0 - 0,4,5,6
   // T1 - 1,4,7,8
   // T2 - 2,5,7,9
   // T3 - 3,6,8,9
   // T4 - 4,5,6,8
   // T5 - 4,5,7,8
   // T6 - 5,6,8,9
   // T7 - 5,7,8,9

   for (i = 0; i < 10; i++)
   {
      shape(i) = 0.0;
   }

   if (L0 >= 1.0)   // T0
   {
      shape(0) = L0 - 1.0;
      shape(4) =       L1;
      shape(5) =       L2;
      shape(6) =       L3;
   }
   else if (L1 >= 1.0)   // T1
   {
      shape(4) =       L0;
      shape(1) = L1 - 1.0;
      shape(7) =       L2;
      shape(8) =       L3;
   }
   else if (L2 >= 1.0)   // T2
   {
      shape(5) =       L0;
      shape(7) =       L1;
      shape(2) = L2 - 1.0;
      shape(9) =       L3;
   }
   else if (L3 >= 1.0)   // T3
   {
      shape(6) =       L0;
      shape(8) =       L1;
      shape(9) =       L2;
      shape(3) = L3 - 1.0;
   }
   else if ((L4 <= 1.0) && (L5 <= 1.0))   // T4
   {
      shape(4) = 1.0 - L5;
      shape(5) =       L2;
      shape(6) = 1.0 - L4;
      shape(8) = 1.0 - L0;
   }
   else if ((L4 >= 1.0) && (L5 <= 1.0))   // T5
   {
      shape(4) = 1.0 - L5;
      shape(5) = 1.0 - L1;
      shape(7) = L4 - 1.0;
      shape(8) =       L3;
   }
   else if ((L4 <= 1.0) && (L5 >= 1.0))   // T6
   {
      shape(5) = 1.0 - L3;
      shape(6) = 1.0 - L4;
      shape(8) =       L1;
      shape(9) = L5 - 1.0;
   }
   else if ((L4 >= 1.0) && (L5 >= 1.0))   // T7
   {
      shape(5) =       L0;
      shape(7) = L4 - 1.0;
      shape(8) = 1.0 - L2;
      shape(9) = L5 - 1.0;
   }
}

void RefinedLinear3DFiniteElement::CalcDShape(const IntegrationPoint &ip,
                                              DenseMatrix &dshape) const
{
   int i,j;

   double L0, L1, L2, L3, L4, L5;
   L0 = 2.0 * ( 1. - ip.x - ip.y - ip.z );
   L1 = 2.0 * ( ip.x );
   L2 = 2.0 * ( ip.y );
   L3 = 2.0 * ( ip.z );
   L4 = 2.0 * ( ip.x + ip.y );
   L5 = 2.0 * ( ip.y + ip.z );

   double DL0[3], DL1[3], DL2[3], DL3[3], DL4[3], DL5[3];
   DL0[0] = -2.0; DL0[1] = -2.0; DL0[2] = -2.0;
   DL1[0] =  2.0; DL1[1] =  0.0; DL1[2] =  0.0;
   DL2[0] =  0.0; DL2[1] =  2.0; DL2[2] =  0.0;
   DL3[0] =  0.0; DL3[1] =  0.0; DL3[2] =  2.0;
   DL4[0] =  2.0; DL4[1] =  2.0; DL4[2] =  0.0;
   DL5[0] =  0.0; DL5[1] =  2.0; DL5[2] =  2.0;

   for (i = 0; i < 10; i++)
      for (j = 0; j < 3; j++)
      {
         dshape(i,j) = 0.0;
      }

   if (L0 >= 1.0)   // T0
   {
      for (j = 0; j < 3; j++)
      {
         dshape(0,j) = DL0[j];
         dshape(4,j) = DL1[j];
         dshape(5,j) = DL2[j];
         dshape(6,j) = DL3[j];
      }
   }
   else if (L1 >= 1.0)   // T1
   {
      for (j = 0; j < 3; j++)
      {
         dshape(4,j) = DL0[j];
         dshape(1,j) = DL1[j];
         dshape(7,j) = DL2[j];
         dshape(8,j) = DL3[j];
      }
   }
   else if (L2 >= 1.0)   // T2
   {
      for (j = 0; j < 3; j++)
      {
         dshape(5,j) = DL0[j];
         dshape(7,j) = DL1[j];
         dshape(2,j) = DL2[j];
         dshape(9,j) = DL3[j];
      }
   }
   else if (L3 >= 1.0)   // T3
   {
      for (j = 0; j < 3; j++)
      {
         dshape(6,j) = DL0[j];
         dshape(8,j) = DL1[j];
         dshape(9,j) = DL2[j];
         dshape(3,j) = DL3[j];
      }
   }
   else if ((L4 <= 1.0) && (L5 <= 1.0))   // T4
   {
      for (j = 0; j < 3; j++)
      {
         dshape(4,j) = - DL5[j];
         dshape(5,j) =   DL2[j];
         dshape(6,j) = - DL4[j];
         dshape(8,j) = - DL0[j];
      }
   }
   else if ((L4 >= 1.0) && (L5 <= 1.0))   // T5
   {
      for (j = 0; j < 3; j++)
      {
         dshape(4,j) = - DL5[j];
         dshape(5,j) = - DL1[j];
         dshape(7,j) =   DL4[j];
         dshape(8,j) =   DL3[j];
      }
   }
   else if ((L4 <= 1.0) && (L5 >= 1.0))   // T6
   {
      for (j = 0; j < 3; j++)
      {
         dshape(5,j) = - DL3[j];
         dshape(6,j) = - DL4[j];
         dshape(8,j) =   DL1[j];
         dshape(9,j) =   DL5[j];
      }
   }
   else if ((L4 >= 1.0) && (L5 >= 1.0))   // T7
   {
      for (j = 0; j < 3; j++)
      {
         dshape(5,j) =   DL0[j];
         dshape(7,j) =   DL4[j];
         dshape(8,j) = - DL2[j];
         dshape(9,j) =   DL5[j];
      }
   }
}


RefinedBiLinear2DFiniteElement::RefinedBiLinear2DFiniteElement()
   : NodalFiniteElement(2, Geometry::SQUARE, 9, 1, FunctionSpace::rQk)
{
   Nodes.IntPoint(0).x = 0.0;
   Nodes.IntPoint(0).y = 0.0;
   Nodes.IntPoint(1).x = 1.0;
   Nodes.IntPoint(1).y = 0.0;
   Nodes.IntPoint(2).x = 1.0;
   Nodes.IntPoint(2).y = 1.0;
   Nodes.IntPoint(3).x = 0.0;
   Nodes.IntPoint(3).y = 1.0;
   Nodes.IntPoint(4).x = 0.5;
   Nodes.IntPoint(4).y = 0.0;
   Nodes.IntPoint(5).x = 1.0;
   Nodes.IntPoint(5).y = 0.5;
   Nodes.IntPoint(6).x = 0.5;
   Nodes.IntPoint(6).y = 1.0;
   Nodes.IntPoint(7).x = 0.0;
   Nodes.IntPoint(7).y = 0.5;
   Nodes.IntPoint(8).x = 0.5;
   Nodes.IntPoint(8).y = 0.5;
}

void RefinedBiLinear2DFiniteElement::CalcShape(const IntegrationPoint &ip,
                                               Vector &shape) const
{
   int i;
   double x = ip.x, y = ip.y;
   double Lx, Ly;
   Lx = 2.0 * ( 1. - x );
   Ly = 2.0 * ( 1. - y );

   // The reference square is split in 4 squares as follows:
   //
   // T0 - 0,4,7,8
   // T1 - 1,4,5,8
   // T2 - 2,5,6,8
   // T3 - 3,6,7,8

   for (i = 0; i < 9; i++)
   {
      shape(i) = 0.0;
   }

   if ((x <= 0.5) && (y <= 0.5))   // T0
   {
      shape(0) = (Lx - 1.0) * (Ly - 1.0);
      shape(4) = (2.0 - Lx) * (Ly - 1.0);
      shape(8) = (2.0 - Lx) * (2.0 - Ly);
      shape(7) = (Lx - 1.0) * (2.0 - Ly);
   }
   else if ((x >= 0.5) && (y <= 0.5))   // T1
   {
      shape(4) =        Lx  * (Ly - 1.0);
      shape(1) = (1.0 - Lx) * (Ly - 1.0);
      shape(5) = (1.0 - Lx) * (2.0 - Ly);
      shape(8) =        Lx  * (2.0 - Ly);
   }
   else if ((x >= 0.5) && (y >= 0.5))   // T2
   {
      shape(8) =        Lx  *        Ly ;
      shape(5) = (1.0 - Lx) *        Ly ;
      shape(2) = (1.0 - Lx) * (1.0 - Ly);
      shape(6) =        Lx  * (1.0 - Ly);
   }
   else if ((x <= 0.5) && (y >= 0.5))   // T3
   {
      shape(7) = (Lx - 1.0) *        Ly ;
      shape(8) = (2.0 - Lx) *        Ly ;
      shape(6) = (2.0 - Lx) * (1.0 - Ly);
      shape(3) = (Lx - 1.0) * (1.0 - Ly);
   }
}

void RefinedBiLinear2DFiniteElement::CalcDShape(const IntegrationPoint &ip,
                                                DenseMatrix &dshape) const
{
   int i,j;
   double x = ip.x, y = ip.y;
   double Lx, Ly;
   Lx = 2.0 * ( 1. - x );
   Ly = 2.0 * ( 1. - y );

   for (i = 0; i < 9; i++)
      for (j = 0; j < 2; j++)
      {
         dshape(i,j) = 0.0;
      }

   if ((x <= 0.5) && (y <= 0.5))   // T0
   {
      dshape(0,0) =  2.0 * (1.0 - Ly);
      dshape(0,1) =  2.0 * (1.0 - Lx);

      dshape(4,0) =  2.0 * (Ly - 1.0);
      dshape(4,1) = -2.0 * (2.0 - Lx);

      dshape(8,0) =  2.0 * (2.0 - Ly);
      dshape(8,1) =  2.0 * (2.0 - Lx);

      dshape(7,0) = -2.0 * (2.0 - Ly);
      dshape(7,0) =  2.0 * (Lx - 1.0);
   }
   else if ((x >= 0.5) && (y <= 0.5))   // T1
   {
      dshape(4,0) = -2.0 * (Ly - 1.0);
      dshape(4,1) = -2.0 * Lx;

      dshape(1,0) =  2.0 * (Ly - 1.0);
      dshape(1,1) = -2.0 * (1.0 - Lx);

      dshape(5,0) =  2.0 * (2.0 - Ly);
      dshape(5,1) =  2.0 * (1.0 - Lx);

      dshape(8,0) = -2.0 * (2.0 - Ly);
      dshape(8,1) =  2.0 * Lx;
   }
   else if ((x >= 0.5) && (y >= 0.5))   // T2
   {
      dshape(8,0) = -2.0 * Ly;
      dshape(8,1) = -2.0 * Lx;

      dshape(5,0) =  2.0 * Ly;
      dshape(5,1) = -2.0 * (1.0 - Lx);

      dshape(2,0) =  2.0 * (1.0 - Ly);
      dshape(2,1) =  2.0 * (1.0 - Lx);

      dshape(6,0) = -2.0 * (1.0 - Ly);
      dshape(6,1) =  2.0 * Lx;
   }
   else if ((x <= 0.5) && (y >= 0.5))   // T3
   {
      dshape(7,0) = -2.0 * Ly;
      dshape(7,1) = -2.0 * (Lx - 1.0);

      dshape(8,0) =  2.0 * Ly ;
      dshape(8,1) = -2.0 * (2.0 - Lx);

      dshape(6,0) = 2.0 * (1.0 - Ly);
      dshape(6,1) = 2.0 * (2.0 - Lx);

      dshape(3,0) = -2.0 * (1.0 - Ly);
      dshape(3,1) =  2.0 * (Lx - 1.0);
   }
}

RefinedTriLinear3DFiniteElement::RefinedTriLinear3DFiniteElement()
   : NodalFiniteElement(3, Geometry::CUBE, 27, 2, FunctionSpace::rQk)
{
   double I[27];
   double J[27];
   double K[27];
   // nodes
   I[ 0] = 0.0; J[ 0] = 0.0; K[ 0] = 0.0;
   I[ 1] = 1.0; J[ 1] = 0.0; K[ 1] = 0.0;
   I[ 2] = 1.0; J[ 2] = 1.0; K[ 2] = 0.0;
   I[ 3] = 0.0; J[ 3] = 1.0; K[ 3] = 0.0;
   I[ 4] = 0.0; J[ 4] = 0.0; K[ 4] = 1.0;
   I[ 5] = 1.0; J[ 5] = 0.0; K[ 5] = 1.0;
   I[ 6] = 1.0; J[ 6] = 1.0; K[ 6] = 1.0;
   I[ 7] = 0.0; J[ 7] = 1.0; K[ 7] = 1.0;
   // edges
   I[ 8] = 0.5; J[ 8] = 0.0; K[ 8] = 0.0;
   I[ 9] = 1.0; J[ 9] = 0.5; K[ 9] = 0.0;
   I[10] = 0.5; J[10] = 1.0; K[10] = 0.0;
   I[11] = 0.0; J[11] = 0.5; K[11] = 0.0;
   I[12] = 0.5; J[12] = 0.0; K[12] = 1.0;
   I[13] = 1.0; J[13] = 0.5; K[13] = 1.0;
   I[14] = 0.5; J[14] = 1.0; K[14] = 1.0;
   I[15] = 0.0; J[15] = 0.5; K[15] = 1.0;
   I[16] = 0.0; J[16] = 0.0; K[16] = 0.5;
   I[17] = 1.0; J[17] = 0.0; K[17] = 0.5;
   I[18] = 1.0; J[18] = 1.0; K[18] = 0.5;
   I[19] = 0.0; J[19] = 1.0; K[19] = 0.5;
   // faces
   I[20] = 0.5; J[20] = 0.5; K[20] = 0.0;
   I[21] = 0.5; J[21] = 0.0; K[21] = 0.5;
   I[22] = 1.0; J[22] = 0.5; K[22] = 0.5;
   I[23] = 0.5; J[23] = 1.0; K[23] = 0.5;
   I[24] = 0.0; J[24] = 0.5; K[24] = 0.5;
   I[25] = 0.5; J[25] = 0.5; K[25] = 1.0;
   // element
   I[26] = 0.5; J[26] = 0.5; K[26] = 0.5;

   for (int n = 0; n < 27; n++)
   {
      Nodes.IntPoint(n).x = I[n];
      Nodes.IntPoint(n).y = J[n];
      Nodes.IntPoint(n).z = K[n];
   }
}

void RefinedTriLinear3DFiniteElement::CalcShape(const IntegrationPoint &ip,
                                                Vector &shape) const
{
   int i, N[8];
   double Lx, Ly, Lz;
   double x = ip.x, y = ip.y, z = ip.z;

   for (i = 0; i < 27; i++)
   {
      shape(i) = 0.0;
   }

   if ((x <= 0.5) && (y <= 0.5) && (z <= 0.5))   // T0
   {
      Lx = 1.0 - 2.0 * x;
      Ly = 1.0 - 2.0 * y;
      Lz = 1.0 - 2.0 * z;

      N[0] =  0;
      N[1] =  8;
      N[2] = 20;
      N[3] = 11;
      N[4] = 16;
      N[5] = 21;
      N[6] = 26;
      N[7] = 24;
   }
   else if ((x >= 0.5) && (y <= 0.5) && (z <= 0.5))   // T1
   {
      Lx = 2.0 - 2.0 * x;
      Ly = 1.0 - 2.0 * y;
      Lz = 1.0 - 2.0 * z;

      N[0] =  8;
      N[1] =  1;
      N[2] =  9;
      N[3] = 20;
      N[4] = 21;
      N[5] = 17;
      N[6] = 22;
      N[7] = 26;
   }
   else if ((x <= 0.5) && (y >= 0.5) && (z <= 0.5))   // T2
   {
      Lx = 2.0 - 2.0 * x;
      Ly = 2.0 - 2.0 * y;
      Lz = 1.0 - 2.0 * z;

      N[0] = 20;
      N[1] =  9;
      N[2] =  2;
      N[3] = 10;
      N[4] = 26;
      N[5] = 22;
      N[6] = 18;
      N[7] = 23;
   }
   else if ((x >= 0.5) && (y >= 0.5) && (z <= 0.5))   // T3
   {
      Lx = 1.0 - 2.0 * x;
      Ly = 2.0 - 2.0 * y;
      Lz = 1.0 - 2.0 * z;

      N[0] = 11;
      N[1] = 20;
      N[2] = 10;
      N[3] =  3;
      N[4] = 24;
      N[5] = 26;
      N[6] = 23;
      N[7] = 19;
   }
   else if ((x <= 0.5) && (y <= 0.5) && (z >= 0.5))   // T4
   {
      Lx = 1.0 - 2.0 * x;
      Ly = 1.0 - 2.0 * y;
      Lz = 2.0 - 2.0 * z;

      N[0] = 16;
      N[1] = 21;
      N[2] = 26;
      N[3] = 24;
      N[4] =  4;
      N[5] = 12;
      N[6] = 25;
      N[7] = 15;
   }
   else if ((x >= 0.5) && (y <= 0.5) && (z >= 0.5))   // T5
   {
      Lx = 2.0 - 2.0 * x;
      Ly = 1.0 - 2.0 * y;
      Lz = 2.0 - 2.0 * z;

      N[0] = 21;
      N[1] = 17;
      N[2] = 22;
      N[3] = 26;
      N[4] = 12;
      N[5] =  5;
      N[6] = 13;
      N[7] = 25;
   }
   else if ((x <= 0.5) && (y >= 0.5) && (z >= 0.5))   // T6
   {
      Lx = 2.0 - 2.0 * x;
      Ly = 2.0 - 2.0 * y;
      Lz = 2.0 - 2.0 * z;

      N[0] = 26;
      N[1] = 22;
      N[2] = 18;
      N[3] = 23;
      N[4] = 25;
      N[5] = 13;
      N[6] =  6;
      N[7] = 14;
   }
   else   // T7
   {
      Lx = 1.0 - 2.0 * x;
      Ly = 2.0 - 2.0 * y;
      Lz = 2.0 - 2.0 * z;

      N[0] = 24;
      N[1] = 26;
      N[2] = 23;
      N[3] = 19;
      N[4] = 15;
      N[5] = 25;
      N[6] = 14;
      N[7] =  7;
   }

   shape(N[0]) = Lx       * Ly       * Lz;
   shape(N[1]) = (1 - Lx) * Ly       * Lz;
   shape(N[2]) = (1 - Lx) * (1 - Ly) * Lz;
   shape(N[3]) = Lx       * (1 - Ly) * Lz;
   shape(N[4]) = Lx       * Ly       * (1 - Lz);
   shape(N[5]) = (1 - Lx) * Ly       * (1 - Lz);
   shape(N[6]) = (1 - Lx) * (1 - Ly) * (1 - Lz);
   shape(N[7]) = Lx       * (1 - Ly) * (1 - Lz);
}

void RefinedTriLinear3DFiniteElement::CalcDShape(const IntegrationPoint &ip,
                                                 DenseMatrix &dshape) const
{
   int i, j, N[8];
   double Lx, Ly, Lz;
   double x = ip.x, y = ip.y, z = ip.z;

   for (i = 0; i < 27; i++)
      for (j = 0; j < 3; j++)
      {
         dshape(i,j) = 0.0;
      }

   if ((x <= 0.5) && (y <= 0.5) && (z <= 0.5))   // T0
   {
      Lx = 1.0 - 2.0 * x;
      Ly = 1.0 - 2.0 * y;
      Lz = 1.0 - 2.0 * z;

      N[0] =  0;
      N[1] =  8;
      N[2] = 20;
      N[3] = 11;
      N[4] = 16;
      N[5] = 21;
      N[6] = 26;
      N[7] = 24;
   }
   else if ((x >= 0.5) && (y <= 0.5) && (z <= 0.5))   // T1
   {
      Lx = 2.0 - 2.0 * x;
      Ly = 1.0 - 2.0 * y;
      Lz = 1.0 - 2.0 * z;

      N[0] =  8;
      N[1] =  1;
      N[2] =  9;
      N[3] = 20;
      N[4] = 21;
      N[5] = 17;
      N[6] = 22;
      N[7] = 26;
   }
   else if ((x <= 0.5) && (y >= 0.5) && (z <= 0.5))   // T2
   {
      Lx = 2.0 - 2.0 * x;
      Ly = 2.0 - 2.0 * y;
      Lz = 1.0 - 2.0 * z;

      N[0] = 20;
      N[1] =  9;
      N[2] =  2;
      N[3] = 10;
      N[4] = 26;
      N[5] = 22;
      N[6] = 18;
      N[7] = 23;
   }
   else if ((x >= 0.5) && (y >= 0.5) && (z <= 0.5))   // T3
   {
      Lx = 1.0 - 2.0 * x;
      Ly = 2.0 - 2.0 * y;
      Lz = 1.0 - 2.0 * z;

      N[0] = 11;
      N[1] = 20;
      N[2] = 10;
      N[3] =  3;
      N[4] = 24;
      N[5] = 26;
      N[6] = 23;
      N[7] = 19;
   }
   else if ((x <= 0.5) && (y <= 0.5) && (z >= 0.5))   // T4
   {
      Lx = 1.0 - 2.0 * x;
      Ly = 1.0 - 2.0 * y;
      Lz = 2.0 - 2.0 * z;

      N[0] = 16;
      N[1] = 21;
      N[2] = 26;
      N[3] = 24;
      N[4] =  4;
      N[5] = 12;
      N[6] = 25;
      N[7] = 15;
   }
   else if ((x >= 0.5) && (y <= 0.5) && (z >= 0.5))   // T5
   {
      Lx = 2.0 - 2.0 * x;
      Ly = 1.0 - 2.0 * y;
      Lz = 2.0 - 2.0 * z;

      N[0] = 21;
      N[1] = 17;
      N[2] = 22;
      N[3] = 26;
      N[4] = 12;
      N[5] =  5;
      N[6] = 13;
      N[7] = 25;
   }
   else if ((x <= 0.5) && (y >= 0.5) && (z >= 0.5))   // T6
   {
      Lx = 2.0 - 2.0 * x;
      Ly = 2.0 - 2.0 * y;
      Lz = 2.0 - 2.0 * z;

      N[0] = 26;
      N[1] = 22;
      N[2] = 18;
      N[3] = 23;
      N[4] = 25;
      N[5] = 13;
      N[6] =  6;
      N[7] = 14;
   }
   else   // T7
   {
      Lx = 1.0 - 2.0 * x;
      Ly = 2.0 - 2.0 * y;
      Lz = 2.0 - 2.0 * z;

      N[0] = 24;
      N[1] = 26;
      N[2] = 23;
      N[3] = 19;
      N[4] = 15;
      N[5] = 25;
      N[6] = 14;
      N[7] =  7;
   }

   dshape(N[0],0) = -2.0 * Ly       * Lz      ;
   dshape(N[0],1) = -2.0 * Lx       * Lz      ;
   dshape(N[0],2) = -2.0 * Lx       * Ly      ;

   dshape(N[1],0) =  2.0 * Ly       * Lz      ;
   dshape(N[1],1) = -2.0 * (1 - Lx) * Lz      ;
   dshape(N[1],2) = -2.0 * (1 - Lx) * Ly      ;

   dshape(N[2],0) =  2.0 * (1 - Ly) * Lz      ;
   dshape(N[2],1) =  2.0 * (1 - Lx) * Lz      ;
   dshape(N[2],2) = -2.0 * (1 - Lx) * (1 - Ly);

   dshape(N[3],0) = -2.0 * (1 - Ly) * Lz      ;
   dshape(N[3],1) =  2.0 * Lx       * Lz      ;
   dshape(N[3],2) = -2.0 * Lx       * (1 - Ly);

   dshape(N[4],0) = -2.0 * Ly       * (1 - Lz);
   dshape(N[4],1) = -2.0 * Lx       * (1 - Lz);
   dshape(N[4],2) =  2.0 * Lx       * Ly      ;

   dshape(N[5],0) =  2.0 * Ly       * (1 - Lz);
   dshape(N[5],1) = -2.0 * (1 - Lx) * (1 - Lz);
   dshape(N[5],2) =  2.0 * (1 - Lx) * Ly      ;

   dshape(N[6],0) =  2.0 * (1 - Ly) * (1 - Lz);
   dshape(N[6],1) =  2.0 * (1 - Lx) * (1 - Lz);
   dshape(N[6],2) =  2.0 * (1 - Lx) * (1 - Ly);

   dshape(N[7],0) = -2.0 * (1 - Ly) * (1 - Lz);
   dshape(N[7],1) =  2.0 * Lx       * (1 - Lz);
   dshape(N[7],2) =  2.0 * Lx       * (1 - Ly);
}


Nedelec1HexFiniteElement::Nedelec1HexFiniteElement()
   : VectorFiniteElement(3, 3, 3, Geometry::CUBE, 12, 1, H_CURL,
                         FunctionSpace::Qk)
{
   // not real nodes ...
   Nodes.IntPoint(0).x = 0.5;
   Nodes.IntPoint(0).y = 0.0;
   Nodes.IntPoint(0).z = 0.0;

   Nodes.IntPoint(1).x = 1.0;
   Nodes.IntPoint(1).y = 0.5;
   Nodes.IntPoint(1).z = 0.0;

   Nodes.IntPoint(2).x = 0.5;
   Nodes.IntPoint(2).y = 1.0;
   Nodes.IntPoint(2).z = 0.0;

   Nodes.IntPoint(3).x = 0.0;
   Nodes.IntPoint(3).y = 0.5;
   Nodes.IntPoint(3).z = 0.0;

   Nodes.IntPoint(4).x = 0.5;
   Nodes.IntPoint(4).y = 0.0;
   Nodes.IntPoint(4).z = 1.0;

   Nodes.IntPoint(5).x = 1.0;
   Nodes.IntPoint(5).y = 0.5;
   Nodes.IntPoint(5).z = 1.0;

   Nodes.IntPoint(6).x = 0.5;
   Nodes.IntPoint(6).y = 1.0;
   Nodes.IntPoint(6).z = 1.0;

   Nodes.IntPoint(7).x = 0.0;
   Nodes.IntPoint(7).y = 0.5;
   Nodes.IntPoint(7).z = 1.0;

   Nodes.IntPoint(8).x = 0.0;
   Nodes.IntPoint(8).y = 0.0;
   Nodes.IntPoint(8).z = 0.5;

   Nodes.IntPoint(9).x = 1.0;
   Nodes.IntPoint(9).y = 0.0;
   Nodes.IntPoint(9).z = 0.5;

   Nodes.IntPoint(10).x= 1.0;
   Nodes.IntPoint(10).y= 1.0;
   Nodes.IntPoint(10).z= 0.5;

   Nodes.IntPoint(11).x= 0.0;
   Nodes.IntPoint(11).y= 1.0;
   Nodes.IntPoint(11).z= 0.5;
}

void Nedelec1HexFiniteElement::CalcVShape(const IntegrationPoint &ip,
                                          DenseMatrix &shape) const
{
   double x = ip.x, y = ip.y, z = ip.z;

   shape(0,0) = (1. - y) * (1. - z);
   shape(0,1) = 0.;
   shape(0,2) = 0.;

   shape(2,0) = y * (1. - z);
   shape(2,1) = 0.;
   shape(2,2) = 0.;

   shape(4,0) = z * (1. - y);
   shape(4,1) = 0.;
   shape(4,2) = 0.;

   shape(6,0) = y * z;
   shape(6,1) = 0.;
   shape(6,2) = 0.;

   shape(1,0) = 0.;
   shape(1,1) = x * (1. - z);
   shape(1,2) = 0.;

   shape(3,0) = 0.;
   shape(3,1) = (1. - x) * (1. - z);
   shape(3,2) = 0.;

   shape(5,0) = 0.;
   shape(5,1) = x * z;
   shape(5,2) = 0.;

   shape(7,0) = 0.;
   shape(7,1) = (1. - x) * z;
   shape(7,2) = 0.;

   shape(8,0) = 0.;
   shape(8,1) = 0.;
   shape(8,2) = (1. - x) * (1. - y);

   shape(9,0) = 0.;
   shape(9,1) = 0.;
   shape(9,2) = x * (1. - y);

   shape(10,0) = 0.;
   shape(10,1) = 0.;
   shape(10,2) = x * y;

   shape(11,0) = 0.;
   shape(11,1) = 0.;
   shape(11,2) = y * (1. - x);

}

void Nedelec1HexFiniteElement::CalcCurlShape(const IntegrationPoint &ip,
                                             DenseMatrix &curl_shape)
const
{
   double x = ip.x, y = ip.y, z = ip.z;

   curl_shape(0,0) = 0.;
   curl_shape(0,1) = y - 1.;
   curl_shape(0,2) = 1. - z;

   curl_shape(2,0) = 0.;
   curl_shape(2,1) = -y;
   curl_shape(2,2) = z - 1.;

   curl_shape(4,0) = 0;
   curl_shape(4,1) = 1. - y;
   curl_shape(4,2) = z;

   curl_shape(6,0) = 0.;
   curl_shape(6,1) = y;
   curl_shape(6,2) = -z;

   curl_shape(1,0) = x;
   curl_shape(1,1) = 0.;
   curl_shape(1,2) = 1. - z;

   curl_shape(3,0) = 1. - x;
   curl_shape(3,1) = 0.;
   curl_shape(3,2) = z - 1.;

   curl_shape(5,0) = -x;
   curl_shape(5,1) = 0.;
   curl_shape(5,2) = z;

   curl_shape(7,0) = x - 1.;
   curl_shape(7,1) = 0.;
   curl_shape(7,2) = -z;

   curl_shape(8,0) = x - 1.;
   curl_shape(8,1) = 1. - y;
   curl_shape(8,2) = 0.;

   curl_shape(9,0) = -x;
   curl_shape(9,1) = y - 1.;
   curl_shape(9,2) = 0;

   curl_shape(10,0) = x;
   curl_shape(10,1) = -y;
   curl_shape(10,2) = 0.;

   curl_shape(11,0) = 1. - x;
   curl_shape(11,1) = y;
   curl_shape(11,2) = 0.;
}

const double Nedelec1HexFiniteElement::tk[12][3] =
{
   {1,0,0}, {0,1,0}, {1,0,0}, {0,1,0},
   {1,0,0}, {0,1,0}, {1,0,0}, {0,1,0},
   {0,0,1}, {0,0,1}, {0,0,1}, {0,0,1}
};

void Nedelec1HexFiniteElement::GetLocalInterpolation (
   ElementTransformation &Trans, DenseMatrix &I) const
{
   int k, j;
#ifdef MFEM_THREAD_SAFE
   DenseMatrix vshape(dof, dim);
#endif

#ifdef MFEM_DEBUG
   for (k = 0; k < 12; k++)
   {
      CalcVShape (Nodes.IntPoint(k), vshape);
      for (j = 0; j < 12; j++)
      {
         double d = ( vshape(j,0)*tk[k][0] + vshape(j,1)*tk[k][1] +
                      vshape(j,2)*tk[k][2] );
         if (j == k) { d -= 1.0; }
         if (fabs(d) > 1.0e-12)
         {
            mfem::err << "Nedelec1HexFiniteElement::GetLocalInterpolation (...)\n"
                      " k = " << k << ", j = " << j << ", d = " << d << endl;
            mfem_error();
         }
      }
   }
#endif

   IntegrationPoint ip;
   ip.x = ip.y = ip.z = 0.0;
   Trans.SetIntPoint (&ip);
   // Trans must be linear (more to have embedding?)
   const DenseMatrix &J = Trans.Jacobian();
   double vk[3];
   Vector xk (vk, 3);

   for (k = 0; k < 12; k++)
   {
      Trans.Transform (Nodes.IntPoint (k), xk);
      ip.x = vk[0]; ip.y = vk[1]; ip.z = vk[2];
      CalcVShape (ip, vshape);
      //  vk = J tk
      vk[0] = J(0,0)*tk[k][0]+J(0,1)*tk[k][1]+J(0,2)*tk[k][2];
      vk[1] = J(1,0)*tk[k][0]+J(1,1)*tk[k][1]+J(1,2)*tk[k][2];
      vk[2] = J(2,0)*tk[k][0]+J(2,1)*tk[k][1]+J(2,2)*tk[k][2];
      for (j = 0; j < 12; j++)
         if (fabs (I(k,j) = (vshape(j,0)*vk[0]+vshape(j,1)*vk[1]+
                             vshape(j,2)*vk[2])) < 1.0e-12)
         {
            I(k,j) = 0.0;
         }
   }
}

void Nedelec1HexFiniteElement::Project (
   VectorCoefficient &vc, ElementTransformation &Trans,
   Vector &dofs) const
{
   double vk[3];
   Vector xk (vk, 3);

   for (int k = 0; k < 12; k++)
   {
      Trans.SetIntPoint (&Nodes.IntPoint (k));
      const DenseMatrix &J = Trans.Jacobian();

      vc.Eval (xk, Trans, Nodes.IntPoint (k));
      //  xk^t J tk
      dofs(k) =
         vk[0] * ( J(0,0)*tk[k][0]+J(0,1)*tk[k][1]+J(0,2)*tk[k][2] ) +
         vk[1] * ( J(1,0)*tk[k][0]+J(1,1)*tk[k][1]+J(1,2)*tk[k][2] ) +
         vk[2] * ( J(2,0)*tk[k][0]+J(2,1)*tk[k][1]+J(2,2)*tk[k][2] );
   }
}


Nedelec1TetFiniteElement::Nedelec1TetFiniteElement()
   : VectorFiniteElement(3, 3, 3, Geometry::TETRAHEDRON, 6, 1, H_CURL)
{
   // not real nodes ...
   Nodes.IntPoint(0).x = 0.5;
   Nodes.IntPoint(0).y = 0.0;
   Nodes.IntPoint(0).z = 0.0;

   Nodes.IntPoint(1).x = 0.0;
   Nodes.IntPoint(1).y = 0.5;
   Nodes.IntPoint(1).z = 0.0;

   Nodes.IntPoint(2).x = 0.0;
   Nodes.IntPoint(2).y = 0.0;
   Nodes.IntPoint(2).z = 0.5;

   Nodes.IntPoint(3).x = 0.5;
   Nodes.IntPoint(3).y = 0.5;
   Nodes.IntPoint(3).z = 0.0;

   Nodes.IntPoint(4).x = 0.5;
   Nodes.IntPoint(4).y = 0.0;
   Nodes.IntPoint(4).z = 0.5;

   Nodes.IntPoint(5).x = 0.0;
   Nodes.IntPoint(5).y = 0.5;
   Nodes.IntPoint(5).z = 0.5;
}

void Nedelec1TetFiniteElement::CalcVShape(const IntegrationPoint &ip,
                                          DenseMatrix &shape) const
{
   double x = ip.x, y = ip.y, z = ip.z;

   shape(0,0) = 1. - y - z;
   shape(0,1) = x;
   shape(0,2) = x;

   shape(1,0) = y;
   shape(1,1) = 1. - x - z;
   shape(1,2) = y;

   shape(2,0) = z;
   shape(2,1) = z;
   shape(2,2) = 1. - x - y;

   shape(3,0) = -y;
   shape(3,1) = x;
   shape(3,2) = 0.;

   shape(4,0) = -z;
   shape(4,1) = 0.;
   shape(4,2) = x;

   shape(5,0) = 0.;
   shape(5,1) = -z;
   shape(5,2) = y;
}

void Nedelec1TetFiniteElement::CalcCurlShape(const IntegrationPoint &ip,
                                             DenseMatrix &curl_shape)
const
{
   curl_shape(0,0) =  0.;
   curl_shape(0,1) = -2.;
   curl_shape(0,2) =  2.;

   curl_shape(1,0) =  2.;
   curl_shape(1,1) =  0.;
   curl_shape(1,2) = -2.;

   curl_shape(2,0) = -2.;
   curl_shape(2,1) =  2.;
   curl_shape(2,2) =  0.;

   curl_shape(3,0) = 0.;
   curl_shape(3,1) = 0.;
   curl_shape(3,2) = 2.;

   curl_shape(4,0) =  0.;
   curl_shape(4,1) = -2.;
   curl_shape(4,2) =  0.;

   curl_shape(5,0) = 2.;
   curl_shape(5,1) = 0.;
   curl_shape(5,2) = 0.;
}

const double Nedelec1TetFiniteElement::tk[6][3] =
{{1,0,0}, {0,1,0}, {0,0,1}, {-1,1,0}, {-1,0,1}, {0,-1,1}};

void Nedelec1TetFiniteElement::GetLocalInterpolation (
   ElementTransformation &Trans, DenseMatrix &I) const
{
   int k, j;
#ifdef MFEM_THREAD_SAFE
   DenseMatrix vshape(dof, dim);
#endif

#ifdef MFEM_DEBUG
   for (k = 0; k < 6; k++)
   {
      CalcVShape (Nodes.IntPoint(k), vshape);
      for (j = 0; j < 6; j++)
      {
         double d = ( vshape(j,0)*tk[k][0] + vshape(j,1)*tk[k][1] +
                      vshape(j,2)*tk[k][2] );
         if (j == k) { d -= 1.0; }
         if (fabs(d) > 1.0e-12)
         {
            mfem::err << "Nedelec1TetFiniteElement::GetLocalInterpolation (...)\n"
                      " k = " << k << ", j = " << j << ", d = " << d << endl;
            mfem_error();
         }
      }
   }
#endif

   IntegrationPoint ip;
   ip.x = ip.y = ip.z = 0.0;
   Trans.SetIntPoint (&ip);
   // Trans must be linear
   const DenseMatrix &J = Trans.Jacobian();
   double vk[3];
   Vector xk (vk, 3);

   for (k = 0; k < 6; k++)
   {
      Trans.Transform (Nodes.IntPoint (k), xk);
      ip.x = vk[0]; ip.y = vk[1]; ip.z = vk[2];
      CalcVShape (ip, vshape);
      //  vk = J tk
      vk[0] = J(0,0)*tk[k][0]+J(0,1)*tk[k][1]+J(0,2)*tk[k][2];
      vk[1] = J(1,0)*tk[k][0]+J(1,1)*tk[k][1]+J(1,2)*tk[k][2];
      vk[2] = J(2,0)*tk[k][0]+J(2,1)*tk[k][1]+J(2,2)*tk[k][2];
      for (j = 0; j < 6; j++)
         if (fabs (I(k,j) = (vshape(j,0)*vk[0]+vshape(j,1)*vk[1]+
                             vshape(j,2)*vk[2])) < 1.0e-12)
         {
            I(k,j) = 0.0;
         }
   }
}

void Nedelec1TetFiniteElement::Project (
   VectorCoefficient &vc, ElementTransformation &Trans,
   Vector &dofs) const
{
   double vk[3];
   Vector xk (vk, 3);

   for (int k = 0; k < 6; k++)
   {
      Trans.SetIntPoint (&Nodes.IntPoint (k));
      const DenseMatrix &J = Trans.Jacobian();

      vc.Eval (xk, Trans, Nodes.IntPoint (k));
      //  xk^t J tk
      dofs(k) =
         vk[0] * ( J(0,0)*tk[k][0]+J(0,1)*tk[k][1]+J(0,2)*tk[k][2] ) +
         vk[1] * ( J(1,0)*tk[k][0]+J(1,1)*tk[k][1]+J(1,2)*tk[k][2] ) +
         vk[2] * ( J(2,0)*tk[k][0]+J(2,1)*tk[k][1]+J(2,2)*tk[k][2] );
   }
}

RT0HexFiniteElement::RT0HexFiniteElement()
   : VectorFiniteElement(3, 3, 0, Geometry::CUBE, 6, 1, H_DIV, FunctionSpace::Qk)
{
   // not real nodes ...
   // z = 0, y = 0, x = 1, y = 1, x = 0, z = 1
   Nodes.IntPoint(0).x = 0.5;
   Nodes.IntPoint(0).y = 0.5;
   Nodes.IntPoint(0).z = 0.0;

   Nodes.IntPoint(1).x = 0.5;
   Nodes.IntPoint(1).y = 0.0;
   Nodes.IntPoint(1).z = 0.5;

   Nodes.IntPoint(2).x = 1.0;
   Nodes.IntPoint(2).y = 0.5;
   Nodes.IntPoint(2).z = 0.5;

   Nodes.IntPoint(3).x = 0.5;
   Nodes.IntPoint(3).y = 1.0;
   Nodes.IntPoint(3).z = 0.5;

   Nodes.IntPoint(4).x = 0.0;
   Nodes.IntPoint(4).y = 0.5;
   Nodes.IntPoint(4).z = 0.5;

   Nodes.IntPoint(5).x = 0.5;
   Nodes.IntPoint(5).y = 0.5;
   Nodes.IntPoint(5).z = 1.0;
}

void RT0HexFiniteElement::CalcVShape(const IntegrationPoint &ip,
                                     DenseMatrix &shape) const
{
   double x = ip.x, y = ip.y, z = ip.z;
   // z = 0
   shape(0,0) = 0.;
   shape(0,1) = 0.;
   shape(0,2) = z - 1.;
   // y = 0
   shape(1,0) = 0.;
   shape(1,1) = y - 1.;
   shape(1,2) = 0.;
   // x = 1
   shape(2,0) = x;
   shape(2,1) = 0.;
   shape(2,2) = 0.;
   // y = 1
   shape(3,0) = 0.;
   shape(3,1) = y;
   shape(3,2) = 0.;
   // x = 0
   shape(4,0) = x - 1.;
   shape(4,1) = 0.;
   shape(4,2) = 0.;
   // z = 1
   shape(5,0) = 0.;
   shape(5,1) = 0.;
   shape(5,2) = z;
}

void RT0HexFiniteElement::CalcDivShape(const IntegrationPoint &ip,
                                       Vector &divshape) const
{
   divshape(0) = 1.;
   divshape(1) = 1.;
   divshape(2) = 1.;
   divshape(3) = 1.;
   divshape(4) = 1.;
   divshape(5) = 1.;
}

const double RT0HexFiniteElement::nk[6][3] =
{{0,0,-1}, {0,-1,0}, {1,0,0}, {0,1,0}, {-1,0,0}, {0,0,1}};

void RT0HexFiniteElement::GetLocalInterpolation (
   ElementTransformation &Trans, DenseMatrix &I) const
{
   int k, j;
#ifdef MFEM_THREAD_SAFE
   DenseMatrix vshape(dof, dim);
   DenseMatrix Jinv(dim);
#endif

#ifdef MFEM_DEBUG
   for (k = 0; k < 6; k++)
   {
      CalcVShape (Nodes.IntPoint(k), vshape);
      for (j = 0; j < 6; j++)
      {
         double d = ( vshape(j,0)*nk[k][0] + vshape(j,1)*nk[k][1] +
                      vshape(j,2)*nk[k][2] );
         if (j == k) { d -= 1.0; }
         if (fabs(d) > 1.0e-12)
         {
            mfem::err << "RT0HexFiniteElement::GetLocalInterpolation (...)\n"
                      " k = " << k << ", j = " << j << ", d = " << d << endl;
            mfem_error();
         }
      }
   }
#endif

   IntegrationPoint ip;
   ip.x = ip.y = ip.z = 0.0;
   Trans.SetIntPoint (&ip);
   // Trans must be linear
   // set Jinv = |J| J^{-t} = adj(J)^t
   CalcAdjugateTranspose (Trans.Jacobian(), Jinv);
   double vk[3];
   Vector xk (vk, 3);

   for (k = 0; k < 6; k++)
   {
      Trans.Transform (Nodes.IntPoint (k), xk);
      ip.x = vk[0]; ip.y = vk[1]; ip.z = vk[2];
      CalcVShape (ip, vshape);
      //  vk = |J| J^{-t} nk
      vk[0] = Jinv(0,0)*nk[k][0]+Jinv(0,1)*nk[k][1]+Jinv(0,2)*nk[k][2];
      vk[1] = Jinv(1,0)*nk[k][0]+Jinv(1,1)*nk[k][1]+Jinv(1,2)*nk[k][2];
      vk[2] = Jinv(2,0)*nk[k][0]+Jinv(2,1)*nk[k][1]+Jinv(2,2)*nk[k][2];
      for (j = 0; j < 6; j++)
         if (fabs (I(k,j) = (vshape(j,0)*vk[0]+vshape(j,1)*vk[1]+
                             vshape(j,2)*vk[2])) < 1.0e-12)
         {
            I(k,j) = 0.0;
         }
   }
}

void RT0HexFiniteElement::Project (
   VectorCoefficient &vc, ElementTransformation &Trans,
   Vector &dofs) const
{
   double vk[3];
   Vector xk (vk, 3);
#ifdef MFEM_THREAD_SAFE
   DenseMatrix Jinv(dim);
#endif

   for (int k = 0; k < 6; k++)
   {
      Trans.SetIntPoint (&Nodes.IntPoint (k));
      // set Jinv = |J| J^{-t} = adj(J)^t
      CalcAdjugateTranspose (Trans.Jacobian(), Jinv);

      vc.Eval (xk, Trans, Nodes.IntPoint (k));
      //  xk^t |J| J^{-t} nk
      dofs(k) =
         vk[0] * ( Jinv(0,0)*nk[k][0]+Jinv(0,1)*nk[k][1]+Jinv(0,2)*nk[k][2] ) +
         vk[1] * ( Jinv(1,0)*nk[k][0]+Jinv(1,1)*nk[k][1]+Jinv(1,2)*nk[k][2] ) +
         vk[2] * ( Jinv(2,0)*nk[k][0]+Jinv(2,1)*nk[k][1]+Jinv(2,2)*nk[k][2] );
   }
}

RT1HexFiniteElement::RT1HexFiniteElement()
   : VectorFiniteElement(3, 3, 0, Geometry::CUBE, 36, 2, H_DIV,
                         FunctionSpace::Qk)
{
   // z = 0
   Nodes.IntPoint(2).x  = 1./3.;
   Nodes.IntPoint(2).y  = 1./3.;
   Nodes.IntPoint(2).z  = 0.0;
   Nodes.IntPoint(3).x  = 2./3.;
   Nodes.IntPoint(3).y  = 1./3.;
   Nodes.IntPoint(3).z  = 0.0;
   Nodes.IntPoint(0).x  = 1./3.;
   Nodes.IntPoint(0).y  = 2./3.;
   Nodes.IntPoint(0).z  = 0.0;
   Nodes.IntPoint(1).x  = 2./3.;
   Nodes.IntPoint(1).y  = 2./3.;
   Nodes.IntPoint(1).z  = 0.0;
   // y = 0
   Nodes.IntPoint(4).x  = 1./3.;
   Nodes.IntPoint(4).y  = 0.0;
   Nodes.IntPoint(4).z  = 1./3.;
   Nodes.IntPoint(5).x  = 2./3.;
   Nodes.IntPoint(5).y  = 0.0;
   Nodes.IntPoint(5).z  = 1./3.;
   Nodes.IntPoint(6).x  = 1./3.;
   Nodes.IntPoint(6).y  = 0.0;
   Nodes.IntPoint(6).z  = 2./3.;
   Nodes.IntPoint(7).x  = 2./3.;
   Nodes.IntPoint(7).y  = 0.0;
   Nodes.IntPoint(7).z  = 2./3.;
   // x = 1
   Nodes.IntPoint(8).x  = 1.0;
   Nodes.IntPoint(8).y  = 1./3.;
   Nodes.IntPoint(8).z  = 1./3.;
   Nodes.IntPoint(9).x  = 1.0;
   Nodes.IntPoint(9).y  = 2./3.;
   Nodes.IntPoint(9).z  = 1./3.;
   Nodes.IntPoint(10).x = 1.0;
   Nodes.IntPoint(10).y = 1./3.;
   Nodes.IntPoint(10).z = 2./3.;
   Nodes.IntPoint(11).x = 1.0;
   Nodes.IntPoint(11).y = 2./3.;
   Nodes.IntPoint(11).z = 2./3.;
   // y = 1
   Nodes.IntPoint(13).x = 1./3.;
   Nodes.IntPoint(13).y = 1.0;
   Nodes.IntPoint(13).z = 1./3.;
   Nodes.IntPoint(12).x = 2./3.;
   Nodes.IntPoint(12).y = 1.0;
   Nodes.IntPoint(12).z = 1./3.;
   Nodes.IntPoint(15).x = 1./3.;
   Nodes.IntPoint(15).y = 1.0;
   Nodes.IntPoint(15).z = 2./3.;
   Nodes.IntPoint(14).x = 2./3.;
   Nodes.IntPoint(14).y = 1.0;
   Nodes.IntPoint(14).z = 2./3.;
   // x = 0
   Nodes.IntPoint(17).x = 0.0;
   Nodes.IntPoint(17).y = 1./3.;
   Nodes.IntPoint(17).z = 1./3.;
   Nodes.IntPoint(16).x = 0.0;
   Nodes.IntPoint(16).y = 2./3.;
   Nodes.IntPoint(16).z = 1./3.;
   Nodes.IntPoint(19).x = 0.0;
   Nodes.IntPoint(19).y = 1./3.;
   Nodes.IntPoint(19).z = 2./3.;
   Nodes.IntPoint(18).x = 0.0;
   Nodes.IntPoint(18).y = 2./3.;
   Nodes.IntPoint(18).z = 2./3.;
   // z = 1
   Nodes.IntPoint(20).x = 1./3.;
   Nodes.IntPoint(20).y = 1./3.;
   Nodes.IntPoint(20).z = 1.0;
   Nodes.IntPoint(21).x = 2./3.;
   Nodes.IntPoint(21).y = 1./3.;
   Nodes.IntPoint(21).z = 1.0;
   Nodes.IntPoint(22).x = 1./3.;
   Nodes.IntPoint(22).y = 2./3.;
   Nodes.IntPoint(22).z = 1.0;
   Nodes.IntPoint(23).x = 2./3.;
   Nodes.IntPoint(23).y = 2./3.;
   Nodes.IntPoint(23).z = 1.0;
   // x = 0.5 (interior)
   Nodes.IntPoint(24).x = 0.5;
   Nodes.IntPoint(24).y = 1./3.;
   Nodes.IntPoint(24).z = 1./3.;
   Nodes.IntPoint(25).x = 0.5;
   Nodes.IntPoint(25).y = 1./3.;
   Nodes.IntPoint(25).z = 2./3.;
   Nodes.IntPoint(26).x = 0.5;
   Nodes.IntPoint(26).y = 2./3.;
   Nodes.IntPoint(26).z = 1./3.;
   Nodes.IntPoint(27).x = 0.5;
   Nodes.IntPoint(27).y = 2./3.;
   Nodes.IntPoint(27).z = 2./3.;
   // y = 0.5 (interior)
   Nodes.IntPoint(28).x = 1./3.;
   Nodes.IntPoint(28).y = 0.5;
   Nodes.IntPoint(28).z = 1./3.;
   Nodes.IntPoint(29).x = 1./3.;
   Nodes.IntPoint(29).y = 0.5;
   Nodes.IntPoint(29).z = 2./3.;
   Nodes.IntPoint(30).x = 2./3.;
   Nodes.IntPoint(30).y = 0.5;
   Nodes.IntPoint(30).z = 1./3.;
   Nodes.IntPoint(31).x = 2./3.;
   Nodes.IntPoint(31).y = 0.5;
   Nodes.IntPoint(31).z = 2./3.;
   // z = 0.5 (interior)
   Nodes.IntPoint(32).x = 1./3.;
   Nodes.IntPoint(32).y = 1./3.;
   Nodes.IntPoint(32).z = 0.5;
   Nodes.IntPoint(33).x = 1./3.;
   Nodes.IntPoint(33).y = 2./3.;
   Nodes.IntPoint(33).z = 0.5;
   Nodes.IntPoint(34).x = 2./3.;
   Nodes.IntPoint(34).y = 1./3.;
   Nodes.IntPoint(34).z = 0.5;
   Nodes.IntPoint(35).x = 2./3.;
   Nodes.IntPoint(35).y = 2./3.;
   Nodes.IntPoint(35).z = 0.5;
}

void RT1HexFiniteElement::CalcVShape(const IntegrationPoint &ip,
                                     DenseMatrix &shape) const
{
   double x = ip.x, y = ip.y, z = ip.z;
   // z = 0
   shape(2,0)  = 0.;
   shape(2,1)  = 0.;
   shape(2,2)  = -(1. - 3.*z + 2.*z*z)*( 2. - 3.*x)*( 2. - 3.*y);
   shape(3,0)  = 0.;
   shape(3,1)  = 0.;
   shape(3,2)  = -(1. - 3.*z + 2.*z*z)*(-1. + 3.*x)*( 2. - 3.*y);
   shape(0,0)  = 0.;
   shape(0,1)  = 0.;
   shape(0,2)  = -(1. - 3.*z + 2.*z*z)*( 2. - 3.*x)*(-1. + 3.*y);
   shape(1,0)  = 0.;
   shape(1,1)  = 0.;
   shape(1,2)  = -(1. - 3.*z + 2.*z*z)*(-1. + 3.*x)*(-1. + 3.*y);
   // y = 0
   shape(4,0)  = 0.;
   shape(4,1)  = -(1. - 3.*y + 2.*y*y)*( 2. - 3.*x)*( 2. - 3.*z);
   shape(4,2)  = 0.;
   shape(5,0)  = 0.;
   shape(5,1)  = -(1. - 3.*y + 2.*y*y)*(-1. + 3.*x)*( 2. - 3.*z);
   shape(5,2)  = 0.;
   shape(6,0)  = 0.;
   shape(6,1)  = -(1. - 3.*y + 2.*y*y)*( 2. - 3.*x)*(-1. + 3.*z);
   shape(6,2)  = 0.;
   shape(7,0)  = 0.;
   shape(7,1)  = -(1. - 3.*y + 2.*y*y)*(-1. + 3.*x)*(-1. + 3.*z);
   shape(7,2)  = 0.;
   // x = 1
   shape(8,0)  = (-x + 2.*x*x)*( 2. - 3.*y)*( 2. - 3.*z);
   shape(8,1)  = 0.;
   shape(8,2)  = 0.;
   shape(9,0)  = (-x + 2.*x*x)*(-1. + 3.*y)*( 2. - 3.*z);
   shape(9,1)  = 0.;
   shape(9,2)  = 0.;
   shape(10,0) = (-x + 2.*x*x)*( 2. - 3.*y)*(-1. + 3.*z);
   shape(10,1) = 0.;
   shape(10,2) = 0.;
   shape(11,0) = (-x + 2.*x*x)*(-1. + 3.*y)*(-1. + 3.*z);
   shape(11,1) = 0.;
   shape(11,2) = 0.;
   // y = 1
   shape(13,0) = 0.;
   shape(13,1) = (-y + 2.*y*y)*( 2. - 3.*x)*( 2. - 3.*z);
   shape(13,2) = 0.;
   shape(12,0) = 0.;
   shape(12,1) = (-y + 2.*y*y)*(-1. + 3.*x)*( 2. - 3.*z);
   shape(12,2) = 0.;
   shape(15,0) = 0.;
   shape(15,1) = (-y + 2.*y*y)*( 2. - 3.*x)*(-1. + 3.*z);
   shape(15,2) = 0.;
   shape(14,0) = 0.;
   shape(14,1) = (-y + 2.*y*y)*(-1. + 3.*x)*(-1. + 3.*z);
   shape(14,2) = 0.;
   // x = 0
   shape(17,0) = -(1. - 3.*x + 2.*x*x)*( 2. - 3.*y)*( 2. - 3.*z);
   shape(17,1) = 0.;
   shape(17,2) = 0.;
   shape(16,0) = -(1. - 3.*x + 2.*x*x)*(-1. + 3.*y)*( 2. - 3.*z);
   shape(16,1) = 0.;
   shape(16,2) = 0.;
   shape(19,0) = -(1. - 3.*x + 2.*x*x)*( 2. - 3.*y)*(-1. + 3.*z);
   shape(19,1) = 0.;
   shape(19,2) = 0.;
   shape(18,0) = -(1. - 3.*x + 2.*x*x)*(-1. + 3.*y)*(-1. + 3.*z);
   shape(18,1) = 0.;
   shape(18,2) = 0.;
   // z = 1
   shape(20,0) = 0.;
   shape(20,1) = 0.;
   shape(20,2) = (-z + 2.*z*z)*( 2. - 3.*x)*( 2. - 3.*y);
   shape(21,0) = 0.;
   shape(21,1) = 0.;
   shape(21,2) = (-z + 2.*z*z)*(-1. + 3.*x)*( 2. - 3.*y);
   shape(22,0) = 0.;
   shape(22,1) = 0.;
   shape(22,2) = (-z + 2.*z*z)*( 2. - 3.*x)*(-1. + 3.*y);
   shape(23,0) = 0.;
   shape(23,1) = 0.;
   shape(23,2) = (-z + 2.*z*z)*(-1. + 3.*x)*(-1. + 3.*y);
   // x = 0.5 (interior)
   shape(24,0) = (4.*x - 4.*x*x)*( 2. - 3.*y)*( 2. - 3.*z);
   shape(24,1) = 0.;
   shape(24,2) = 0.;
   shape(25,0) = (4.*x - 4.*x*x)*( 2. - 3.*y)*(-1. + 3.*z);
   shape(25,1) = 0.;
   shape(25,2) = 0.;
   shape(26,0) = (4.*x - 4.*x*x)*(-1. + 3.*y)*( 2. - 3.*z);
   shape(26,1) = 0.;
   shape(26,2) = 0.;
   shape(27,0) = (4.*x - 4.*x*x)*(-1. + 3.*y)*(-1. + 3.*z);
   shape(27,1) = 0.;
   shape(27,2) = 0.;
   // y = 0.5 (interior)
   shape(28,0) = 0.;
   shape(28,1) = (4.*y - 4.*y*y)*( 2. - 3.*x)*( 2. - 3.*z);
   shape(28,2) = 0.;
   shape(29,0) = 0.;
   shape(29,1) = (4.*y - 4.*y*y)*( 2. - 3.*x)*(-1. + 3.*z);
   shape(29,2) = 0.;
   shape(30,0) = 0.;
   shape(30,1) = (4.*y - 4.*y*y)*(-1. + 3.*x)*( 2. - 3.*z);
   shape(30,2) = 0.;
   shape(31,0) = 0.;
   shape(31,1) = (4.*y - 4.*y*y)*(-1. + 3.*x)*(-1. + 3.*z);
   shape(31,2) = 0.;
   // z = 0.5 (interior)
   shape(32,0) = 0.;
   shape(32,1) = 0.;
   shape(32,2) = (4.*z - 4.*z*z)*( 2. - 3.*x)*( 2. - 3.*y);
   shape(33,0) = 0.;
   shape(33,1) = 0.;
   shape(33,2) = (4.*z - 4.*z*z)*( 2. - 3.*x)*(-1. + 3.*y);
   shape(34,0) = 0.;
   shape(34,1) = 0.;
   shape(34,2) = (4.*z - 4.*z*z)*(-1. + 3.*x)*( 2. - 3.*y);
   shape(35,0) = 0.;
   shape(35,1) = 0.;
   shape(35,2) = (4.*z - 4.*z*z)*(-1. + 3.*x)*(-1. + 3.*y);
}

void RT1HexFiniteElement::CalcDivShape(const IntegrationPoint &ip,
                                       Vector &divshape) const
{
   double x = ip.x, y = ip.y, z = ip.z;
   // z = 0
   divshape(2)  = -(-3. + 4.*z)*( 2. - 3.*x)*( 2. - 3.*y);
   divshape(3)  = -(-3. + 4.*z)*(-1. + 3.*x)*( 2. - 3.*y);
   divshape(0)  = -(-3. + 4.*z)*( 2. - 3.*x)*(-1. + 3.*y);
   divshape(1)  = -(-3. + 4.*z)*(-1. + 3.*x)*(-1. + 3.*y);
   // y = 0
   divshape(4)  = -(-3. + 4.*y)*( 2. - 3.*x)*( 2. - 3.*z);
   divshape(5)  = -(-3. + 4.*y)*(-1. + 3.*x)*( 2. - 3.*z);
   divshape(6)  = -(-3. + 4.*y)*( 2. - 3.*x)*(-1. + 3.*z);
   divshape(7)  = -(-3. + 4.*y)*(-1. + 3.*x)*(-1. + 3.*z);
   // x = 1
   divshape(8)  = (-1. + 4.*x)*( 2. - 3.*y)*( 2. - 3.*z);
   divshape(9)  = (-1. + 4.*x)*(-1. + 3.*y)*( 2. - 3.*z);
   divshape(10) = (-1. + 4.*x)*( 2. - 3.*y)*(-1. + 3.*z);
   divshape(11) = (-1. + 4.*x)*(-1. + 3.*y)*(-1. + 3.*z);
   // y = 1
   divshape(13) = (-1. + 4.*y)*( 2. - 3.*x)*( 2. - 3.*z);
   divshape(12) = (-1. + 4.*y)*(-1. + 3.*x)*( 2. - 3.*z);
   divshape(15) = (-1. + 4.*y)*( 2. - 3.*x)*(-1. + 3.*z);
   divshape(14) = (-1. + 4.*y)*(-1. + 3.*x)*(-1. + 3.*z);
   // x = 0
   divshape(17) = -(-3. + 4.*x)*( 2. - 3.*y)*( 2. - 3.*z);
   divshape(16) = -(-3. + 4.*x)*(-1. + 3.*y)*( 2. - 3.*z);
   divshape(19) = -(-3. + 4.*x)*( 2. - 3.*y)*(-1. + 3.*z);
   divshape(18) = -(-3. + 4.*x)*(-1. + 3.*y)*(-1. + 3.*z);
   // z = 1
   divshape(20) = (-1. + 4.*z)*( 2. - 3.*x)*( 2. - 3.*y);
   divshape(21) = (-1. + 4.*z)*(-1. + 3.*x)*( 2. - 3.*y);
   divshape(22) = (-1. + 4.*z)*( 2. - 3.*x)*(-1. + 3.*y);
   divshape(23) = (-1. + 4.*z)*(-1. + 3.*x)*(-1. + 3.*y);
   // x = 0.5 (interior)
   divshape(24) = ( 4. - 8.*x)*( 2. - 3.*y)*( 2. - 3.*z);
   divshape(25) = ( 4. - 8.*x)*( 2. - 3.*y)*(-1. + 3.*z);
   divshape(26) = ( 4. - 8.*x)*(-1. + 3.*y)*( 2. - 3.*z);
   divshape(27) = ( 4. - 8.*x)*(-1. + 3.*y)*(-1. + 3.*z);
   // y = 0.5 (interior)
   divshape(28) = ( 4. - 8.*y)*( 2. - 3.*x)*( 2. - 3.*z);
   divshape(29) = ( 4. - 8.*y)*( 2. - 3.*x)*(-1. + 3.*z);
   divshape(30) = ( 4. - 8.*y)*(-1. + 3.*x)*( 2. - 3.*z);
   divshape(31) = ( 4. - 8.*y)*(-1. + 3.*x)*(-1. + 3.*z);
   // z = 0.5 (interior)
   divshape(32) = ( 4. - 8.*z)*( 2. - 3.*x)*( 2. - 3.*y);
   divshape(33) = ( 4. - 8.*z)*( 2. - 3.*x)*(-1. + 3.*y);
   divshape(34) = ( 4. - 8.*z)*(-1. + 3.*x)*( 2. - 3.*y);
   divshape(35) = ( 4. - 8.*z)*(-1. + 3.*x)*(-1. + 3.*y);
}

const double RT1HexFiniteElement::nk[36][3] =
{
   {0, 0,-1}, {0, 0,-1}, {0, 0,-1}, {0, 0,-1},
   {0,-1, 0}, {0,-1, 0}, {0,-1, 0}, {0,-1, 0},
   {1, 0, 0}, {1, 0, 0}, {1, 0, 0}, {1, 0, 0},
   {0, 1, 0}, {0, 1, 0}, {0, 1, 0}, {0, 1, 0},
   {-1,0, 0}, {-1,0, 0}, {-1,0, 0}, {-1,0, 0},
   {0, 0, 1}, {0, 0, 1}, {0, 0, 1}, {0, 0, 1},
   {1, 0, 0}, {1, 0, 0}, {1, 0, 0}, {1, 0, 0},
   {0, 1, 0}, {0, 1, 0}, {0, 1, 0}, {0, 1, 0},
   {0, 0, 1}, {0, 0, 1}, {0, 0, 1}, {0, 0, 1}
};

void RT1HexFiniteElement::GetLocalInterpolation (
   ElementTransformation &Trans, DenseMatrix &I) const
{
   int k, j;
#ifdef MFEM_THREAD_SAFE
   DenseMatrix vshape(dof, dim);
   DenseMatrix Jinv(dim);
#endif

#ifdef MFEM_DEBUG
   for (k = 0; k < 36; k++)
   {
      CalcVShape (Nodes.IntPoint(k), vshape);
      for (j = 0; j < 36; j++)
      {
         double d = ( vshape(j,0)*nk[k][0] + vshape(j,1)*nk[k][1] +
                      vshape(j,2)*nk[k][2] );
         if (j == k) { d -= 1.0; }
         if (fabs(d) > 1.0e-12)
         {
            mfem::err << "RT0HexFiniteElement::GetLocalInterpolation (...)\n"
                      " k = " << k << ", j = " << j << ", d = " << d << endl;
            mfem_error();
         }
      }
   }
#endif

   IntegrationPoint ip;
   ip.x = ip.y = ip.z = 0.0;
   Trans.SetIntPoint (&ip);
   // Trans must be linear
   // set Jinv = |J| J^{-t} = adj(J)^t
   CalcAdjugateTranspose (Trans.Jacobian(), Jinv);
   double vk[3];
   Vector xk (vk, 3);

   for (k = 0; k < 36; k++)
   {
      Trans.Transform (Nodes.IntPoint (k), xk);
      ip.x = vk[0]; ip.y = vk[1]; ip.z = vk[2];
      CalcVShape (ip, vshape);
      //  vk = |J| J^{-t} nk
      vk[0] = Jinv(0,0)*nk[k][0]+Jinv(0,1)*nk[k][1]+Jinv(0,2)*nk[k][2];
      vk[1] = Jinv(1,0)*nk[k][0]+Jinv(1,1)*nk[k][1]+Jinv(1,2)*nk[k][2];
      vk[2] = Jinv(2,0)*nk[k][0]+Jinv(2,1)*nk[k][1]+Jinv(2,2)*nk[k][2];
      for (j = 0; j < 36; j++)
         if (fabs (I(k,j) = (vshape(j,0)*vk[0]+vshape(j,1)*vk[1]+
                             vshape(j,2)*vk[2])) < 1.0e-12)
         {
            I(k,j) = 0.0;
         }
   }
}

void RT1HexFiniteElement::Project (
   VectorCoefficient &vc, ElementTransformation &Trans,
   Vector &dofs) const
{
   double vk[3];
   Vector xk (vk, 3);
#ifdef MFEM_THREAD_SAFE
   DenseMatrix Jinv(dim);
#endif

   for (int k = 0; k < 36; k++)
   {
      Trans.SetIntPoint (&Nodes.IntPoint (k));
      // set Jinv = |J| J^{-t} = adj(J)^t
      CalcAdjugateTranspose (Trans.Jacobian(), Jinv);

      vc.Eval (xk, Trans, Nodes.IntPoint (k));
      //  xk^t |J| J^{-t} nk
      dofs(k) =
         vk[0] * ( Jinv(0,0)*nk[k][0]+Jinv(0,1)*nk[k][1]+Jinv(0,2)*nk[k][2] ) +
         vk[1] * ( Jinv(1,0)*nk[k][0]+Jinv(1,1)*nk[k][1]+Jinv(1,2)*nk[k][2] ) +
         vk[2] * ( Jinv(2,0)*nk[k][0]+Jinv(2,1)*nk[k][1]+Jinv(2,2)*nk[k][2] );
   }
}

RT0TetFiniteElement::RT0TetFiniteElement()
   : VectorFiniteElement(3, 3, 0, Geometry::TETRAHEDRON, 4, 1, H_DIV)
{
   // not real nodes ...
   Nodes.IntPoint(0).x = 0.33333333333333333333;
   Nodes.IntPoint(0).y = 0.33333333333333333333;
   Nodes.IntPoint(0).z = 0.33333333333333333333;

   Nodes.IntPoint(1).x = 0.0;
   Nodes.IntPoint(1).y = 0.33333333333333333333;
   Nodes.IntPoint(1).z = 0.33333333333333333333;

   Nodes.IntPoint(2).x = 0.33333333333333333333;
   Nodes.IntPoint(2).y = 0.0;
   Nodes.IntPoint(2).z = 0.33333333333333333333;

   Nodes.IntPoint(3).x = 0.33333333333333333333;
   Nodes.IntPoint(3).y = 0.33333333333333333333;
   Nodes.IntPoint(3).z = 0.0;
}

void RT0TetFiniteElement::CalcVShape(const IntegrationPoint &ip,
                                     DenseMatrix &shape) const
{
   double x2 = 2.0*ip.x, y2 = 2.0*ip.y, z2 = 2.0*ip.z;

   shape(0,0) = x2;
   shape(0,1) = y2;
   shape(0,2) = z2;

   shape(1,0) = x2 - 2.0;
   shape(1,1) = y2;
   shape(1,2) = z2;

   shape(2,0) = x2;
   shape(2,1) = y2 - 2.0;
   shape(2,2) = z2;

   shape(3,0) = x2;
   shape(3,1) = y2;
   shape(3,2) = z2 - 2.0;
}

void RT0TetFiniteElement::CalcDivShape(const IntegrationPoint &ip,
                                       Vector &divshape) const
{
   divshape(0) = 6.0;
   divshape(1) = 6.0;
   divshape(2) = 6.0;
   divshape(3) = 6.0;
}

const double RT0TetFiniteElement::nk[4][3] =
{{.5,.5,.5}, {-.5,0,0}, {0,-.5,0}, {0,0,-.5}};

void RT0TetFiniteElement::GetLocalInterpolation (
   ElementTransformation &Trans, DenseMatrix &I) const
{
   int k, j;
#ifdef MFEM_THREAD_SAFE
   DenseMatrix vshape(dof, dim);
   DenseMatrix Jinv(dim);
#endif

#ifdef MFEM_DEBUG
   for (k = 0; k < 4; k++)
   {
      CalcVShape (Nodes.IntPoint(k), vshape);
      for (j = 0; j < 4; j++)
      {
         double d = ( vshape(j,0)*nk[k][0] + vshape(j,1)*nk[k][1] +
                      vshape(j,2)*nk[k][2] );
         if (j == k) { d -= 1.0; }
         if (fabs(d) > 1.0e-12)
         {
            mfem::err << "RT0TetFiniteElement::GetLocalInterpolation (...)\n"
                      " k = " << k << ", j = " << j << ", d = " << d << endl;
            mfem_error();
         }
      }
   }
#endif

   IntegrationPoint ip;
   ip.x = ip.y = ip.z = 0.0;
   Trans.SetIntPoint (&ip);
   // Trans must be linear
   // set Jinv = |J| J^{-t} = adj(J)^t
   CalcAdjugateTranspose (Trans.Jacobian(), Jinv);
   double vk[3];
   Vector xk (vk, 3);

   for (k = 0; k < 4; k++)
   {
      Trans.Transform (Nodes.IntPoint (k), xk);
      ip.x = vk[0]; ip.y = vk[1]; ip.z = vk[2];
      CalcVShape (ip, vshape);
      //  vk = |J| J^{-t} nk
      vk[0] = Jinv(0,0)*nk[k][0]+Jinv(0,1)*nk[k][1]+Jinv(0,2)*nk[k][2];
      vk[1] = Jinv(1,0)*nk[k][0]+Jinv(1,1)*nk[k][1]+Jinv(1,2)*nk[k][2];
      vk[2] = Jinv(2,0)*nk[k][0]+Jinv(2,1)*nk[k][1]+Jinv(2,2)*nk[k][2];
      for (j = 0; j < 4; j++)
         if (fabs (I(k,j) = (vshape(j,0)*vk[0]+vshape(j,1)*vk[1]+
                             vshape(j,2)*vk[2])) < 1.0e-12)
         {
            I(k,j) = 0.0;
         }
   }
}

void RT0TetFiniteElement::Project (
   VectorCoefficient &vc, ElementTransformation &Trans,
   Vector &dofs) const
{
   double vk[3];
   Vector xk (vk, 3);
#ifdef MFEM_THREAD_SAFE
   DenseMatrix Jinv(dim);
#endif

   for (int k = 0; k < 4; k++)
   {
      Trans.SetIntPoint (&Nodes.IntPoint (k));
      // set Jinv = |J| J^{-t} = adj(J)^t
      CalcAdjugateTranspose (Trans.Jacobian(), Jinv);

      vc.Eval (xk, Trans, Nodes.IntPoint (k));
      //  xk^t |J| J^{-t} nk
      dofs(k) =
         vk[0] * ( Jinv(0,0)*nk[k][0]+Jinv(0,1)*nk[k][1]+Jinv(0,2)*nk[k][2] ) +
         vk[1] * ( Jinv(1,0)*nk[k][0]+Jinv(1,1)*nk[k][1]+Jinv(1,2)*nk[k][2] ) +
         vk[2] * ( Jinv(2,0)*nk[k][0]+Jinv(2,1)*nk[k][1]+Jinv(2,2)*nk[k][2] );
   }
}

RotTriLinearHexFiniteElement::RotTriLinearHexFiniteElement()
   : NodalFiniteElement(3, Geometry::CUBE, 6, 2, FunctionSpace::Qk)
{
   Nodes.IntPoint(0).x = 0.5;
   Nodes.IntPoint(0).y = 0.5;
   Nodes.IntPoint(0).z = 0.0;

   Nodes.IntPoint(1).x = 0.5;
   Nodes.IntPoint(1).y = 0.0;
   Nodes.IntPoint(1).z = 0.5;

   Nodes.IntPoint(2).x = 1.0;
   Nodes.IntPoint(2).y = 0.5;
   Nodes.IntPoint(2).z = 0.5;

   Nodes.IntPoint(3).x = 0.5;
   Nodes.IntPoint(3).y = 1.0;
   Nodes.IntPoint(3).z = 0.5;

   Nodes.IntPoint(4).x = 0.0;
   Nodes.IntPoint(4).y = 0.5;
   Nodes.IntPoint(4).z = 0.5;

   Nodes.IntPoint(5).x = 0.5;
   Nodes.IntPoint(5).y = 0.5;
   Nodes.IntPoint(5).z = 1.0;
}

void RotTriLinearHexFiniteElement::CalcShape(const IntegrationPoint &ip,
                                             Vector &shape) const
{
   double x = 2. * ip.x - 1.;
   double y = 2. * ip.y - 1.;
   double z = 2. * ip.z - 1.;
   double f5 = x * x - y * y;
   double f6 = y * y - z * z;

   shape(0) = (1./6.) * (1. - 3. * z -      f5 - 2. * f6);
   shape(1) = (1./6.) * (1. - 3. * y -      f5 +      f6);
   shape(2) = (1./6.) * (1. + 3. * x + 2. * f5 +      f6);
   shape(3) = (1./6.) * (1. + 3. * y -      f5 +      f6);
   shape(4) = (1./6.) * (1. - 3. * x + 2. * f5 +      f6);
   shape(5) = (1./6.) * (1. + 3. * z -      f5 - 2. * f6);
}

void RotTriLinearHexFiniteElement::CalcDShape(const IntegrationPoint &ip,
                                              DenseMatrix &dshape) const
{
   const double a = 2./3.;

   double xt = a * (1. - 2. * ip.x);
   double yt = a * (1. - 2. * ip.y);
   double zt = a * (1. - 2. * ip.z);

   dshape(0,0) = xt;
   dshape(0,1) = yt;
   dshape(0,2) = -1. - 2. * zt;

   dshape(1,0) = xt;
   dshape(1,1) = -1. - 2. * yt;
   dshape(1,2) = zt;

   dshape(2,0) = 1. - 2. * xt;
   dshape(2,1) = yt;
   dshape(2,2) = zt;

   dshape(3,0) = xt;
   dshape(3,1) = 1. - 2. * yt;
   dshape(3,2) = zt;

   dshape(4,0) = -1. - 2. * xt;
   dshape(4,1) = yt;
   dshape(4,2) = zt;

   dshape(5,0) = xt;
   dshape(5,1) = yt;
   dshape(5,2) = 1. - 2. * zt;
}


Poly_1D::Basis::Basis(const int p, const double *nodes, EvalType etype)
   : etype(etype)
{
   switch (etype)
   {
      case ChangeOfBasis:
      {
         x.SetSize(p + 1);
         w.SetSize(p + 1);
         DenseMatrix A(p + 1);
         for (int i = 0; i <= p; i++)
         {
            CalcBasis(p, nodes[i], A.GetColumn(i));
         }
         Ai.Factor(A);
         // mfem::out << "Poly_1D::Basis(" << p << ",...) : "; Ai.TestInversion();
         break;
      }
      case Barycentric:
      {
         x.SetSize(p + 1);
         w.SetSize(p + 1);
         x = nodes;
         w = 1.0;
         for (int i = 0; i <= p; i++)
         {
            for (int j = 0; j < i; j++)
            {
               double xij = x(i) - x(j);
               w(i) *=  xij;
               w(j) *= -xij;
            }
         }
         for (int i = 0; i <= p; i++)
         {
            w(i) = 1.0/w(i);
         }

#ifdef MFEM_DEBUG
         // Make sure the nodes are increasing
         for (int i = 0; i < p; i++)
         {
            if (x(i) >= x(i+1))
            {
               mfem_error("Poly_1D::Basis::Basis : nodes are not increasing!");
            }
         }
#endif
         break;
      }
      case Positive:
         x.SetDataAndSize(NULL, p + 1); // use x to store (p + 1)
         break;

      default: break;
   }
}

void Poly_1D::Basis::Eval(const double y, Vector &u) const
{
   switch (etype)
   {
      case ChangeOfBasis:
      {
         CalcBasis(Ai.Width() - 1, y, x);
         Ai.Mult(x, u);
         break;
      }
      case Barycentric:
      {
         int i, k, p = x.Size() - 1;
         double l, lk;

         if (p == 0)
         {
            u(0) = 1.0;
            return;
         }

         lk = 1.0;
         for (k = 0; k < p; k++)
         {
            if (y >= (x(k) + x(k+1))/2)
            {
               lk *= y - x(k);
            }
            else
            {
               for (i = k+1; i <= p; i++)
               {
                  lk *= y - x(i);
               }
               break;
            }
         }
         l = lk * (y - x(k));

         for (i = 0; i < k; i++)
         {
            u(i) = l * w(i) / (y - x(i));
         }
         u(k) = lk * w(k);
         for (i++; i <= p; i++)
         {
            u(i) = l * w(i) / (y - x(i));
         }
         break;
      }
      case Positive:
         CalcBernstein(x.Size() - 1, y, u);
         break;

      default: break;
   }
}

void Poly_1D::Basis::Eval(const double y, Vector &u, Vector &d) const
{
   switch (etype)
   {
      case ChangeOfBasis:
      {
         CalcBasis(Ai.Width() - 1, y, x, w);
         Ai.Mult(x, u);
         Ai.Mult(w, d);
         break;
      }
      case Barycentric:
      {
         int i, k, p = x.Size() - 1;
         double l, lp, lk, sk, si;

         if (p == 0)
         {
            u(0) = 1.0;
            d(0) = 0.0;
            return;
         }

         lk = 1.0;
         for (k = 0; k < p; k++)
         {
            if (y >= (x(k) + x(k+1))/2)
            {
               lk *= y - x(k);
            }
            else
            {
               for (i = k+1; i <= p; i++)
               {
                  lk *= y - x(i);
               }
               break;
            }
         }
         l = lk * (y - x(k));

         sk = 0.0;
         for (i = 0; i < k; i++)
         {
            si = 1.0/(y - x(i));
            sk += si;
            u(i) = l * si * w(i);
         }
         u(k) = lk * w(k);
         for (i++; i <= p; i++)
         {
            si = 1.0/(y - x(i));
            sk += si;
            u(i) = l * si * w(i);
         }
         lp = l * sk + lk;

         for (i = 0; i < k; i++)
         {
            d(i) = (lp * w(i) - u(i))/(y - x(i));
         }
         d(k) = sk * u(k);
         for (i++; i <= p; i++)
         {
            d(i) = (lp * w(i) - u(i))/(y - x(i));
         }
         break;
      }
      case Positive:
         CalcBernstein(x.Size() - 1, y, u, d);
         break;

      default: break;
   }
}

void Poly_1D::Basis::Eval(const double y, Vector &u, Vector &d,
                          Vector &d2) const
{
   MFEM_VERIFY(etype == Barycentric,
               "Basis::Eval with second order derivatives not implemented for"
               " etype = " << etype);
   switch (etype)
   {
      case ChangeOfBasis:
      {
         CalcBasis(Ai.Width() - 1, y, x, w);
         Ai.Mult(x, u);
         Ai.Mult(w, d);
         // set d2 (not implemented yet)
         break;
      }
      case Barycentric:
      {
         int i, k, p = x.Size() - 1;
         double l, lp, lp2, lk, sk, si, sk2;

         if (p == 0)
         {
            u(0) = 1.0;
            d(0) = 0.0;
            d2(0) = 0.0;
            return;
         }

         lk = 1.0;
         for (k = 0; k < p; k++)
         {
            if (y >= (x(k) + x(k+1))/2)
            {
               lk *= y - x(k);
            }
            else
            {
               for (i = k+1; i <= p; i++)
               {
                  lk *= y - x(i);
               }
               break;
            }
         }
         l = lk * (y - x(k));

         sk = 0.0;
         sk2 = 0.0;
         for (i = 0; i < k; i++)
         {
            si = 1.0/(y - x(i));
            sk += si;
            sk2 -= si * si;
            u(i) = l * si * w(i);
         }
         u(k) = lk * w(k);
         for (i++; i <= p; i++)
         {
            si = 1.0/(y - x(i));
            sk += si;
            sk2 -= si * si;
            u(i) = l * si * w(i);
         }
         lp = l * sk + lk;
         lp2 = lp * sk + l * sk2 + sk * lk;

         for (i = 0; i < k; i++)
         {
            d(i) = (lp * w(i) - u(i))/(y - x(i));
            d2(i) = (lp2 * w(i) - 2 * d(i))/(y - x(i));
         }
         d(k) = sk * u(k);
         d2(k) = sk2 * u(k) + sk * d(k);
         for (i++; i <= p; i++)
         {
            d(i) = (lp * w(i) - u(i))/(y - x(i));
            d2(i) = (lp2 * w(i) - 2 * d(i))/(y - x(i));
         }
         break;
      }
      case Positive:
         CalcBernstein(x.Size() - 1, y, u, d);
         break;

      default: break;
   }
}

const int *Poly_1D::Binom(const int p)
{
   if (binom.NumCols() <= p)
   {
      binom.SetSize(p + 1, p + 1);
      for (int i = 0; i <= p; i++)
      {
         binom(i,0) = binom(i,i) = 1;
         for (int j = 1; j < i; j++)
         {
            binom(i,j) = binom(i-1,j) + binom(i-1,j-1);
         }
      }
   }
   return binom[p];
}

void Poly_1D::ChebyshevPoints(const int p, double *x)
{
   for (int i = 0; i <= p; i++)
   {
      // x[i] = 0.5*(1. + cos(M_PI*(p - i + 0.5)/(p + 1)));
      double s = sin(M_PI_2*(i + 0.5)/(p + 1));
      x[i] = s*s;
   }
}

void Poly_1D::CalcMono(const int p, const double x, double *u)
{
   double xn;
   u[0] = xn = 1.;
   for (int n = 1; n <= p; n++)
   {
      u[n] = (xn *= x);
   }
}

void Poly_1D::CalcMono(const int p, const double x, double *u, double *d)
{
   double xn;
   u[0] = xn = 1.;
   d[0] = 0.;
   for (int n = 1; n <= p; n++)
   {
      d[n] = n * xn;
      u[n] = (xn *= x);
   }
}

void Poly_1D::CalcBinomTerms(const int p, const double x, const double y,
                             double *u)
{
   if (p == 0)
   {
      u[0] = 1.;
   }
   else
   {
      int i;
      const int *b = Binom(p);
      double z = x;

      for (i = 1; i < p; i++)
      {
         u[i] = b[i]*z;
         z *= x;
      }
      u[p] = z;
      z = y;
      for (i--; i > 0; i--)
      {
         u[i] *= z;
         z *= y;
      }
      u[0] = z;
   }
}

void Poly_1D::CalcBinomTerms(const int p, const double x, const double y,
                             double *u, double *d)
{
   if (p == 0)
   {
      u[0] = 1.;
      d[0] = 0.;
   }
   else
   {
      int i;
      const int *b = Binom(p);
      const double xpy = x + y, ptx = p*x;
      double z = 1.;

      for (i = 1; i < p; i++)
      {
         d[i] = b[i]*z*(i*xpy - ptx);
         z *= x;
         u[i] = b[i]*z;
      }
      d[p] = p*z;
      u[p] = z*x;
      z = 1.;
      for (i--; i > 0; i--)
      {
         d[i] *= z;
         z *= y;
         u[i] *= z;
      }
      d[0] = -p*z;
      u[0] = z*y;
   }
}

void Poly_1D::CalcDBinomTerms(const int p, const double x, const double y,
                              double *d)
{
   if (p == 0)
   {
      d[0] = 0.;
   }
   else
   {
      int i;
      const int *b = Binom(p);
      const double xpy = x + y, ptx = p*x;
      double z = 1.;

      for (i = 1; i < p; i++)
      {
         d[i] = b[i]*z*(i*xpy - ptx);
         z *= x;
      }
      d[p] = p*z;
      z = 1.;
      for (i--; i > 0; i--)
      {
         d[i] *= z;
         z *= y;
      }
      d[0] = -p*z;
   }
}

void Poly_1D::CalcLegendre(const int p, const double x, double *u)
{
   // use the recursive definition for [-1,1]:
   // (n+1)*P_{n+1}(z) = (2*n+1)*z*P_n(z)-n*P_{n-1}(z)
   double z;
   u[0] = 1.;
   if (p == 0) { return; }
   u[1] = z = 2.*x - 1.;
   for (int n = 1; n < p; n++)
   {
      u[n+1] = ((2*n + 1)*z*u[n] - n*u[n-1])/(n + 1);
   }
}

void Poly_1D::CalcLegendre(const int p, const double x, double *u, double *d)
{
   // use the recursive definition for [-1,1]:
   // (n+1)*P_{n+1}(z) = (2*n+1)*z*P_n(z)-n*P_{n-1}(z)
   // for the derivative use, z in [-1,1]:
   // P'_{n+1}(z) = (2*n+1)*P_n(z)+P'_{n-1}(z)
   double z;
   u[0] = 1.;
   d[0] = 0.;
   if (p == 0) { return; }
   u[1] = z = 2.*x - 1.;
   d[1] = 2.;
   for (int n = 1; n < p; n++)
   {
      u[n+1] = ((2*n + 1)*z*u[n] - n*u[n-1])/(n + 1);
      d[n+1] = (4*n + 2)*u[n] + d[n-1];
   }
}

void Poly_1D::CalcChebyshev(const int p, const double x, double *u)
{
   // recursive definition, z in [-1,1]
   // T_0(z) = 1,  T_1(z) = z
   // T_{n+1}(z) = 2*z*T_n(z) - T_{n-1}(z)
   double z;
   u[0] = 1.;
   if (p == 0) { return; }
   u[1] = z = 2.*x - 1.;
   for (int n = 1; n < p; n++)
   {
      u[n+1] = 2*z*u[n] - u[n-1];
   }
}

void Poly_1D::CalcChebyshev(const int p, const double x, double *u, double *d)
{
   // recursive definition, z in [-1,1]
   // T_0(z) = 1,  T_1(z) = z
   // T_{n+1}(z) = 2*z*T_n(z) - T_{n-1}(z)
   // T'_n(z) = n*U_{n-1}(z)
   // U_0(z) = 1  U_1(z) = 2*z
   // U_{n+1}(z) = 2*z*U_n(z) - U_{n-1}(z)
   // U_n(z) = z*U_{n-1}(z) + T_n(z) = z*T'_n(z)/n + T_n(z)
   // T'_{n+1}(z) = (n + 1)*(z*T'_n(z)/n + T_n(z))
   double z;
   u[0] = 1.;
   d[0] = 0.;
   if (p == 0) { return; }
   u[1] = z = 2.*x - 1.;
   d[1] = 2.;
   for (int n = 1; n < p; n++)
   {
      u[n+1] = 2*z*u[n] - u[n-1];
      d[n+1] = (n + 1)*(z*d[n]/n + 2*u[n]);
   }
}

void Poly_1D::CalcChebyshev(const int p, const double x, double *u, double *d,
                            double *dd)
{
   // recursive definition, z in [-1,1]
   // T_0(z) = 1,  T_1(z) = z
   // T_{n+1}(z) = 2*z*T_n(z) - T_{n-1}(z)
   // T'_n(z) = n*U_{n-1}(z)
   // U_0(z) = 1  U_1(z) = 2*z
   // U_{n+1}(z) = 2*z*U_n(z) - U_{n-1}(z)
   // U_n(z) = z*U_{n-1}(z) + T_n(z) = z*T'_n(z)/n + T_n(z)
   // T'_{n+1}(z) = (n + 1)*(z*T'_n(z)/n + T_n(z))
   // T''_{n+1}(z) = (n + 1)*(2*(n + 1)*T'_n(z) + z*T''_n(z)) / n
   double z;
   u[0] = 1.;
   d[0] = 0.;
   dd[0]= 0.;
   if (p == 0) { return; }
   u[1] = z = 2.*x - 1.;
   d[1] = 2.;
   dd[1] = 0;
   for (int n = 1; n < p; n++)
   {
      u[n+1] = 2*z*u[n] - u[n-1];
      d[n+1] = (n + 1)*(z*d[n]/n + 2*u[n]);
      dd[n+1] = (n + 1)*(2.*(n + 1)*d[n] + z*dd[n])/n;
   }
}

const double *Poly_1D::GetPoints(const int p, const int btype)
{
   BasisType::Check(btype);
   const int qtype = BasisType::GetQuadrature1D(btype);

   if (qtype == Quadrature1D::Invalid) { return NULL; }

   if (points_container.find(btype) == points_container.end())
   {
      points_container[btype] = new Array<double*>(h_mt);
   }
   Array<double*> &pts = *points_container[btype];
   if (pts.Size() <= p)
   {
      pts.SetSize(p + 1, NULL);
   }
   if (pts[p] == NULL)
   {
      pts[p] = new double[p + 1];
      quad_func.GivePolyPoints(p+1, pts[p], qtype);
   }
   return pts[p];
}

Poly_1D::Basis &Poly_1D::GetBasis(const int p, const int btype)
{
   BasisType::Check(btype);

   if ( bases_container.find(btype) == bases_container.end() )
   {
      // we haven't been asked for basis or points of this type yet
      bases_container[btype] = new Array<Basis*>(h_mt);
   }
   Array<Basis*> &bases = *bases_container[btype];
   if (bases.Size() <= p)
   {
      bases.SetSize(p + 1, NULL);
   }
   if (bases[p] == NULL)
   {
      EvalType etype = (btype == BasisType::Positive) ? Positive : Barycentric;
      bases[p] = new Basis(p, GetPoints(p, btype), etype);
   }
   return *bases[p];
}

Poly_1D::~Poly_1D()
{
   for (PointsMap::iterator it = points_container.begin();
        it != points_container.end() ; ++it)
   {
      Array<double*>& pts = *it->second;
      for ( int i = 0 ; i < pts.Size() ; ++i )
      {
         delete [] pts[i];
      }
      delete it->second;
   }

   for (BasisMap::iterator it = bases_container.begin();
        it != bases_container.end() ; ++it)
   {
      Array<Basis*>& bases = *it->second;
      for ( int i = 0 ; i < bases.Size() ; ++i )
      {
         delete bases[i];
      }
      delete it->second;
   }
}

Array2D<int> Poly_1D::binom;
Poly_1D poly1d;


TensorBasisElement::TensorBasisElement(const int dims, const int p,
                                       const int btype, const DofMapType dmtype)
   : b_type(btype),
     basis1d(poly1d.GetBasis(p, b_type))
{
   if (dmtype == H1_DOF_MAP || dmtype == Sr_DOF_MAP)
   {
      switch (dims)
      {
         case 1:
         {
            dof_map.SetSize(p + 1);
            dof_map[0] = 0;
            dof_map[p] = 1;
            for (int i = 1; i < p; i++)
            {
               dof_map[i] = i+1;
            }
            break;
         }
         case 2:
         {
            const int p1 = p + 1;
            dof_map.SetSize(p1*p1);

            // vertices
            dof_map[0 + 0*p1] = 0;
            dof_map[p + 0*p1] = 1;
            dof_map[p + p*p1] = 2;
            dof_map[0 + p*p1] = 3;

            // edges
            int o = 4;
            for (int i = 1; i < p; i++)
            {
               dof_map[i + 0*p1] = o++;
            }
            for (int i = 1; i < p; i++)
            {
               dof_map[p + i*p1] = o++;
            }
            for (int i = 1; i < p; i++)
            {
               dof_map[(p-i) + p*p1] = o++;
            }
            for (int i = 1; i < p; i++)
            {
               dof_map[0 + (p-i)*p1] = o++;
            }

            // interior
            for (int j = 1; j < p; j++)
            {
               for (int i = 1; i < p; i++)
               {
                  dof_map[i + j*p1] = o++;
               }
            }
            break;
         }
         case 3:
         {
            const int p1 = p + 1;
            dof_map.SetSize(p1*p1*p1);

            // vertices
            dof_map[0 + (0 + 0*p1)*p1] = 0;
            dof_map[p + (0 + 0*p1)*p1] = 1;
            dof_map[p + (p + 0*p1)*p1] = 2;
            dof_map[0 + (p + 0*p1)*p1] = 3;
            dof_map[0 + (0 + p*p1)*p1] = 4;
            dof_map[p + (0 + p*p1)*p1] = 5;
            dof_map[p + (p + p*p1)*p1] = 6;
            dof_map[0 + (p + p*p1)*p1] = 7;

            // edges (see Hexahedron::edges in mesh/hexahedron.cpp).
            // edges (see Constants<Geometry::CUBE>::Edges in fem/geom.cpp).
            int o = 8;
            for (int i = 1; i < p; i++)
            {
               dof_map[i + (0 + 0*p1)*p1] = o++;   // (0,1)
            }
            for (int i = 1; i < p; i++)
            {
               dof_map[p + (i + 0*p1)*p1] = o++;   // (1,2)
            }
            for (int i = 1; i < p; i++)
            {
               dof_map[i + (p + 0*p1)*p1] = o++;   // (3,2)
            }
            for (int i = 1; i < p; i++)
            {
               dof_map[0 + (i + 0*p1)*p1] = o++;   // (0,3)
            }
            for (int i = 1; i < p; i++)
            {
               dof_map[i + (0 + p*p1)*p1] = o++;   // (4,5)
            }
            for (int i = 1; i < p; i++)
            {
               dof_map[p + (i + p*p1)*p1] = o++;   // (5,6)
            }
            for (int i = 1; i < p; i++)
            {
               dof_map[i + (p + p*p1)*p1] = o++;   // (7,6)
            }
            for (int i = 1; i < p; i++)
            {
               dof_map[0 + (i + p*p1)*p1] = o++;   // (4,7)
            }
            for (int i = 1; i < p; i++)
            {
               dof_map[0 + (0 + i*p1)*p1] = o++;   // (0,4)
            }
            for (int i = 1; i < p; i++)
            {
               dof_map[p + (0 + i*p1)*p1] = o++;   // (1,5)
            }
            for (int i = 1; i < p; i++)
            {
               dof_map[p + (p + i*p1)*p1] = o++;   // (2,6)
            }
            for (int i = 1; i < p; i++)
            {
               dof_map[0 + (p + i*p1)*p1] = o++;   // (3,7)
            }

            // faces (see Mesh::GenerateFaces in mesh/mesh.cpp)
            for (int j = 1; j < p; j++)
            {
               for (int i = 1; i < p; i++)
               {
                  dof_map[i + ((p-j) + 0*p1)*p1] = o++;   // (3,2,1,0)
               }
            }
            for (int j = 1; j < p; j++)
            {
               for (int i = 1; i < p; i++)
               {
                  dof_map[i + (0 + j*p1)*p1] = o++;   // (0,1,5,4)
               }
            }
            for (int j = 1; j < p; j++)
            {
               for (int i = 1; i < p; i++)
               {
                  dof_map[p + (i + j*p1)*p1] = o++;   // (1,2,6,5)
               }
            }
            for (int j = 1; j < p; j++)
            {
               for (int i = 1; i < p; i++)
               {
                  dof_map[(p-i) + (p + j*p1)*p1] = o++;   // (2,3,7,6)
               }
            }
            for (int j = 1; j < p; j++)
            {
               for (int i = 1; i < p; i++)
               {
                  dof_map[0 + ((p-i) + j*p1)*p1] = o++;   // (3,0,4,7)
               }
            }
            for (int j = 1; j < p; j++)
            {
               for (int i = 1; i < p; i++)
               {
                  dof_map[i + (j + p*p1)*p1] = o++;   // (4,5,6,7)
               }
            }

            // interior
            for (int k = 1; k < p; k++)
            {
               for (int j = 1; j < p; j++)
               {
                  for (int i = 1; i < p; i++)
                  {
                     dof_map[i + (j + k*p1)*p1] = o++;
                  }
               }
            }
            break;
         }
         default:
            MFEM_ABORT("invalid dimension: " << dims);
            break;
      }
   }
   else if (dmtype == L2_DOF_MAP)
   {
      // leave dof_map empty, indicating that the dofs are ordered
      // lexicographically, i.e. the dof_map is identity
   }
   else
   {
      MFEM_ABORT("invalid DofMapType: " << dmtype);
   }
}


NodalTensorFiniteElement::NodalTensorFiniteElement(const int dims,
                                                   const int p,
                                                   const int btype,
                                                   const DofMapType dmtype)
   : NodalFiniteElement(dims, GetTensorProductGeometry(dims), Pow(p + 1, dims),
                        p, dims > 1 ? FunctionSpace::Qk : FunctionSpace::Pk),
     TensorBasisElement(dims, p, VerifyNodal(btype), dmtype)
{
   lex_ordering = dof_map;
}


PositiveTensorFiniteElement::PositiveTensorFiniteElement(
   const int dims, const int p, const DofMapType dmtype)
   : PositiveFiniteElement(dims, GetTensorProductGeometry(dims),
                           Pow(p + 1, dims), p,
                           dims > 1 ? FunctionSpace::Qk : FunctionSpace::Pk),
     TensorBasisElement(dims, p, BasisType::Positive, dmtype) { }

VectorTensorFiniteElement::VectorTensorFiniteElement(const int dims,
                                                     const int dimv,
                                                     const int dimc,
                                                     const int d,
                                                     const int p,
                                                     const int cbtype,
                                                     const int obtype,
                                                     const int M,
                                                     const DofMapType dmtype)
   : VectorFiniteElement(dims, dimv, dimc, GetTensorProductGeometry(dims), d,
                         p, M, FunctionSpace::Qk),
     TensorBasisElement(dims, p, VerifyNodal(cbtype), dmtype),
     cbasis1d(poly1d.GetBasis(p, VerifyClosed(cbtype))),
     obasis1d(poly1d.GetBasis(p - 1, VerifyOpen(obtype))) { }

H1_SegmentElement::H1_SegmentElement(const int p, const int btype)
   : NodalTensorFiniteElement(1, p, VerifyClosed(btype), H1_DOF_MAP)
{
   const double *cp = poly1d.ClosedPoints(p, b_type);

#ifndef MFEM_THREAD_SAFE
   shape_x.SetSize(p+1);
   dshape_x.SetSize(p+1);
   d2shape_x.SetSize(p+1);
#endif

   Nodes.IntPoint(0).x = cp[0];
   Nodes.IntPoint(1).x = cp[p];
   for (int i = 1; i < p; i++)
   {
      Nodes.IntPoint(i+1).x = cp[i];
   }
}

void H1_SegmentElement::CalcShape(const IntegrationPoint &ip,
                                  Vector &shape) const
{
   const int p = order;

#ifdef MFEM_THREAD_SAFE
   Vector shape_x(p+1);
#endif

   basis1d.Eval(ip.x, shape_x);

   shape(0) = shape_x(0);
   shape(1) = shape_x(p);
   for (int i = 1; i < p; i++)
   {
      shape(i+1) = shape_x(i);
   }
}

void H1_SegmentElement::CalcDShape(const IntegrationPoint &ip,
                                   DenseMatrix &dshape) const
{
   const int p = order;

#ifdef MFEM_THREAD_SAFE
   Vector shape_x(p+1), dshape_x(p+1);
#endif

   basis1d.Eval(ip.x, shape_x, dshape_x);

   dshape(0,0) = dshape_x(0);
   dshape(1,0) = dshape_x(p);
   for (int i = 1; i < p; i++)
   {
      dshape(i+1,0) = dshape_x(i);
   }
}

void H1_SegmentElement::CalcHessian(const IntegrationPoint &ip,
                                    DenseMatrix &Hessian) const
{
   const int p = order;

#ifdef MFEM_THREAD_SAFE
   Vector shape_x(p+1), dshape_x(p+1), d2shape_x(p+1);
#endif

   basis1d.Eval(ip.x, shape_x, dshape_x, d2shape_x);

   Hessian(0,0) = d2shape_x(0);
   Hessian(1,0) = d2shape_x(p);
   for (int i = 1; i < p; i++)
   {
      Hessian(i+1,0) = d2shape_x(i);
   }
}

void H1_SegmentElement::ProjectDelta(int vertex, Vector &dofs) const
{
   const int p = order;
   const double *cp = poly1d.ClosedPoints(p, b_type);

   switch (vertex)
   {
      case 0:
         dofs(0) = poly1d.CalcDelta(p, (1.0 - cp[0]));
         dofs(1) = poly1d.CalcDelta(p, (1.0 - cp[p]));
         for (int i = 1; i < p; i++)
         {
            dofs(i+1) = poly1d.CalcDelta(p, (1.0 - cp[i]));
         }
         break;

      case 1:
         dofs(0) = poly1d.CalcDelta(p, cp[0]);
         dofs(1) = poly1d.CalcDelta(p, cp[p]);
         for (int i = 1; i < p; i++)
         {
            dofs(i+1) = poly1d.CalcDelta(p, cp[i]);
         }
         break;
   }
}


H1_QuadrilateralElement::H1_QuadrilateralElement(const int p, const int btype)
   : NodalTensorFiniteElement(2, p, VerifyClosed(btype), H1_DOF_MAP)
{
   const double *cp = poly1d.ClosedPoints(p, b_type);

#ifndef MFEM_THREAD_SAFE
   const int p1 = p + 1;

   shape_x.SetSize(p1);
   shape_y.SetSize(p1);
   dshape_x.SetSize(p1);
   dshape_y.SetSize(p1);
   d2shape_x.SetSize(p1);
   d2shape_y.SetSize(p1);
#endif

   int o = 0;
   for (int j = 0; j <= p; j++)
   {
      for (int i = 0; i <= p; i++)
      {
         Nodes.IntPoint(dof_map[o++]).Set2(cp[i], cp[j]);
      }
   }
}

void H1_QuadrilateralElement::CalcShape(const IntegrationPoint &ip,
                                        Vector &shape) const
{
   const int p = order;

#ifdef MFEM_THREAD_SAFE
   Vector shape_x(p+1), shape_y(p+1);
#endif

   basis1d.Eval(ip.x, shape_x);
   basis1d.Eval(ip.y, shape_y);

   for (int o = 0, j = 0; j <= p; j++)
      for (int i = 0; i <= p; i++)
      {
         shape(dof_map[o++]) = shape_x(i)*shape_y(j);
      }
}

void H1_QuadrilateralElement::CalcDShape(const IntegrationPoint &ip,
                                         DenseMatrix &dshape) const
{
   const int p = order;

#ifdef MFEM_THREAD_SAFE
   Vector shape_x(p+1), shape_y(p+1), dshape_x(p+1), dshape_y(p+1);
#endif

   basis1d.Eval(ip.x, shape_x, dshape_x);
   basis1d.Eval(ip.y, shape_y, dshape_y);

   for (int o = 0, j = 0; j <= p; j++)
   {
      for (int i = 0; i <= p; i++)
      {
         dshape(dof_map[o],0) = dshape_x(i)* shape_y(j);
         dshape(dof_map[o],1) =  shape_x(i)*dshape_y(j);  o++;
      }
   }
}

void H1_QuadrilateralElement::CalcHessian(const IntegrationPoint &ip,
                                          DenseMatrix &Hessian) const
{
   const int p = order;

#ifdef MFEM_THREAD_SAFE
   Vector shape_x(p+1), shape_y(p+1), dshape_x(p+1), dshape_y(p+1),
          d2shape_x(p+1), d2shape_y(p+1);
#endif

   basis1d.Eval(ip.x, shape_x, dshape_x, d2shape_x);
   basis1d.Eval(ip.y, shape_y, dshape_y, d2shape_y);

   for (int o = 0, j = 0; j <= p; j++)
   {
      for (int i = 0; i <= p; i++)
      {
         Hessian(dof_map[o],0) = d2shape_x(i)*  shape_y(j);
         Hessian(dof_map[o],1) =  dshape_x(i)* dshape_y(j);
         Hessian(dof_map[o],2) =   shape_x(i)*d2shape_y(j);  o++;
      }
   }
}

void H1_QuadrilateralElement::ProjectDelta(int vertex, Vector &dofs) const
{
   const int p = order;
   const double *cp = poly1d.ClosedPoints(p, b_type);

#ifdef MFEM_THREAD_SAFE
   Vector shape_x(p+1), shape_y(p+1);
#endif

   for (int i = 0; i <= p; i++)
   {
      shape_x(i) = poly1d.CalcDelta(p, (1.0 - cp[i]));
      shape_y(i) = poly1d.CalcDelta(p, cp[i]);
   }

   switch (vertex)
   {
      case 0:
         for (int o = 0, j = 0; j <= p; j++)
            for (int i = 0; i <= p; i++)
            {
               dofs(dof_map[o++]) = shape_x(i)*shape_x(j);
            }
         break;
      case 1:
         for (int o = 0, j = 0; j <= p; j++)
            for (int i = 0; i <= p; i++)
            {
               dofs(dof_map[o++]) = shape_y(i)*shape_x(j);
            }
         break;
      case 2:
         for (int o = 0, j = 0; j <= p; j++)
            for (int i = 0; i <= p; i++)
            {
               dofs(dof_map[o++]) = shape_y(i)*shape_y(j);
            }
         break;
      case 3:
         for (int o = 0, j = 0; j <= p; j++)
            for (int i = 0; i <= p; i++)
            {
               dofs(dof_map[o++]) = shape_x(i)*shape_y(j);
            }
         break;
   }
}


H1_HexahedronElement::H1_HexahedronElement(const int p, const int btype)
   : NodalTensorFiniteElement(3, p, VerifyClosed(btype), H1_DOF_MAP)
{
   const double *cp = poly1d.ClosedPoints(p, b_type);

#ifndef MFEM_THREAD_SAFE
   const int p1 = p + 1;

   shape_x.SetSize(p1);
   shape_y.SetSize(p1);
   shape_z.SetSize(p1);
   dshape_x.SetSize(p1);
   dshape_y.SetSize(p1);
   dshape_z.SetSize(p1);
   d2shape_x.SetSize(p1);
   d2shape_y.SetSize(p1);
   d2shape_z.SetSize(p1);
#endif

   int o = 0;
   for (int k = 0; k <= p; k++)
      for (int j = 0; j <= p; j++)
         for (int i = 0; i <= p; i++)
         {
            Nodes.IntPoint(dof_map[o++]).Set3(cp[i], cp[j], cp[k]);
         }
}

void H1_HexahedronElement::CalcShape(const IntegrationPoint &ip,
                                     Vector &shape) const
{
   const int p = order;

#ifdef MFEM_THREAD_SAFE
   Vector shape_x(p+1), shape_y(p+1), shape_z(p+1);
#endif

   basis1d.Eval(ip.x, shape_x);
   basis1d.Eval(ip.y, shape_y);
   basis1d.Eval(ip.z, shape_z);

   for (int o = 0, k = 0; k <= p; k++)
      for (int j = 0; j <= p; j++)
         for (int i = 0; i <= p; i++)
         {
            shape(dof_map[o++]) = shape_x(i)*shape_y(j)*shape_z(k);
         }
}

void H1_HexahedronElement::CalcDShape(const IntegrationPoint &ip,
                                      DenseMatrix &dshape) const
{
   const int p = order;

#ifdef MFEM_THREAD_SAFE
   Vector shape_x(p+1),  shape_y(p+1),  shape_z(p+1);
   Vector dshape_x(p+1), dshape_y(p+1), dshape_z(p+1);
#endif

   basis1d.Eval(ip.x, shape_x, dshape_x);
   basis1d.Eval(ip.y, shape_y, dshape_y);
   basis1d.Eval(ip.z, shape_z, dshape_z);

   for (int o = 0, k = 0; k <= p; k++)
      for (int j = 0; j <= p; j++)
         for (int i = 0; i <= p; i++)
         {
            dshape(dof_map[o],0) = dshape_x(i)* shape_y(j)* shape_z(k);
            dshape(dof_map[o],1) =  shape_x(i)*dshape_y(j)* shape_z(k);
            dshape(dof_map[o],2) =  shape_x(i)* shape_y(j)*dshape_z(k);  o++;
         }
}

void H1_HexahedronElement::CalcHessian(const IntegrationPoint &ip,
                                       DenseMatrix &Hessian) const
{
   const int p = order;

#ifdef MFEM_THREAD_SAFE
   Vector shape_x(p+1),  shape_y(p+1),  shape_z(p+1);
   Vector dshape_x(p+1), dshape_y(p+1), dshape_z(p+1);
   Vector d2shape_x(p+1), d2shape_y(p+1), d2shape_z(p+1);
#endif

   basis1d.Eval(ip.x, shape_x, dshape_x, d2shape_x);
   basis1d.Eval(ip.y, shape_y, dshape_y, d2shape_y);
   basis1d.Eval(ip.z, shape_z, dshape_z, d2shape_z);

   for (int o = 0, k = 0; k <= p; k++)
      for (int j = 0; j <= p; j++)
         for (int i = 0; i <= p; i++)
         {
            Hessian(dof_map[o],0) = d2shape_x(i)*  shape_y(j)*  shape_z(k);
            Hessian(dof_map[o],1) =  dshape_x(i)* dshape_y(j)*  shape_z(k);
            Hessian(dof_map[o],2) =  dshape_x(i)*  shape_y(j)* dshape_z(k);
            Hessian(dof_map[o],3) =   shape_x(i)*d2shape_y(j)*  shape_z(k);
            Hessian(dof_map[o],4) =   shape_x(i)* dshape_y(j)* dshape_z(k);
            Hessian(dof_map[o],5) =   shape_x(i)*  shape_y(j)*d2shape_z(k);
            o++;
         }
}

void H1_HexahedronElement::ProjectDelta(int vertex, Vector &dofs) const
{
   const int p = order;
   const double *cp = poly1d.ClosedPoints(p,b_type);

#ifdef MFEM_THREAD_SAFE
   Vector shape_x(p+1), shape_y(p+1);
#endif

   for (int i = 0; i <= p; i++)
   {
      shape_x(i) = poly1d.CalcDelta(p, (1.0 - cp[i]));
      shape_y(i) = poly1d.CalcDelta(p, cp[i]);
   }

   switch (vertex)
   {
      case 0:
         for (int o = 0, k = 0; k <= p; k++)
            for (int j = 0; j <= p; j++)
               for (int i = 0; i <= p; i++)
               {
                  dofs(dof_map[o++]) = shape_x(i)*shape_x(j)*shape_x(k);
               }
         break;
      case 1:
         for (int o = 0, k = 0; k <= p; k++)
            for (int j = 0; j <= p; j++)
               for (int i = 0; i <= p; i++)
               {
                  dofs(dof_map[o++]) = shape_y(i)*shape_x(j)*shape_x(k);
               }
         break;
      case 2:
         for (int o = 0, k = 0; k <= p; k++)
            for (int j = 0; j <= p; j++)
               for (int i = 0; i <= p; i++)
               {
                  dofs(dof_map[o++]) = shape_y(i)*shape_y(j)*shape_x(k);
               }
         break;
      case 3:
         for (int o = 0, k = 0; k <= p; k++)
            for (int j = 0; j <= p; j++)
               for (int i = 0; i <= p; i++)
               {
                  dofs(dof_map[o++]) = shape_x(i)*shape_y(j)*shape_x(k);
               }
         break;
      case 4:
         for (int o = 0, k = 0; k <= p; k++)
            for (int j = 0; j <= p; j++)
               for (int i = 0; i <= p; i++)
               {
                  dofs(dof_map[o++]) = shape_x(i)*shape_x(j)*shape_y(k);
               }
         break;
      case 5:
         for (int o = 0, k = 0; k <= p; k++)
            for (int j = 0; j <= p; j++)
               for (int i = 0; i <= p; i++)
               {
                  dofs(dof_map[o++]) = shape_y(i)*shape_x(j)*shape_y(k);
               }
         break;
      case 6:
         for (int o = 0, k = 0; k <= p; k++)
            for (int j = 0; j <= p; j++)
               for (int i = 0; i <= p; i++)
               {
                  dofs(dof_map[o++]) = shape_y(i)*shape_y(j)*shape_y(k);
               }
         break;
      case 7:
         for (int o = 0, k = 0; k <= p; k++)
            for (int j = 0; j <= p; j++)
               for (int i = 0; i <= p; i++)
               {
                  dofs(dof_map[o++]) = shape_x(i)*shape_y(j)*shape_y(k);
               }
         break;
   }
}


H1Pos_SegmentElement::H1Pos_SegmentElement(const int p)
   : PositiveTensorFiniteElement(1, p, H1_DOF_MAP)
{
#ifndef MFEM_THREAD_SAFE
   // thread private versions; see class header.
   shape_x.SetSize(p+1);
   dshape_x.SetSize(p+1);
#endif

   // Endpoints need to be first in the list, so reorder them.
   Nodes.IntPoint(0).x = 0.0;
   Nodes.IntPoint(1).x = 1.0;
   for (int i = 1; i < p; i++)
   {
      Nodes.IntPoint(i+1).x = double(i)/p;
   }
}

void H1Pos_SegmentElement::CalcShape(const IntegrationPoint &ip,
                                     Vector &shape) const
{
   const int p = order;

#ifdef MFEM_THREAD_SAFE
   Vector shape_x(p+1);
#endif

   Poly_1D::CalcBernstein(p, ip.x, shape_x.GetData() );

   // Endpoints need to be first in the list, so reorder them.
   shape(0) = shape_x(0);
   shape(1) = shape_x(p);
   for (int i = 1; i < p; i++)
   {
      shape(i+1) = shape_x(i);
   }
}

void H1Pos_SegmentElement::CalcDShape(const IntegrationPoint &ip,
                                      DenseMatrix &dshape) const
{
   const int p = order;

#ifdef MFEM_THREAD_SAFE
   Vector shape_x(p+1), dshape_x(p+1);
#endif

   Poly_1D::CalcBernstein(p, ip.x, shape_x.GetData(), dshape_x.GetData() );

   // Endpoints need to be first in the list, so reorder them.
   dshape(0,0) = dshape_x(0);
   dshape(1,0) = dshape_x(p);
   for (int i = 1; i < p; i++)
   {
      dshape(i+1,0) = dshape_x(i);
   }
}

void H1Pos_SegmentElement::ProjectDelta(int vertex, Vector &dofs) const
{
   dofs = 0.0;
   dofs[vertex] = 1.0;
}


H1Pos_QuadrilateralElement::H1Pos_QuadrilateralElement(const int p)
   : PositiveTensorFiniteElement(2, p, H1_DOF_MAP)
{
#ifndef MFEM_THREAD_SAFE
   const int p1 = p + 1;

   shape_x.SetSize(p1);
   shape_y.SetSize(p1);
   dshape_x.SetSize(p1);
   dshape_y.SetSize(p1);
#endif

   int o = 0;
   for (int j = 0; j <= p; j++)
      for (int i = 0; i <= p; i++)
      {
         Nodes.IntPoint(dof_map[o++]).Set2(double(i)/p, double(j)/p);
      }
}

void H1Pos_QuadrilateralElement::CalcShape(const IntegrationPoint &ip,
                                           Vector &shape) const
{
   const int p = order;

#ifdef MFEM_THREAD_SAFE
   Vector shape_x(p+1), shape_y(p+1);
#endif

   Poly_1D::CalcBernstein(p, ip.x, shape_x.GetData() );
   Poly_1D::CalcBernstein(p, ip.y, shape_y.GetData() );

   // Reorder so that vertices are at the beginning of the list
   for (int o = 0, j = 0; j <= p; j++)
      for (int i = 0; i <= p; i++)
      {
         shape(dof_map[o++]) = shape_x(i)*shape_y(j);
      }
}

void H1Pos_QuadrilateralElement::CalcDShape(const IntegrationPoint &ip,
                                            DenseMatrix &dshape) const
{
   const int p = order;

#ifdef MFEM_THREAD_SAFE
   Vector shape_x(p+1), shape_y(p+1), dshape_x(p+1), dshape_y(p+1);
#endif

   Poly_1D::CalcBernstein(p, ip.x, shape_x.GetData(), dshape_x.GetData() );
   Poly_1D::CalcBernstein(p, ip.y, shape_y.GetData(), dshape_y.GetData() );

   // Reorder so that vertices are at the beginning of the list
   for (int o = 0, j = 0; j <= p; j++)
      for (int i = 0; i <= p; i++)
      {
         dshape(dof_map[o],0) = dshape_x(i)* shape_y(j);
         dshape(dof_map[o],1) =  shape_x(i)*dshape_y(j);  o++;
      }
}

void H1Pos_QuadrilateralElement::ProjectDelta(int vertex, Vector &dofs) const
{
   dofs = 0.0;
   dofs[vertex] = 1.0;
}


H1Pos_HexahedronElement::H1Pos_HexahedronElement(const int p)
   : PositiveTensorFiniteElement(3, p, H1_DOF_MAP)
{
#ifndef MFEM_THREAD_SAFE
   const int p1 = p + 1;

   shape_x.SetSize(p1);
   shape_y.SetSize(p1);
   shape_z.SetSize(p1);
   dshape_x.SetSize(p1);
   dshape_y.SetSize(p1);
   dshape_z.SetSize(p1);
#endif

   int o = 0;
   for (int k = 0; k <= p; k++)
      for (int j = 0; j <= p; j++)
         for (int i = 0; i <= p; i++)
            Nodes.IntPoint(dof_map[o++]).Set3(double(i)/p, double(j)/p,
                                              double(k)/p);
}

void H1Pos_HexahedronElement::CalcShape(const IntegrationPoint &ip,
                                        Vector &shape) const
{
   const int p = order;

#ifdef MFEM_THREAD_SAFE
   Vector shape_x(p+1), shape_y(p+1), shape_z(p+1);
#endif

   Poly_1D::CalcBernstein(p, ip.x, shape_x.GetData() );
   Poly_1D::CalcBernstein(p, ip.y, shape_y.GetData() );
   Poly_1D::CalcBernstein(p, ip.z, shape_z.GetData() );

   for (int o = 0, k = 0; k <= p; k++)
      for (int j = 0; j <= p; j++)
         for (int i = 0; i <= p; i++)
         {
            shape(dof_map[o++]) = shape_x(i)*shape_y(j)*shape_z(k);
         }
}

void H1Pos_HexahedronElement::CalcDShape(const IntegrationPoint &ip,
                                         DenseMatrix &dshape) const
{
   const int p = order;

#ifdef MFEM_THREAD_SAFE
   Vector shape_x(p+1),  shape_y(p+1),  shape_z(p+1);
   Vector dshape_x(p+1), dshape_y(p+1), dshape_z(p+1);
#endif

   Poly_1D::CalcBernstein(p, ip.x, shape_x.GetData(), dshape_x.GetData() );
   Poly_1D::CalcBernstein(p, ip.y, shape_y.GetData(), dshape_y.GetData() );
   Poly_1D::CalcBernstein(p, ip.z, shape_z.GetData(), dshape_z.GetData() );

   for (int o = 0, k = 0; k <= p; k++)
      for (int j = 0; j <= p; j++)
         for (int i = 0; i <= p; i++)
         {
            dshape(dof_map[o],0) = dshape_x(i)* shape_y(j)* shape_z(k);
            dshape(dof_map[o],1) =  shape_x(i)*dshape_y(j)* shape_z(k);
            dshape(dof_map[o],2) =  shape_x(i)* shape_y(j)*dshape_z(k);  o++;
         }
}

void H1Pos_HexahedronElement::ProjectDelta(int vertex, Vector &dofs) const
{
   dofs = 0.0;
   dofs[vertex] = 1.0;
}


H1_TriangleElement::H1_TriangleElement(const int p, const int btype)
   : NodalFiniteElement(2, Geometry::TRIANGLE, ((p + 1)*(p + 2))/2, p,
                        FunctionSpace::Pk)
{
   const double *cp = poly1d.ClosedPoints(p, VerifyNodal(VerifyClosed(btype)));

#ifndef MFEM_THREAD_SAFE
   shape_x.SetSize(p + 1);
   shape_y.SetSize(p + 1);
   shape_l.SetSize(p + 1);
   dshape_x.SetSize(p + 1);
   dshape_y.SetSize(p + 1);
   dshape_l.SetSize(p + 1);
   ddshape_x.SetSize(p + 1);
   ddshape_y.SetSize(p + 1);
   ddshape_l.SetSize(p + 1);
   u.SetSize(dof);
   du.SetSize(dof, dim);
   ddu.SetSize(dof, (dim * (dim + 1)) / 2 );
#else
   Vector shape_x(p + 1), shape_y(p + 1), shape_l(p + 1);
#endif

   int p2p3 = 2*p + 3;
   auto idx = [p2p3](int i, int j) { return ((p2p3-j)*j)/2+i; };
   lex_ordering.SetSize(dof);

   // vertices
   lex_ordering[idx(0,0)] = 0;
   Nodes.IntPoint(0).Set2(cp[0], cp[0]);
   lex_ordering[idx(p,0)] = 1;
   Nodes.IntPoint(1).Set2(cp[p], cp[0]);
   lex_ordering[idx(0,p)] = 2;
   Nodes.IntPoint(2).Set2(cp[0], cp[p]);

   // edges
   int o = 3;
   for (int i = 1; i < p; i++)
   {
      lex_ordering[idx(i,0)] = o;
      Nodes.IntPoint(o++).Set2(cp[i], cp[0]);
   }
   for (int i = 1; i < p; i++)
   {
      lex_ordering[idx(p-i,i)] = o;
      Nodes.IntPoint(o++).Set2(cp[p-i], cp[i]);
   }
   for (int i = 1; i < p; i++)
   {
      lex_ordering[idx(0,p-i)] = o;
      Nodes.IntPoint(o++).Set2(cp[0], cp[p-i]);
   }

   // interior
   for (int j = 1; j < p; j++)
      for (int i = 1; i + j < p; i++)
      {
         const double w = cp[i] + cp[j] + cp[p-i-j];
         lex_ordering[idx(i,j)] = o;
         Nodes.IntPoint(o++).Set2(cp[i]/w, cp[j]/w);
      }

   DenseMatrix T(dof);
   for (int k = 0; k < dof; k++)
   {
      IntegrationPoint &ip = Nodes.IntPoint(k);
      poly1d.CalcBasis(p, ip.x, shape_x);
      poly1d.CalcBasis(p, ip.y, shape_y);
      poly1d.CalcBasis(p, 1. - ip.x - ip.y, shape_l);

      o = 0;
      for (int j = 0; j <= p; j++)
         for (int i = 0; i + j <= p; i++)
         {
            T(o++, k) = shape_x(i)*shape_y(j)*shape_l(p-i-j);
         }
   }

   Ti.Factor(T);
   // mfem::out << "H1_TriangleElement(" << p << ") : "; Ti.TestInversion();
}

void H1_TriangleElement::CalcShape(const IntegrationPoint &ip,
                                   Vector &shape) const
{
   const int p = order;

#ifdef MFEM_THREAD_SAFE
   Vector shape_x(p + 1), shape_y(p + 1), shape_l(p + 1), u(dof);
#endif

   poly1d.CalcBasis(p, ip.x, shape_x);
   poly1d.CalcBasis(p, ip.y, shape_y);
   poly1d.CalcBasis(p, 1. - ip.x - ip.y, shape_l);

   for (int o = 0, j = 0; j <= p; j++)
      for (int i = 0; i + j <= p; i++)
      {
         u(o++) = shape_x(i)*shape_y(j)*shape_l(p-i-j);
      }

   Ti.Mult(u, shape);
}

void H1_TriangleElement::CalcDShape(const IntegrationPoint &ip,
                                    DenseMatrix &dshape) const
{
   const int p = order;

#ifdef MFEM_THREAD_SAFE
   Vector  shape_x(p + 1),  shape_y(p + 1),  shape_l(p + 1);
   Vector dshape_x(p + 1), dshape_y(p + 1), dshape_l(p + 1);
   DenseMatrix du(dof, dim);
#endif

   poly1d.CalcBasis(p, ip.x, shape_x, dshape_x);
   poly1d.CalcBasis(p, ip.y, shape_y, dshape_y);
   poly1d.CalcBasis(p, 1. - ip.x - ip.y, shape_l, dshape_l);

   for (int o = 0, j = 0; j <= p; j++)
      for (int i = 0; i + j <= p; i++)
      {
         int k = p - i - j;
         du(o,0) = ((dshape_x(i)* shape_l(k)) -
                    ( shape_x(i)*dshape_l(k)))*shape_y(j);
         du(o,1) = ((dshape_y(j)* shape_l(k)) -
                    ( shape_y(j)*dshape_l(k)))*shape_x(i);
         o++;
      }

   Ti.Mult(du, dshape);
}

void H1_TriangleElement::CalcHessian(const IntegrationPoint &ip,
                                     DenseMatrix &ddshape) const
{
   const int p = order;
#ifdef MFEM_THREAD_SAFE
   Vector   shape_x(p + 1),   shape_y(p + 1),   shape_l(p + 1);
   Vector  dshape_x(p + 1),  dshape_y(p + 1),  dshape_l(p + 1);
   Vector ddshape_x(p + 1), ddshape_y(p + 1), ddshape_l(p + 1);
   DenseMatrix ddu(dof, dim);
#endif

   poly1d.CalcBasis(p, ip.x, shape_x, dshape_x, ddshape_x);
   poly1d.CalcBasis(p, ip.y, shape_y, dshape_y, ddshape_y);
   poly1d.CalcBasis(p, 1. - ip.x - ip.y, shape_l, dshape_l, ddshape_l);

   for (int o = 0, j = 0; j <= p; j++)
      for (int i = 0; i + j <= p; i++)
      {
         int k = p - i - j;
         // u_xx, u_xy, u_yy
         ddu(o,0) = ((ddshape_x(i) * shape_l(k)) - 2. * (dshape_x(i) * dshape_l(k)) +
                     (shape_x(i) * ddshape_l(k))) * shape_y(j);
         ddu(o,1) = (((shape_x(i) * ddshape_l(k)) - dshape_x(i) * dshape_l(k)) * shape_y(
                        j)) + (((dshape_x(i) * shape_l(k)) - (shape_x(i) * dshape_l(k))) * dshape_y(j));
         ddu(o,2) = ((ddshape_y(j) * shape_l(k)) - 2. * (dshape_y(j) * dshape_l(k)) +
                     (shape_y(j) * ddshape_l(k))) * shape_x(i);
         o++;
      }

   Ti.Mult(ddu, ddshape);
}


H1_TetrahedronElement::H1_TetrahedronElement(const int p, const int btype)
   : NodalFiniteElement(3, Geometry::TETRAHEDRON, ((p + 1)*(p + 2)*(p + 3))/6,
                        p, FunctionSpace::Pk)
{
   const double *cp = poly1d.ClosedPoints(p, VerifyNodal(VerifyClosed(btype)));

#ifndef MFEM_THREAD_SAFE
   shape_x.SetSize(p + 1);
   shape_y.SetSize(p + 1);
   shape_z.SetSize(p + 1);
   shape_l.SetSize(p + 1);
   dshape_x.SetSize(p + 1);
   dshape_y.SetSize(p + 1);
   dshape_z.SetSize(p + 1);
   dshape_l.SetSize(p + 1);
   ddshape_x.SetSize(p + 1);
   ddshape_y.SetSize(p + 1);
   ddshape_z.SetSize(p + 1);
   ddshape_l.SetSize(p + 1);
   u.SetSize(dof);
   du.SetSize(dof, dim);
   ddu.SetSize(dof, (dim * (dim + 1)) / 2);
#else
   Vector shape_x(p + 1), shape_y(p + 1), shape_z(p + 1), shape_l(p + 1);
#endif

   auto tri = [](int k) { return (k*(k + 1))/2; };
   auto tet = [](int k) { return (k*(k + 1)*(k + 2))/6; };
   int ndof = tet(p+1);
   auto idx = [tri, tet, p, ndof](int i, int j, int k)
   {
      return ndof - tet(p - k) - tri(p + 1 - k - j) + i;
   };

   lex_ordering.SetSize(dof);

   // vertices
   lex_ordering[idx(0,0,0)] = 0;
   Nodes.IntPoint(0).Set3(cp[0], cp[0], cp[0]);
   lex_ordering[idx(p,0,0)] = 1;
   Nodes.IntPoint(1).Set3(cp[p], cp[0], cp[0]);
   lex_ordering[idx(0,p,0)] = 2;
   Nodes.IntPoint(2).Set3(cp[0], cp[p], cp[0]);
   lex_ordering[idx(0,0,p)] = 3;
   Nodes.IntPoint(3).Set3(cp[0], cp[0], cp[p]);

   // edges (see Tetrahedron::edges in mesh/tetrahedron.cpp)
   int o = 4;
   for (int i = 1; i < p; i++)  // (0,1)
   {
      lex_ordering[idx(i,0,0)] = o;
      Nodes.IntPoint(o++).Set3(cp[i], cp[0], cp[0]);
   }
   for (int i = 1; i < p; i++)  // (0,2)
   {
      lex_ordering[idx(0,i,0)] = o;
      Nodes.IntPoint(o++).Set3(cp[0], cp[i], cp[0]);
   }
   for (int i = 1; i < p; i++)  // (0,3)
   {
      lex_ordering[idx(0,0,i)] = o;
      Nodes.IntPoint(o++).Set3(cp[0], cp[0], cp[i]);
   }
   for (int i = 1; i < p; i++)  // (1,2)
   {
      lex_ordering[idx(p-i,i,0)] = o;
      Nodes.IntPoint(o++).Set3(cp[p-i], cp[i], cp[0]);
   }
   for (int i = 1; i < p; i++)  // (1,3)
   {
      lex_ordering[idx(p-i,0,i)] = o;
      Nodes.IntPoint(o++).Set3(cp[p-i], cp[0], cp[i]);
   }
   for (int i = 1; i < p; i++)  // (2,3)
   {
      lex_ordering[idx(0,p-i,i)] = o;
      Nodes.IntPoint(o++).Set3(cp[0], cp[p-i], cp[i]);
   }

   // faces (see Mesh::GenerateFaces in mesh/mesh.cpp)
   for (int j = 1; j < p; j++)
      for (int i = 1; i + j < p; i++)  // (1,2,3)
      {
         lex_ordering[idx(p-i-j,i,j)] = o;
         double w = cp[i] + cp[j] + cp[p-i-j];
         Nodes.IntPoint(o++).Set3(cp[p-i-j]/w, cp[i]/w, cp[j]/w);
      }
   for (int j = 1; j < p; j++)
      for (int i = 1; i + j < p; i++)  // (0,3,2)
      {
         lex_ordering[idx(0,j,i)] = o;
         double w = cp[i] + cp[j] + cp[p-i-j];
         Nodes.IntPoint(o++).Set3(cp[0], cp[j]/w, cp[i]/w);
      }
   for (int j = 1; j < p; j++)
      for (int i = 1; i + j < p; i++)  // (0,1,3)
      {
         lex_ordering[idx(i,0,j)] = o;
         double w = cp[i] + cp[j] + cp[p-i-j];
         Nodes.IntPoint(o++).Set3(cp[i]/w, cp[0], cp[j]/w);
      }
   for (int j = 1; j < p; j++)
      for (int i = 1; i + j < p; i++)  // (0,2,1)
      {
         lex_ordering[idx(j,i,0)] = o;
         double w = cp[i] + cp[j] + cp[p-i-j];
         Nodes.IntPoint(o++).Set3(cp[j]/w, cp[i]/w, cp[0]);
      }

   // interior
   for (int k = 1; k < p; k++)
      for (int j = 1; j + k < p; j++)
         for (int i = 1; i + j + k < p; i++)
         {
            lex_ordering[idx(i,j,k)] = o;
            double w = cp[i] + cp[j] + cp[k] + cp[p-i-j-k];
            Nodes.IntPoint(o++).Set3(cp[i]/w, cp[j]/w, cp[k]/w);
         }

   DenseMatrix T(dof);
   for (int m = 0; m < dof; m++)
   {
      IntegrationPoint &ip = Nodes.IntPoint(m);
      poly1d.CalcBasis(p, ip.x, shape_x);
      poly1d.CalcBasis(p, ip.y, shape_y);
      poly1d.CalcBasis(p, ip.z, shape_z);
      poly1d.CalcBasis(p, 1. - ip.x - ip.y - ip.z, shape_l);

      o = 0;
      for (int k = 0; k <= p; k++)
         for (int j = 0; j + k <= p; j++)
            for (int i = 0; i + j + k <= p; i++)
            {
               T(o++, m) = shape_x(i)*shape_y(j)*shape_z(k)*shape_l(p-i-j-k);
            }
   }

   Ti.Factor(T);
   // mfem::out << "H1_TetrahedronElement(" << p << ") : "; Ti.TestInversion();
}

void H1_TetrahedronElement::CalcShape(const IntegrationPoint &ip,
                                      Vector &shape) const
{
   const int p = order;

#ifdef MFEM_THREAD_SAFE
   Vector shape_x(p + 1), shape_y(p + 1), shape_z(p + 1), shape_l(p + 1);
   Vector u(dof);
#endif

   poly1d.CalcBasis(p, ip.x, shape_x);
   poly1d.CalcBasis(p, ip.y, shape_y);
   poly1d.CalcBasis(p, ip.z, shape_z);
   poly1d.CalcBasis(p, 1. - ip.x - ip.y - ip.z, shape_l);

   for (int o = 0, k = 0; k <= p; k++)
      for (int j = 0; j + k <= p; j++)
         for (int i = 0; i + j + k <= p; i++)
         {
            u(o++) = shape_x(i)*shape_y(j)*shape_z(k)*shape_l(p-i-j-k);
         }

   Ti.Mult(u, shape);
}

void H1_TetrahedronElement::CalcDShape(const IntegrationPoint &ip,
                                       DenseMatrix &dshape) const
{
   const int p = order;

#ifdef MFEM_THREAD_SAFE
   Vector  shape_x(p + 1),  shape_y(p + 1),  shape_z(p + 1),  shape_l(p + 1);
   Vector dshape_x(p + 1), dshape_y(p + 1), dshape_z(p + 1), dshape_l(p + 1);
   DenseMatrix du(dof, dim);
#endif

   poly1d.CalcBasis(p, ip.x, shape_x, dshape_x);
   poly1d.CalcBasis(p, ip.y, shape_y, dshape_y);
   poly1d.CalcBasis(p, ip.z, shape_z, dshape_z);
   poly1d.CalcBasis(p, 1. - ip.x - ip.y - ip.z, shape_l, dshape_l);

   for (int o = 0, k = 0; k <= p; k++)
      for (int j = 0; j + k <= p; j++)
         for (int i = 0; i + j + k <= p; i++)
         {
            int l = p - i - j - k;
            du(o,0) = ((dshape_x(i)* shape_l(l)) -
                       ( shape_x(i)*dshape_l(l)))*shape_y(j)*shape_z(k);
            du(o,1) = ((dshape_y(j)* shape_l(l)) -
                       ( shape_y(j)*dshape_l(l)))*shape_x(i)*shape_z(k);
            du(o,2) = ((dshape_z(k)* shape_l(l)) -
                       ( shape_z(k)*dshape_l(l)))*shape_x(i)*shape_y(j);
            o++;
         }

   Ti.Mult(du, dshape);
}

void H1_TetrahedronElement::CalcHessian(const IntegrationPoint &ip,
                                        DenseMatrix &ddshape) const
{
   const int p = order;

#ifdef MFEM_THREAD_SAFE
   Vector   shape_x(p + 1),   shape_y(p + 1),   shape_z(p + 1),   shape_l(p + 1);
   Vector  dshape_x(p + 1),  dshape_y(p + 1),  dshape_z(p + 1),  dshape_l(p + 1);
   Vector ddshape_x(p + 1), ddshape_y(p + 1), ddshape_z(p + 1), ddshape_l(p + 1);
   DenseMatrix ddu(dof, ((dim + 1) * dim) / 2);
#endif

   poly1d.CalcBasis(p, ip.x, shape_x, dshape_x, ddshape_x);
   poly1d.CalcBasis(p, ip.y, shape_y, dshape_y, ddshape_y);
   poly1d.CalcBasis(p, ip.z, shape_z, dshape_z, ddshape_z);
   poly1d.CalcBasis(p, 1. - ip.x - ip.y - ip.z, shape_l, dshape_l, ddshape_l);

   for (int o = 0, k = 0; k <= p; k++)
      for (int j = 0; j + k <= p; j++)
         for (int i = 0; i + j + k <= p; i++)
         {
            // u_xx, u_xy, u_xz, u_yy, u_yz, u_zz
            int l = p - i - j - k;
            ddu(o,0) = ((ddshape_x(i) * shape_l(l)) - 2. * (dshape_x(i) * dshape_l(l)) +
                        (shape_x(i) * ddshape_l(l))) * shape_y(j) * shape_z(k);
            ddu(o,1) = ((dshape_y(j) * ((dshape_x(i) * shape_l(l)) -
                                        (shape_x(i) * dshape_l(l)))) +
                        (shape_y(j) * ((ddshape_l(l) * shape_x(i)) -
                                       (dshape_x(i) * dshape_l(l)))))* shape_z(k);
            ddu(o,2) = ((dshape_z(k) * ((dshape_x(i) * shape_l(l)) -
                                        (shape_x(i) * dshape_l(l)))) +
                        (shape_z(k) * ((ddshape_l(l) * shape_x(i)) -
                                       (dshape_x(i) * dshape_l(l)))))* shape_y(j);
            ddu(o,3) = ((ddshape_y(j) * shape_l(l)) - 2. * (dshape_y(j) * dshape_l(l)) +
                        (shape_y(j) * ddshape_l(l))) * shape_x(i) * shape_z(k);
            ddu(o,4) = ((dshape_z(k) * ((dshape_y(j) * shape_l(l)) -
                                        (shape_y(j)*dshape_l(l))) ) +
                        (shape_z(k)* ((ddshape_l(l)*shape_y(j)) -
                                      (dshape_y(j) * dshape_l(l)) ) ) )* shape_x(i);
            ddu(o,5) = ((ddshape_z(k) * shape_l(l)) - 2. * (dshape_z(k) * dshape_l(l)) +
                        (shape_z(k) * ddshape_l(l))) * shape_y(j) * shape_x(i);
            o++;
         }
   Ti.Mult(ddu, ddshape);
}

H1Pos_TriangleElement::H1Pos_TriangleElement(const int p)
   : PositiveFiniteElement(2, Geometry::TRIANGLE, ((p + 1)*(p + 2))/2, p,
                           FunctionSpace::Pk)
{
#ifndef MFEM_THREAD_SAFE
   m_shape.SetSize(dof);
   dshape_1d.SetSize(p + 1);
   m_dshape.SetSize(dof, dim);
#endif
   dof_map.SetSize(dof);

   struct Index
   {
      int p2p3;
      Index(int p) { p2p3 = 2*p + 3; }
      int operator()(int i, int j) { return ((p2p3-j)*j)/2+i; }
   };
   Index idx(p);

   // vertices
   dof_map[idx(0,0)] = 0;
   Nodes.IntPoint(0).Set2(0., 0.);
   dof_map[idx(p,0)] = 1;
   Nodes.IntPoint(1).Set2(1., 0.);
   dof_map[idx(0,p)] = 2;
   Nodes.IntPoint(2).Set2(0., 1.);

   // edges
   int o = 3;
   for (int i = 1; i < p; i++)
   {
      dof_map[idx(i,0)] = o;
      Nodes.IntPoint(o++).Set2(double(i)/p, 0.);
   }
   for (int i = 1; i < p; i++)
   {
      dof_map[idx(p-i,i)] = o;
      Nodes.IntPoint(o++).Set2(double(p-i)/p, double(i)/p);
   }
   for (int i = 1; i < p; i++)
   {
      dof_map[idx(0,p-i)] = o;
      Nodes.IntPoint(o++).Set2(0., double(p-i)/p);
   }

   // interior
   for (int j = 1; j < p; j++)
      for (int i = 1; i + j < p; i++)
      {
         dof_map[idx(i,j)] = o;
         Nodes.IntPoint(o++).Set2(double(i)/p, double(j)/p);
      }
}

// static method
void H1Pos_TriangleElement::CalcShape(
   const int p, const double l1, const double l2, double *shape)
{
   const double l3 = 1. - l1 - l2;

   // The (i,j) basis function is given by: T(i,j,p-i-j) l1^i l2^j l3^{p-i-j},
   // where T(i,j,k) = (i+j+k)! / (i! j! k!)
   // Another expression is given by the terms of the expansion:
   //    (l1 + l2 + l3)^p =
   //       \sum_{j=0}^p \binom{p}{j} l2^j
   //          \sum_{i=0}^{p-j} \binom{p-j}{i} l1^i l3^{p-j-i}
   const int *bp = Poly_1D::Binom(p);
   double z = 1.;
   for (int o = 0, j = 0; j <= p; j++)
   {
      Poly_1D::CalcBinomTerms(p - j, l1, l3, &shape[o]);
      double s = bp[j]*z;
      for (int i = 0; i <= p - j; i++)
      {
         shape[o++] *= s;
      }
      z *= l2;
   }
}

// static method
void H1Pos_TriangleElement::CalcDShape(
   const int p, const double l1, const double l2,
   double *dshape_1d, double *dshape)
{
   const int dof = ((p + 1)*(p + 2))/2;
   const double l3 = 1. - l1 - l2;

   const int *bp = Poly_1D::Binom(p);
   double z = 1.;
   for (int o = 0, j = 0; j <= p; j++)
   {
      Poly_1D::CalcDBinomTerms(p - j, l1, l3, dshape_1d);
      double s = bp[j]*z;
      for (int i = 0; i <= p - j; i++)
      {
         dshape[o++] = s*dshape_1d[i];
      }
      z *= l2;
   }
   z = 1.;
   for (int i = 0; i <= p; i++)
   {
      Poly_1D::CalcDBinomTerms(p - i, l2, l3, dshape_1d);
      double s = bp[i]*z;
      for (int o = i, j = 0; j <= p - i; j++)
      {
         dshape[dof + o] = s*dshape_1d[j];
         o += p + 1 - j;
      }
      z *= l1;
   }
}

void H1Pos_TriangleElement::CalcShape(const IntegrationPoint &ip,
                                      Vector &shape) const
{
#ifdef MFEM_THREAD_SAFE
   Vector m_shape(dof);
#endif
   CalcShape(order, ip.x, ip.y, m_shape.GetData());
   for (int i = 0; i < dof; i++)
   {
      shape(dof_map[i]) = m_shape(i);
   }
}

void H1Pos_TriangleElement::CalcDShape(const IntegrationPoint &ip,
                                       DenseMatrix &dshape) const
{
#ifdef MFEM_THREAD_SAFE
   Vector dshape_1d(order + 1);
   DenseMatrix m_dshape(dof, dim);
#endif
   CalcDShape(order, ip.x, ip.y, dshape_1d.GetData(), m_dshape.Data());
   for (int d = 0; d < 2; d++)
   {
      for (int i = 0; i < dof; i++)
      {
         dshape(dof_map[i],d) = m_dshape(i,d);
      }
   }
}


H1Pos_TetrahedronElement::H1Pos_TetrahedronElement(const int p)
   : PositiveFiniteElement(3, Geometry::TETRAHEDRON,
                           ((p + 1)*(p + 2)*(p + 3))/6, p, FunctionSpace::Pk)
{
#ifndef MFEM_THREAD_SAFE
   m_shape.SetSize(dof);
   dshape_1d.SetSize(p + 1);
   m_dshape.SetSize(dof, dim);
#endif
   dof_map.SetSize(dof);

   struct Index
   {
      int p, dof;
      int tri(int k) { return (k*(k + 1))/2; }
      int tet(int k) { return (k*(k + 1)*(k + 2))/6; }
      Index(int p_) { p = p_; dof = tet(p + 1); }
      int operator()(int i, int j, int k)
      { return dof - tet(p - k) - tri(p + 1 - k - j) + i; }
   };
   Index idx(p);

   // vertices
   dof_map[idx(0,0,0)] = 0;
   Nodes.IntPoint(0).Set3(0., 0., 0.);
   dof_map[idx(p,0,0)] = 1;
   Nodes.IntPoint(1).Set3(1., 0., 0.);
   dof_map[idx(0,p,0)] = 2;
   Nodes.IntPoint(2).Set3(0., 1., 0.);
   dof_map[idx(0,0,p)] = 3;
   Nodes.IntPoint(3).Set3(0., 0., 1.);

   // edges (see Tetrahedron::edges in mesh/tetrahedron.cpp)
   int o = 4;
   for (int i = 1; i < p; i++)  // (0,1)
   {
      dof_map[idx(i,0,0)] = o;
      Nodes.IntPoint(o++).Set3(double(i)/p, 0., 0.);
   }
   for (int i = 1; i < p; i++)  // (0,2)
   {
      dof_map[idx(0,i,0)] = o;
      Nodes.IntPoint(o++).Set3(0., double(i)/p, 0.);
   }
   for (int i = 1; i < p; i++)  // (0,3)
   {
      dof_map[idx(0,0,i)] = o;
      Nodes.IntPoint(o++).Set3(0., 0., double(i)/p);
   }
   for (int i = 1; i < p; i++)  // (1,2)
   {
      dof_map[idx(p-i,i,0)] = o;
      Nodes.IntPoint(o++).Set3(double(p-i)/p, double(i)/p, 0.);
   }
   for (int i = 1; i < p; i++)  // (1,3)
   {
      dof_map[idx(p-i,0,i)] = o;
      Nodes.IntPoint(o++).Set3(double(p-i)/p, 0., double(i)/p);
   }
   for (int i = 1; i < p; i++)  // (2,3)
   {
      dof_map[idx(0,p-i,i)] = o;
      Nodes.IntPoint(o++).Set3(0., double(p-i)/p, double(i)/p);
   }

   // faces (see Mesh::GenerateFaces in mesh/mesh.cpp)
   for (int j = 1; j < p; j++)
      for (int i = 1; i + j < p; i++)  // (1,2,3)
      {
         dof_map[idx(p-i-j,i,j)] = o;
         Nodes.IntPoint(o++).Set3(double(p-i-j)/p, double(i)/p, double(j)/p);
      }
   for (int j = 1; j < p; j++)
      for (int i = 1; i + j < p; i++)  // (0,3,2)
      {
         dof_map[idx(0,j,i)] = o;
         Nodes.IntPoint(o++).Set3(0., double(j)/p, double(i)/p);
      }
   for (int j = 1; j < p; j++)
      for (int i = 1; i + j < p; i++)  // (0,1,3)
      {
         dof_map[idx(i,0,j)] = o;
         Nodes.IntPoint(o++).Set3(double(i)/p, 0., double(j)/p);
      }
   for (int j = 1; j < p; j++)
      for (int i = 1; i + j < p; i++)  // (0,2,1)
      {
         dof_map[idx(j,i,0)] = o;
         Nodes.IntPoint(o++).Set3(double(j)/p, double(i)/p, 0.);
      }

   // interior
   for (int k = 1; k < p; k++)
      for (int j = 1; j + k < p; j++)
         for (int i = 1; i + j + k < p; i++)
         {
            dof_map[idx(i,j,k)] = o;
            Nodes.IntPoint(o++).Set3(double(i)/p, double(j)/p, double(k)/p);
         }
}

// static method
void H1Pos_TetrahedronElement::CalcShape(
   const int p, const double l1, const double l2, const double l3,
   double *shape)
{
   const double l4 = 1. - l1 - l2 - l3;

   // The basis functions are the terms in the expansion:
   //   (l1 + l2 + l3 + l4)^p =
   //      \sum_{k=0}^p \binom{p}{k} l3^k
   //         \sum_{j=0}^{p-k} \binom{p-k}{j} l2^j
   //            \sum_{i=0}^{p-k-j} \binom{p-k-j}{i} l1^i l4^{p-k-j-i}
   const int *bp = Poly_1D::Binom(p);
   double l3k = 1.;
   for (int o = 0, k = 0; k <= p; k++)
   {
      const int *bpk = Poly_1D::Binom(p - k);
      const double ek = bp[k]*l3k;
      double l2j = 1.;
      for (int j = 0; j <= p - k; j++)
      {
         Poly_1D::CalcBinomTerms(p - k - j, l1, l4, &shape[o]);
         double ekj = ek*bpk[j]*l2j;
         for (int i = 0; i <= p - k - j; i++)
         {
            shape[o++] *= ekj;
         }
         l2j *= l2;
      }
      l3k *= l3;
   }
}

// static method
void H1Pos_TetrahedronElement::CalcDShape(
   const int p, const double l1, const double l2, const double l3,
   double *dshape_1d, double *dshape)
{
   const int dof = ((p + 1)*(p + 2)*(p + 3))/6;
   const double l4 = 1. - l1 - l2 - l3;

   // For the x derivatives, differentiate the terms of the expression:
   //   \sum_{k=0}^p \binom{p}{k} l3^k
   //      \sum_{j=0}^{p-k} \binom{p-k}{j} l2^j
   //         \sum_{i=0}^{p-k-j} \binom{p-k-j}{i} l1^i l4^{p-k-j-i}
   const int *bp = Poly_1D::Binom(p);
   double l3k = 1.;
   for (int o = 0, k = 0; k <= p; k++)
   {
      const int *bpk = Poly_1D::Binom(p - k);
      const double ek = bp[k]*l3k;
      double l2j = 1.;
      for (int j = 0; j <= p - k; j++)
      {
         Poly_1D::CalcDBinomTerms(p - k - j, l1, l4, dshape_1d);
         double ekj = ek*bpk[j]*l2j;
         for (int i = 0; i <= p - k - j; i++)
         {
            dshape[o++] = dshape_1d[i]*ekj;
         }
         l2j *= l2;
      }
      l3k *= l3;
   }
   // For the y derivatives, differentiate the terms of the expression:
   //   \sum_{k=0}^p \binom{p}{k} l3^k
   //      \sum_{i=0}^{p-k} \binom{p-k}{i} l1^i
   //         \sum_{j=0}^{p-k-i} \binom{p-k-i}{j} l2^j l4^{p-k-j-i}
   l3k = 1.;
   for (int ok = 0, k = 0; k <= p; k++)
   {
      const int *bpk = Poly_1D::Binom(p - k);
      const double ek = bp[k]*l3k;
      double l1i = 1.;
      for (int i = 0; i <= p - k; i++)
      {
         Poly_1D::CalcDBinomTerms(p - k - i, l2, l4, dshape_1d);
         double eki = ek*bpk[i]*l1i;
         int o = ok + i;
         for (int j = 0; j <= p - k - i; j++)
         {
            dshape[dof + o] = dshape_1d[j]*eki;
            o += p - k - j + 1;
         }
         l1i *= l1;
      }
      l3k *= l3;
      ok += ((p - k + 2)*(p - k + 1))/2;
   }
   // For the z derivatives, differentiate the terms of the expression:
   //   \sum_{j=0}^p \binom{p}{j} l2^j
   //      \sum_{i=0}^{p-j} \binom{p-j}{i} l1^i
   //         \sum_{k=0}^{p-j-i} \binom{p-j-i}{k} l3^k l4^{p-k-j-i}
   double l2j = 1.;
   for (int j = 0; j <= p; j++)
   {
      const int *bpj = Poly_1D::Binom(p - j);
      const double ej = bp[j]*l2j;
      double l1i = 1.;
      for (int i = 0; i <= p - j; i++)
      {
         Poly_1D::CalcDBinomTerms(p - j - i, l3, l4, dshape_1d);
         double eji = ej*bpj[i]*l1i;
         int m = ((p + 2)*(p + 1))/2;
         int n = ((p - j + 2)*(p - j + 1))/2;
         for (int o = i, k = 0; k <= p - j - i; k++)
         {
            // m = ((p - k + 2)*(p - k + 1))/2;
            // n = ((p - k - j + 2)*(p - k - j + 1))/2;
            o += m;
            dshape[2*dof + o - n] = dshape_1d[k]*eji;
            m -= p - k + 1;
            n -= p - k - j + 1;
         }
         l1i *= l1;
      }
      l2j *= l2;
   }
}

void H1Pos_TetrahedronElement::CalcShape(const IntegrationPoint &ip,
                                         Vector &shape) const
{
#ifdef MFEM_THREAD_SAFE
   Vector m_shape(dof);
#endif
   CalcShape(order, ip.x, ip.y, ip.z, m_shape.GetData());
   for (int i = 0; i < dof; i++)
   {
      shape(dof_map[i]) = m_shape(i);
   }
}

void H1Pos_TetrahedronElement::CalcDShape(const IntegrationPoint &ip,
                                          DenseMatrix &dshape) const
{
#ifdef MFEM_THREAD_SAFE
   Vector dshape_1d(order + 1);
   DenseMatrix m_dshape(dof, dim);
#endif
   CalcDShape(order, ip.x, ip.y, ip.z, dshape_1d.GetData(), m_dshape.Data());
   for (int d = 0; d < 3; d++)
   {
      for (int i = 0; i < dof; i++)
      {
         dshape(dof_map[i],d) = m_dshape(i,d);
      }
   }
}


H1_WedgeElement::H1_WedgeElement(const int p,
                                 const int btype)
   : NodalFiniteElement(3, Geometry::PRISM, ((p + 1)*(p + 1)*(p + 2))/2,
                        p, FunctionSpace::Qk),
     TriangleFE(p, btype),
     SegmentFE(p, btype)
{
#ifndef MFEM_THREAD_SAFE
   t_shape.SetSize(TriangleFE.GetDof());
   s_shape.SetSize(SegmentFE.GetDof());
   t_dshape.SetSize(TriangleFE.GetDof(), 2);
   s_dshape.SetSize(SegmentFE.GetDof(), 1);
#endif

   t_dof.SetSize(dof);
   s_dof.SetSize(dof);

   int p2p3 = 2*p + 3, ntri = ((p + 1)*(p + 2))/2;
   auto idx = [p2p3,ntri](int i, int j, int k)
   {
      return k*ntri + ((p2p3-j)*j)/2+i;
   };

   lex_ordering.SetSize(dof);
   int o = 0;

   // Nodal DoFs
   lex_ordering[idx(0,0,0)] = o++;
   lex_ordering[idx(p,0,0)] = o++;
   lex_ordering[idx(0,p,0)] = o++;
   lex_ordering[idx(0,0,p)] = o++;
   lex_ordering[idx(p,0,p)] = o++;
   lex_ordering[idx(0,p,p)] = o++;
   t_dof[0] = 0; s_dof[0] = 0;
   t_dof[1] = 1; s_dof[1] = 0;
   t_dof[2] = 2; s_dof[2] = 0;
   t_dof[3] = 0; s_dof[3] = 1;
   t_dof[4] = 1; s_dof[4] = 1;
   t_dof[5] = 2; s_dof[5] = 1;

   // Edge DoFs
   int k = 0;
   int ne = p-1;
   for (int i=1; i<p; i++)
   {
      lex_ordering[idx(i,0,0)] = o + 0*ne + k;
      lex_ordering[idx(p-i,i,0)] = o + 1*ne + k;
      lex_ordering[idx(0,p-i,0)] = o + 2*ne + k;
      lex_ordering[idx(i,0,p)] = o + 3*ne + k;
      lex_ordering[idx(p-i,i,p)] = o + 4*ne + k;
      lex_ordering[idx(0,p-i,p)] = o + 5*ne + k;
      lex_ordering[idx(0,0,i)] = o + 6*ne + k;
      lex_ordering[idx(p,0,i)] = o + 7*ne + k;
      lex_ordering[idx(0,p,i)] = o + 8*ne + k;
      t_dof[5 + 0 * ne + i] = 2 + 0 * ne + i; s_dof[5 + 0 * ne + i] = 0;
      t_dof[5 + 1 * ne + i] = 2 + 1 * ne + i; s_dof[5 + 1 * ne + i] = 0;
      t_dof[5 + 2 * ne + i] = 2 + 2 * ne + i; s_dof[5 + 2 * ne + i] = 0;
      t_dof[5 + 3 * ne + i] = 2 + 0 * ne + i; s_dof[5 + 3 * ne + i] = 1;
      t_dof[5 + 4 * ne + i] = 2 + 1 * ne + i; s_dof[5 + 4 * ne + i] = 1;
      t_dof[5 + 5 * ne + i] = 2 + 2 * ne + i; s_dof[5 + 5 * ne + i] = 1;
      t_dof[5 + 6 * ne + i] = 0;              s_dof[5 + 6 * ne + i] = i + 1;
      t_dof[5 + 7 * ne + i] = 1;              s_dof[5 + 7 * ne + i] = i + 1;
      t_dof[5 + 8 * ne + i] = 2;              s_dof[5 + 8 * ne + i] = i + 1;
      ++k;
   }
   o += 9*ne;

   // Triangular Face DoFs
   k=0;
   int nt = (p-1)*(p-2)/2;
   for (int j=1; j<p; j++)
   {
      for (int i=1; i<p-j; i++)
      {
         int l = j - p + (((2 * p - 1) - i) * i) / 2;
         lex_ordering[idx(i,j,0)] = o+l;
         lex_ordering[idx(i,j,p)] = o+nt+k;
         t_dof[6 + 9 * ne + k]      = 3 * p + l; s_dof[6 + 9 * ne + k]      = 0;
         t_dof[6 + 9 * ne + nt + k] = 3 * p + k; s_dof[6 + 9 * ne + nt + k] = 1;
         k++;
      }
   }
   o += 2*nt;

   // Quadrilateral Face DoFs
   k=0;
   int nq = (p-1)*(p-1);
   for (int j=1; j<p; j++)
   {
      for (int i=1; i<p; i++)
      {
         lex_ordering[idx(i,0,j)] = o+k;
         lex_ordering[idx(p-i,i,j)] = o+nq+k;
         lex_ordering[idx(0,p-i,j)] = o+2*nq+k;

         t_dof[6 + 9 * ne + 2 * nt + 0 * nq + k] = 2 + 0 * ne + i;
         t_dof[6 + 9 * ne + 2 * nt + 1 * nq + k] = 2 + 1 * ne + i;
         t_dof[6 + 9 * ne + 2 * nt + 2 * nq + k] = 2 + 2 * ne + i;

         s_dof[6 + 9 * ne + 2 * nt + 0 * nq + k] = 1 + j;
         s_dof[6 + 9 * ne + 2 * nt + 1 * nq + k] = 1 + j;
         s_dof[6 + 9 * ne + 2 * nt + 2 * nq + k] = 1 + j;

         k++;
      }
   }
   o += 3*nq;

   // Interior DoFs
   int m=0;
   for (int k=1; k<p; k++)
   {
      int l=0;
      for (int j=1; j<p; j++)
      {
         for (int i=1; i+j<p; i++)
         {
            lex_ordering[idx(i,j,k)] = o++;
            t_dof[6 + 9 * ne + 2 * nt + 3 * nq + m] = 3 * p + l;
            s_dof[6 + 9 * ne + 2 * nt + 3 * nq + m] = 1 + k;
            l++; m++;
         }
      }
   }

   // Define Nodes
   const IntegrationRule & t_Nodes = TriangleFE.GetNodes();
   const IntegrationRule & s_Nodes = SegmentFE.GetNodes();
   for (int i=0; i<dof; i++)
   {
      Nodes.IntPoint(i).x = t_Nodes.IntPoint(t_dof[i]).x;
      Nodes.IntPoint(i).y = t_Nodes.IntPoint(t_dof[i]).y;
      Nodes.IntPoint(i).z = s_Nodes.IntPoint(s_dof[i]).x;
   }
}

void H1_WedgeElement::CalcShape(const IntegrationPoint &ip,
                                Vector &shape) const
{
#ifdef MFEM_THREAD_SAFE
   Vector t_shape(TriangleFE.GetDof());
   Vector s_shape(SegmentFE.GetDof());
#endif

   IntegrationPoint ipz; ipz.x = ip.z; ipz.y = 0.0; ipz.z = 0.0;

   TriangleFE.CalcShape(ip, t_shape);
   SegmentFE.CalcShape(ipz, s_shape);

   for (int i=0; i<dof; i++)
   {
      shape[i] = t_shape[t_dof[i]] * s_shape[s_dof[i]];
   }
}

void H1_WedgeElement::CalcDShape(const IntegrationPoint &ip,
                                 DenseMatrix &dshape) const
{
#ifdef MFEM_THREAD_SAFE
   Vector      t_shape(TriangleFE.GetDof());
   DenseMatrix t_dshape(TriangleFE.GetDof(), 2);
   Vector      s_shape(SegmentFE.GetDof());
   DenseMatrix s_dshape(SegmentFE.GetDof(), 1);
#endif

   IntegrationPoint ipz; ipz.x = ip.z; ipz.y = 0.0; ipz.z = 0.0;

   TriangleFE.CalcShape(ip, t_shape);
   TriangleFE.CalcDShape(ip, t_dshape);
   SegmentFE.CalcShape(ipz, s_shape);
   SegmentFE.CalcDShape(ipz, s_dshape);

   for (int i=0; i<dof; i++)
   {
      dshape(i, 0) = t_dshape(t_dof[i],0) * s_shape[s_dof[i]];
      dshape(i, 1) = t_dshape(t_dof[i],1) * s_shape[s_dof[i]];
      dshape(i, 2) = t_shape[t_dof[i]] * s_dshape(s_dof[i],0);
   }
}


H1Pos_WedgeElement::H1Pos_WedgeElement(const int p)
   : PositiveFiniteElement(3, Geometry::PRISM,
                           ((p + 1)*(p + 1)*(p + 2))/2, p, FunctionSpace::Qk),
     TriangleFE(p),
     SegmentFE(p)
{
#ifndef MFEM_THREAD_SAFE
   t_shape.SetSize(TriangleFE.GetDof());
   s_shape.SetSize(SegmentFE.GetDof());
   t_dshape.SetSize(TriangleFE.GetDof(), 2);
   s_dshape.SetSize(SegmentFE.GetDof(), 1);
#endif

   t_dof.SetSize(dof);
   s_dof.SetSize(dof);

   // Nodal DoFs
   t_dof[0] = 0; s_dof[0] = 0;
   t_dof[1] = 1; s_dof[1] = 0;
   t_dof[2] = 2; s_dof[2] = 0;
   t_dof[3] = 0; s_dof[3] = 1;
   t_dof[4] = 1; s_dof[4] = 1;
   t_dof[5] = 2; s_dof[5] = 1;

   // Edge DoFs
   int ne = p-1;
   for (int i=1; i<p; i++)
   {
      t_dof[5 + 0 * ne + i] = 2 + 0 * ne + i; s_dof[5 + 0 * ne + i] = 0;
      t_dof[5 + 1 * ne + i] = 2 + 1 * ne + i; s_dof[5 + 1 * ne + i] = 0;
      t_dof[5 + 2 * ne + i] = 2 + 2 * ne + i; s_dof[5 + 2 * ne + i] = 0;
      t_dof[5 + 3 * ne + i] = 2 + 0 * ne + i; s_dof[5 + 3 * ne + i] = 1;
      t_dof[5 + 4 * ne + i] = 2 + 1 * ne + i; s_dof[5 + 4 * ne + i] = 1;
      t_dof[5 + 5 * ne + i] = 2 + 2 * ne + i; s_dof[5 + 5 * ne + i] = 1;
      t_dof[5 + 6 * ne + i] = 0;              s_dof[5 + 6 * ne + i] = i + 1;
      t_dof[5 + 7 * ne + i] = 1;              s_dof[5 + 7 * ne + i] = i + 1;
      t_dof[5 + 8 * ne + i] = 2;              s_dof[5 + 8 * ne + i] = i + 1;
   }

   // Triangular Face DoFs
   int k=0;
   int nt = (p-1)*(p-2)/2;
   for (int j=1; j<p; j++)
   {
      for (int i=1; i<j; i++)
      {
         t_dof[6 + 9 * ne + k]      = 3 * p + k; s_dof[6 + 9 * ne + k]      = 0;
         t_dof[6 + 9 * ne + nt + k] = 3 * p + k; s_dof[6 + 9 * ne + nt + k] = 1;
         k++;
      }
   }

   // Quadrilateral Face DoFs
   k=0;
   int nq = (p-1)*(p-1);
   for (int j=1; j<p; j++)
   {
      for (int i=1; i<p; i++)
      {
         t_dof[6 + 9 * ne + 2 * nt + 0 * nq + k] = 2 + 0 * ne + i;
         t_dof[6 + 9 * ne + 2 * nt + 1 * nq + k] = 2 + 1 * ne + i;
         t_dof[6 + 9 * ne + 2 * nt + 2 * nq + k] = 2 + 2 * ne + i;

         s_dof[6 + 9 * ne + 2 * nt + 0 * nq + k] = 1 + j;
         s_dof[6 + 9 * ne + 2 * nt + 1 * nq + k] = 1 + j;
         s_dof[6 + 9 * ne + 2 * nt + 2 * nq + k] = 1 + j;

         k++;
      }
   }

   // Interior DoFs
   int m=0;
   for (int k=1; k<p; k++)
   {
      int l=0;
      for (int j=1; j<p; j++)
      {
         for (int i=1; i<j; i++)
         {
            t_dof[6 + 9 * ne + 2 * nt + 3 * nq + m] = 3 * p + l;
            s_dof[6 + 9 * ne + 2 * nt + 3 * nq + m] = 1 + k;
            l++; m++;
         }
      }
   }

   // Define Nodes
   const IntegrationRule & t_Nodes = TriangleFE.GetNodes();
   const IntegrationRule & s_Nodes = SegmentFE.GetNodes();
   for (int i=0; i<dof; i++)
   {
      Nodes.IntPoint(i).x = t_Nodes.IntPoint(t_dof[i]).x;
      Nodes.IntPoint(i).y = t_Nodes.IntPoint(t_dof[i]).y;
      Nodes.IntPoint(i).z = s_Nodes.IntPoint(s_dof[i]).x;
   }
}

void H1Pos_WedgeElement::CalcShape(const IntegrationPoint &ip,
                                   Vector &shape) const
{
#ifdef MFEM_THREAD_SAFE
   Vector t_shape(TriangleFE.GetDof());
   Vector s_shape(SegmentFE.GetDof());
#endif

   IntegrationPoint ipz; ipz.x = ip.z; ipz.y = 0.0; ipz.z = 0.0;

   TriangleFE.CalcShape(ip, t_shape);
   SegmentFE.CalcShape(ipz, s_shape);

   for (int i=0; i<dof; i++)
   {
      shape[i] = t_shape[t_dof[i]] * s_shape[s_dof[i]];
   }
}

void H1Pos_WedgeElement::CalcDShape(const IntegrationPoint &ip,
                                    DenseMatrix &dshape) const
{
#ifdef MFEM_THREAD_SAFE
   Vector      t_shape(TriangleFE.GetDof());
   DenseMatrix t_dshape(TriangleFE.GetDof(), 2);
   Vector      s_shape(SegmentFE.GetDof());
   DenseMatrix s_dshape(SegmentFE.GetDof(), 1);
#endif

   IntegrationPoint ipz; ipz.x = ip.z; ipz.y = 0.0; ipz.z = 0.0;

   TriangleFE.CalcShape(ip, t_shape);
   TriangleFE.CalcDShape(ip, t_dshape);
   SegmentFE.CalcShape(ipz, s_shape);
   SegmentFE.CalcDShape(ipz, s_dshape);

   for (int i=0; i<dof; i++)
   {
      dshape(i, 0) = t_dshape(t_dof[i],0) * s_shape[s_dof[i]];
      dshape(i, 1) = t_dshape(t_dof[i],1) * s_shape[s_dof[i]];
      dshape(i, 2) = t_shape[t_dof[i]] * s_dshape(s_dof[i],0);
   }
}


L2_SegmentElement::L2_SegmentElement(const int p, const int btype)
   : NodalTensorFiniteElement(1, p, VerifyOpen(btype), L2_DOF_MAP)
{
   const double *op = poly1d.OpenPoints(p, btype);

#ifndef MFEM_THREAD_SAFE
   shape_x.SetSize(p + 1);
   dshape_x.SetDataAndSize(NULL, p + 1);
#endif

   for (int i = 0; i <= p; i++)
   {
      Nodes.IntPoint(i).x = op[i];
   }
}

void L2_SegmentElement::CalcShape(const IntegrationPoint &ip,
                                  Vector &shape) const
{
   basis1d.Eval(ip.x, shape);
}

void L2_SegmentElement::CalcDShape(const IntegrationPoint &ip,
                                   DenseMatrix &dshape) const
{
#ifdef MFEM_THREAD_SAFE
   Vector shape_x(dof), dshape_x(dshape.Data(), dof);
#else
   dshape_x.SetData(dshape.Data());
#endif
   basis1d.Eval(ip.x, shape_x, dshape_x);
}

void L2_SegmentElement::ProjectDelta(int vertex, Vector &dofs) const
{
   const int p = order;
   const double *op = poly1d.OpenPoints(p, b_type);

   switch (vertex)
   {
      case 0:
         for (int i = 0; i <= p; i++)
         {
            dofs(i) = poly1d.CalcDelta(p,(1.0 - op[i]));
         }
         break;

      case 1:
         for (int i = 0; i <= p; i++)
         {
            dofs(i) = poly1d.CalcDelta(p,op[i]);
         }
         break;
   }
}


L2Pos_SegmentElement::L2Pos_SegmentElement(const int p)
   : PositiveTensorFiniteElement(1, p, L2_DOF_MAP)
{
#ifndef MFEM_THREAD_SAFE
   shape_x.SetSize(p + 1);
   dshape_x.SetDataAndSize(NULL, p + 1);
#endif

   if (p == 0)
   {
      Nodes.IntPoint(0).x = 0.5;
   }
   else
   {
      for (int i = 0; i <= p; i++)
      {
         Nodes.IntPoint(i).x = double(i)/p;
      }
   }
}

void L2Pos_SegmentElement::CalcShape(const IntegrationPoint &ip,
                                     Vector &shape) const
{
   Poly_1D::CalcBernstein(order, ip.x, shape);
}

void L2Pos_SegmentElement::CalcDShape(const IntegrationPoint &ip,
                                      DenseMatrix &dshape) const
{
#ifdef MFEM_THREAD_SAFE
   Vector shape_x(dof), dshape_x(dshape.Data(), dof);
#else
   dshape_x.SetData(dshape.Data());
#endif
   Poly_1D::CalcBernstein(order, ip.x, shape_x, dshape_x);
}

void L2Pos_SegmentElement::ProjectDelta(int vertex, Vector &dofs) const
{
   dofs = 0.0;
   dofs[vertex*order] = 1.0;
}


L2_QuadrilateralElement::L2_QuadrilateralElement(const int p, const int btype)
   : NodalTensorFiniteElement(2, p, VerifyOpen(btype), L2_DOF_MAP)
{
   const double *op = poly1d.OpenPoints(p, b_type);

#ifndef MFEM_THREAD_SAFE
   shape_x.SetSize(p + 1);
   shape_y.SetSize(p + 1);
   dshape_x.SetSize(p + 1);
   dshape_y.SetSize(p + 1);
#endif

   for (int o = 0, j = 0; j <= p; j++)
      for (int i = 0; i <= p; i++)
      {
         Nodes.IntPoint(o++).Set2(op[i], op[j]);
      }
}

void L2_QuadrilateralElement::CalcShape(const IntegrationPoint &ip,
                                        Vector &shape) const
{
   const int p = order;

#ifdef MFEM_THREAD_SAFE
   Vector shape_x(p+1), shape_y(p+1);
#endif

   basis1d.Eval(ip.x, shape_x);
   basis1d.Eval(ip.y, shape_y);

   for (int o = 0, j = 0; j <= p; j++)
      for (int i = 0; i <= p; i++)
      {
         shape(o++) = shape_x(i)*shape_y(j);
      }
}

void L2_QuadrilateralElement::CalcDShape(const IntegrationPoint &ip,
                                         DenseMatrix &dshape) const
{
   const int p = order;

#ifdef MFEM_THREAD_SAFE
   Vector shape_x(p+1), shape_y(p+1), dshape_x(p+1), dshape_y(p+1);
#endif

   basis1d.Eval(ip.x, shape_x, dshape_x);
   basis1d.Eval(ip.y, shape_y, dshape_y);

   for (int o = 0, j = 0; j <= p; j++)
      for (int i = 0; i <= p; i++)
      {
         dshape(o,0) = dshape_x(i)* shape_y(j);
         dshape(o,1) =  shape_x(i)*dshape_y(j);  o++;
      }
}

void L2_QuadrilateralElement::ProjectDelta(int vertex, Vector &dofs) const
{
   const int p = order;
   const double *op = poly1d.OpenPoints(p, b_type);

#ifdef MFEM_THREAD_SAFE
   Vector shape_x(p+1), shape_y(p+1);
#endif

   for (int i = 0; i <= p; i++)
   {
      shape_x(i) = poly1d.CalcDelta(p,(1.0 - op[i]));
      shape_y(i) = poly1d.CalcDelta(p,op[i]);
   }

   switch (vertex)
   {
      case 0:
         for (int o = 0, j = 0; j <= p; j++)
            for (int i = 0; i <= p; i++)
            {
               dofs[o++] = shape_x(i)*shape_x(j);
            }
         break;
      case 1:
         for (int o = 0, j = 0; j <= p; j++)
            for (int i = 0; i <= p; i++)
            {
               dofs[o++] = shape_y(i)*shape_x(j);
            }
         break;
      case 2:
         for (int o = 0, j = 0; j <= p; j++)
            for (int i = 0; i <= p; i++)
            {
               dofs[o++] = shape_y(i)*shape_y(j);
            }
         break;
      case 3:
         for (int o = 0, j = 0; j <= p; j++)
            for (int i = 0; i <= p; i++)
            {
               dofs[o++] = shape_x(i)*shape_y(j);
            }
         break;
   }
}


L2Pos_QuadrilateralElement::L2Pos_QuadrilateralElement(const int p)
   : PositiveTensorFiniteElement(2, p, L2_DOF_MAP)
{
#ifndef MFEM_THREAD_SAFE
   shape_x.SetSize(p + 1);
   shape_y.SetSize(p + 1);
   dshape_x.SetSize(p + 1);
   dshape_y.SetSize(p + 1);
#endif

   if (p == 0)
   {
      Nodes.IntPoint(0).Set2(0.5, 0.5);
   }
   else
   {
      for (int o = 0, j = 0; j <= p; j++)
         for (int i = 0; i <= p; i++)
         {
            Nodes.IntPoint(o++).Set2(double(i)/p, double(j)/p);
         }
   }
}

void L2Pos_QuadrilateralElement::CalcShape(const IntegrationPoint &ip,
                                           Vector &shape) const
{
   const int p = order;

#ifdef MFEM_THREAD_SAFE
   Vector shape_x(p+1), shape_y(p+1);
#endif

   Poly_1D::CalcBernstein(p, ip.x, shape_x);
   Poly_1D::CalcBernstein(p, ip.y, shape_y);

   for (int o = 0, j = 0; j <= p; j++)
      for (int i = 0; i <= p; i++)
      {
         shape(o++) = shape_x(i)*shape_y(j);
      }
}

void L2Pos_QuadrilateralElement::CalcDShape(const IntegrationPoint &ip,
                                            DenseMatrix &dshape) const
{
   const int p = order;

#ifdef MFEM_THREAD_SAFE
   Vector shape_x(p+1), shape_y(p+1), dshape_x(p+1), dshape_y(p+1);
#endif

   Poly_1D::CalcBernstein(p, ip.x, shape_x, dshape_x);
   Poly_1D::CalcBernstein(p, ip.y, shape_y, dshape_y);

   for (int o = 0, j = 0; j <= p; j++)
      for (int i = 0; i <= p; i++)
      {
         dshape(o,0) = dshape_x(i)* shape_y(j);
         dshape(o,1) =  shape_x(i)*dshape_y(j);  o++;
      }
}

void L2Pos_QuadrilateralElement::ProjectDelta(int vertex, Vector &dofs) const
{
   const int p = order;

   dofs = 0.0;
   switch (vertex)
   {
      case 0: dofs[0] = 1.0; break;
      case 1: dofs[p] = 1.0; break;
      case 2: dofs[p*(p + 2)] = 1.0; break;
      case 3: dofs[p*(p + 1)] = 1.0; break;
   }
}


L2_HexahedronElement::L2_HexahedronElement(const int p, const int btype)
   : NodalTensorFiniteElement(3, p, VerifyOpen(btype), L2_DOF_MAP)
{
   const double *op = poly1d.OpenPoints(p, btype);

#ifndef MFEM_THREAD_SAFE
   shape_x.SetSize(p + 1);
   shape_y.SetSize(p + 1);
   shape_z.SetSize(p + 1);
   dshape_x.SetSize(p + 1);
   dshape_y.SetSize(p + 1);
   dshape_z.SetSize(p + 1);
#endif

   for (int o = 0, k = 0; k <= p; k++)
      for (int j = 0; j <= p; j++)
         for (int i = 0; i <= p; i++)
         {
            Nodes.IntPoint(o++).Set3(op[i], op[j], op[k]);
         }
}

void L2_HexahedronElement::CalcShape(const IntegrationPoint &ip,
                                     Vector &shape) const
{
   const int p = order;

#ifdef MFEM_THREAD_SAFE
   Vector shape_x(p+1), shape_y(p+1), shape_z(p+1);
#endif

   basis1d.Eval(ip.x, shape_x);
   basis1d.Eval(ip.y, shape_y);
   basis1d.Eval(ip.z, shape_z);

   for (int o = 0, k = 0; k <= p; k++)
      for (int j = 0; j <= p; j++)
         for (int i = 0; i <= p; i++)
         {
            shape(o++) = shape_x(i)*shape_y(j)*shape_z(k);
         }
}

void L2_HexahedronElement::CalcDShape(const IntegrationPoint &ip,
                                      DenseMatrix &dshape) const
{
   const int p = order;

#ifdef MFEM_THREAD_SAFE
   Vector shape_x(p+1),  shape_y(p+1),  shape_z(p+1);
   Vector dshape_x(p+1), dshape_y(p+1), dshape_z(p+1);
#endif

   basis1d.Eval(ip.x, shape_x, dshape_x);
   basis1d.Eval(ip.y, shape_y, dshape_y);
   basis1d.Eval(ip.z, shape_z, dshape_z);

   for (int o = 0, k = 0; k <= p; k++)
      for (int j = 0; j <= p; j++)
         for (int i = 0; i <= p; i++)
         {
            dshape(o,0) = dshape_x(i)* shape_y(j)* shape_z(k);
            dshape(o,1) =  shape_x(i)*dshape_y(j)* shape_z(k);
            dshape(o,2) =  shape_x(i)* shape_y(j)*dshape_z(k);  o++;
         }
}

void L2_HexahedronElement::ProjectDelta(int vertex, Vector &dofs) const
{
   const int p = order;
   const double *op = poly1d.OpenPoints(p, b_type);

#ifdef MFEM_THREAD_SAFE
   Vector shape_x(p+1), shape_y(p+1);
#endif

   for (int i = 0; i <= p; i++)
   {
      shape_x(i) = poly1d.CalcDelta(p,(1.0 - op[i]));
      shape_y(i) = poly1d.CalcDelta(p,op[i]);
   }

   switch (vertex)
   {
      case 0:
         for (int o = 0, k = 0; k <= p; k++)
            for (int j = 0; j <= p; j++)
               for (int i = 0; i <= p; i++)
               {
                  dofs[o++] = shape_x(i)*shape_x(j)*shape_x(k);
               }
         break;
      case 1:
         for (int o = 0, k = 0; k <= p; k++)
            for (int j = 0; j <= p; j++)
               for (int i = 0; i <= p; i++)
               {
                  dofs[o++] = shape_y(i)*shape_x(j)*shape_x(k);
               }
         break;
      case 2:
         for (int o = 0, k = 0; k <= p; k++)
            for (int j = 0; j <= p; j++)
               for (int i = 0; i <= p; i++)
               {
                  dofs[o++] = shape_y(i)*shape_y(j)*shape_x(k);
               }
         break;
      case 3:
         for (int o = 0, k = 0; k <= p; k++)
            for (int j = 0; j <= p; j++)
               for (int i = 0; i <= p; i++)
               {
                  dofs[o++] = shape_x(i)*shape_y(j)*shape_x(k);
               }
         break;
      case 4:
         for (int o = 0, k = 0; k <= p; k++)
            for (int j = 0; j <= p; j++)
               for (int i = 0; i <= p; i++)
               {
                  dofs[o++] = shape_x(i)*shape_x(j)*shape_y(k);
               }
         break;
      case 5:
         for (int o = 0, k = 0; k <= p; k++)
            for (int j = 0; j <= p; j++)
               for (int i = 0; i <= p; i++)
               {
                  dofs[o++] = shape_y(i)*shape_x(j)*shape_y(k);
               }
         break;
      case 6:
         for (int o = 0, k = 0; k <= p; k++)
            for (int j = 0; j <= p; j++)
               for (int i = 0; i <= p; i++)
               {
                  dofs[o++] = shape_y(i)*shape_y(j)*shape_y(k);
               }
         break;
      case 7:
         for (int o = 0, k = 0; k <= p; k++)
            for (int j = 0; j <= p; j++)
               for (int i = 0; i <= p; i++)
               {
                  dofs[o++] = shape_x(i)*shape_y(j)*shape_y(k);
               }
         break;
   }
}


L2Pos_HexahedronElement::L2Pos_HexahedronElement(const int p)
   : PositiveTensorFiniteElement(3, p, L2_DOF_MAP)
{
#ifndef MFEM_THREAD_SAFE
   shape_x.SetSize(p + 1);
   shape_y.SetSize(p + 1);
   shape_z.SetSize(p + 1);
   dshape_x.SetSize(p + 1);
   dshape_y.SetSize(p + 1);
   dshape_z.SetSize(p + 1);
#endif

   if (p == 0)
   {
      Nodes.IntPoint(0).Set3(0.5, 0.5, 0.5);
   }
   else
   {
      for (int o = 0, k = 0; k <= p; k++)
         for (int j = 0; j <= p; j++)
            for (int i = 0; i <= p; i++)
            {
               Nodes.IntPoint(o++).Set3(double(i)/p, double(j)/p, double(k)/p);
            }
   }
}

void L2Pos_HexahedronElement::CalcShape(const IntegrationPoint &ip,
                                        Vector &shape) const
{
   const int p = order;

#ifdef MFEM_THREAD_SAFE
   Vector shape_x(p+1), shape_y(p+1), shape_z(p+1);
#endif

   Poly_1D::CalcBernstein(p, ip.x, shape_x);
   Poly_1D::CalcBernstein(p, ip.y, shape_y);
   Poly_1D::CalcBernstein(p, ip.z, shape_z);

   for (int o = 0, k = 0; k <= p; k++)
      for (int j = 0; j <= p; j++)
         for (int i = 0; i <= p; i++)
         {
            shape(o++) = shape_x(i)*shape_y(j)*shape_z(k);
         }
}

void L2Pos_HexahedronElement::CalcDShape(const IntegrationPoint &ip,
                                         DenseMatrix &dshape) const
{
   const int p = order;

#ifdef MFEM_THREAD_SAFE
   Vector shape_x(p+1),  shape_y(p+1),  shape_z(p+1);
   Vector dshape_x(p+1), dshape_y(p+1), dshape_z(p+1);
#endif

   Poly_1D::CalcBernstein(p, ip.x, shape_x, dshape_x);
   Poly_1D::CalcBernstein(p, ip.y, shape_y, dshape_y);
   Poly_1D::CalcBernstein(p, ip.z, shape_z, dshape_z);

   for (int o = 0, k = 0; k <= p; k++)
      for (int j = 0; j <= p; j++)
         for (int i = 0; i <= p; i++)
         {
            dshape(o,0) = dshape_x(i)* shape_y(j)* shape_z(k);
            dshape(o,1) =  shape_x(i)*dshape_y(j)* shape_z(k);
            dshape(o,2) =  shape_x(i)* shape_y(j)*dshape_z(k);  o++;
         }
}

void L2Pos_HexahedronElement::ProjectDelta(int vertex, Vector &dofs) const
{
   const int p = order;

   dofs = 0.0;
   switch (vertex)
   {
      case 0: dofs[0] = 1.0; break;
      case 1: dofs[p] = 1.0; break;
      case 2: dofs[p*(p + 2)] = 1.0; break;
      case 3: dofs[p*(p + 1)] = 1.0; break;
      case 4: dofs[p*(p + 1)*(p + 1)] = 1.0; break;
      case 5: dofs[p + p*(p + 1)*(p + 1)] = 1.0; break;
      case 6: dofs[dof - 1] = 1.0; break;
      case 7: dofs[dof - p - 1] = 1.0; break;
   }
}


L2_TriangleElement::L2_TriangleElement(const int p, const int btype)
   : NodalFiniteElement(2, Geometry::TRIANGLE, ((p + 1)*(p + 2))/2, p,
                        FunctionSpace::Pk)
{
   const double *op = poly1d.OpenPoints(p, VerifyNodal(VerifyOpen(btype)));

#ifndef MFEM_THREAD_SAFE
   shape_x.SetSize(p + 1);
   shape_y.SetSize(p + 1);
   shape_l.SetSize(p + 1);
   dshape_x.SetSize(p + 1);
   dshape_y.SetSize(p + 1);
   dshape_l.SetSize(p + 1);
   u.SetSize(dof);
   du.SetSize(dof, dim);
#else
   Vector shape_x(p + 1), shape_y(p + 1), shape_l(p + 1);
#endif

   for (int o = 0, j = 0; j <= p; j++)
      for (int i = 0; i + j <= p; i++)
      {
         double w = op[i] + op[j] + op[p-i-j];
         Nodes.IntPoint(o++).Set2(op[i]/w, op[j]/w);
      }

   DenseMatrix T(dof);
   for (int k = 0; k < dof; k++)
   {
      IntegrationPoint &ip = Nodes.IntPoint(k);
      poly1d.CalcBasis(p, ip.x, shape_x);
      poly1d.CalcBasis(p, ip.y, shape_y);
      poly1d.CalcBasis(p, 1. - ip.x - ip.y, shape_l);

      for (int o = 0, j = 0; j <= p; j++)
         for (int i = 0; i + j <= p; i++)
         {
            T(o++, k) = shape_x(i)*shape_y(j)*shape_l(p-i-j);
         }
   }

   Ti.Factor(T);
   // mfem::out << "L2_TriangleElement(" << p << ") : "; Ti.TestInversion();
}

void L2_TriangleElement::CalcShape(const IntegrationPoint &ip,
                                   Vector &shape) const
{
   const int p = order;

#ifdef MFEM_THREAD_SAFE
   Vector shape_x(p + 1), shape_y(p + 1), shape_l(p + 1), u(dof);
#endif

   poly1d.CalcBasis(p, ip.x, shape_x);
   poly1d.CalcBasis(p, ip.y, shape_y);
   poly1d.CalcBasis(p, 1. - ip.x - ip.y, shape_l);

   for (int o = 0, j = 0; j <= p; j++)
      for (int i = 0; i + j <= p; i++)
      {
         u(o++) = shape_x(i)*shape_y(j)*shape_l(p-i-j);
      }

   Ti.Mult(u, shape);
}

void L2_TriangleElement::CalcDShape(const IntegrationPoint &ip,
                                    DenseMatrix &dshape) const
{
   const int p = order;

#ifdef MFEM_THREAD_SAFE
   Vector  shape_x(p + 1),  shape_y(p + 1),  shape_l(p + 1);
   Vector dshape_x(p + 1), dshape_y(p + 1), dshape_l(p + 1);
   DenseMatrix du(dof, dim);
#endif

   poly1d.CalcBasis(p, ip.x, shape_x, dshape_x);
   poly1d.CalcBasis(p, ip.y, shape_y, dshape_y);
   poly1d.CalcBasis(p, 1. - ip.x - ip.y, shape_l, dshape_l);

   for (int o = 0, j = 0; j <= p; j++)
      for (int i = 0; i + j <= p; i++)
      {
         int k = p - i - j;
         du(o,0) = ((dshape_x(i)* shape_l(k)) -
                    ( shape_x(i)*dshape_l(k)))*shape_y(j);
         du(o,1) = ((dshape_y(j)* shape_l(k)) -
                    ( shape_y(j)*dshape_l(k)))*shape_x(i);
         o++;
      }

   Ti.Mult(du, dshape);
}

void L2_TriangleElement::ProjectDelta(int vertex, Vector &dofs) const
{
   switch (vertex)
   {
      case 0:
         for (int i = 0; i < dof; i++)
         {
            const IntegrationPoint &ip = Nodes.IntPoint(i);
            dofs[i] = pow(1.0 - ip.x - ip.y, order);
         }
         break;
      case 1:
         for (int i = 0; i < dof; i++)
         {
            const IntegrationPoint &ip = Nodes.IntPoint(i);
            dofs[i] = pow(ip.x, order);
         }
         break;
      case 2:
         for (int i = 0; i < dof; i++)
         {
            const IntegrationPoint &ip = Nodes.IntPoint(i);
            dofs[i] = pow(ip.y, order);
         }
         break;
   }
}


L2Pos_TriangleElement::L2Pos_TriangleElement(const int p)
   : PositiveFiniteElement(2, Geometry::TRIANGLE, ((p + 1)*(p + 2))/2, p,
                           FunctionSpace::Pk)
{
#ifndef MFEM_THREAD_SAFE
   dshape_1d.SetSize(p + 1);
#endif

   if (p == 0)
   {
      Nodes.IntPoint(0).Set2(1./3, 1./3);
   }
   else
   {
      for (int o = 0, j = 0; j <= p; j++)
         for (int i = 0; i + j <= p; i++)
         {
            Nodes.IntPoint(o++).Set2(double(i)/p, double(j)/p);
         }
   }
}

void L2Pos_TriangleElement::CalcShape(const IntegrationPoint &ip,
                                      Vector &shape) const
{
   H1Pos_TriangleElement::CalcShape(order, ip.x, ip.y, shape.GetData());
}

void L2Pos_TriangleElement::CalcDShape(const IntegrationPoint &ip,
                                       DenseMatrix &dshape) const
{
#ifdef MFEM_THREAD_SAFE
   Vector dshape_1d(order + 1);
#endif

   H1Pos_TriangleElement::CalcDShape(order, ip.x, ip.y, dshape_1d.GetData(),
                                     dshape.Data());
}

void L2Pos_TriangleElement::ProjectDelta(int vertex, Vector &dofs) const
{
   dofs = 0.0;
   switch (vertex)
   {
      case 0: dofs[0] = 1.0; break;
      case 1: dofs[order] = 1.0; break;
      case 2: dofs[dof-1] = 1.0; break;
   }
}


L2_TetrahedronElement::L2_TetrahedronElement(const int p, const int btype)
   : NodalFiniteElement(3, Geometry::TETRAHEDRON, ((p + 1)*(p + 2)*(p + 3))/6,
                        p, FunctionSpace::Pk)
{
   const double *op = poly1d.OpenPoints(p, VerifyNodal(VerifyOpen(btype)));

#ifndef MFEM_THREAD_SAFE
   shape_x.SetSize(p + 1);
   shape_y.SetSize(p + 1);
   shape_z.SetSize(p + 1);
   shape_l.SetSize(p + 1);
   dshape_x.SetSize(p + 1);
   dshape_y.SetSize(p + 1);
   dshape_z.SetSize(p + 1);
   dshape_l.SetSize(p + 1);
   u.SetSize(dof);
   du.SetSize(dof, dim);
#else
   Vector shape_x(p + 1), shape_y(p + 1), shape_z(p + 1), shape_l(p + 1);
#endif

   for (int o = 0, k = 0; k <= p; k++)
      for (int j = 0; j + k <= p; j++)
         for (int i = 0; i + j + k <= p; i++)
         {
            double w = op[i] + op[j] + op[k] + op[p-i-j-k];
            Nodes.IntPoint(o++).Set3(op[i]/w, op[j]/w, op[k]/w);
         }

   DenseMatrix T(dof);
   for (int m = 0; m < dof; m++)
   {
      IntegrationPoint &ip = Nodes.IntPoint(m);
      poly1d.CalcBasis(p, ip.x, shape_x);
      poly1d.CalcBasis(p, ip.y, shape_y);
      poly1d.CalcBasis(p, ip.z, shape_z);
      poly1d.CalcBasis(p, 1. - ip.x - ip.y - ip.z, shape_l);

      for (int o = 0, k = 0; k <= p; k++)
         for (int j = 0; j + k <= p; j++)
            for (int i = 0; i + j + k <= p; i++)
            {
               T(o++, m) = shape_x(i)*shape_y(j)*shape_z(k)*shape_l(p-i-j-k);
            }
   }

   Ti.Factor(T);
   // mfem::out << "L2_TetrahedronElement(" << p << ") : "; Ti.TestInversion();
}

void L2_TetrahedronElement::CalcShape(const IntegrationPoint &ip,
                                      Vector &shape) const
{
   const int p = order;

#ifdef MFEM_THREAD_SAFE
   Vector shape_x(p + 1), shape_y(p + 1), shape_z(p + 1), shape_l(p + 1);
   Vector u(dof);
#endif

   poly1d.CalcBasis(p, ip.x, shape_x);
   poly1d.CalcBasis(p, ip.y, shape_y);
   poly1d.CalcBasis(p, ip.z, shape_z);
   poly1d.CalcBasis(p, 1. - ip.x - ip.y - ip.z, shape_l);

   for (int o = 0, k = 0; k <= p; k++)
      for (int j = 0; j + k <= p; j++)
         for (int i = 0; i + j + k <= p; i++)
         {
            u(o++) = shape_x(i)*shape_y(j)*shape_z(k)*shape_l(p-i-j-k);
         }

   Ti.Mult(u, shape);
}

void L2_TetrahedronElement::CalcDShape(const IntegrationPoint &ip,
                                       DenseMatrix &dshape) const
{
   const int p = order;

#ifdef MFEM_THREAD_SAFE
   Vector  shape_x(p + 1),  shape_y(p + 1),  shape_z(p + 1),  shape_l(p + 1);
   Vector dshape_x(p + 1), dshape_y(p + 1), dshape_z(p + 1), dshape_l(p + 1);
   DenseMatrix du(dof, dim);
#endif

   poly1d.CalcBasis(p, ip.x, shape_x, dshape_x);
   poly1d.CalcBasis(p, ip.y, shape_y, dshape_y);
   poly1d.CalcBasis(p, ip.z, shape_z, dshape_z);
   poly1d.CalcBasis(p, 1. - ip.x - ip.y - ip.z, shape_l, dshape_l);

   for (int o = 0, k = 0; k <= p; k++)
      for (int j = 0; j + k <= p; j++)
         for (int i = 0; i + j + k <= p; i++)
         {
            int l = p - i - j - k;
            du(o,0) = ((dshape_x(i)* shape_l(l)) -
                       ( shape_x(i)*dshape_l(l)))*shape_y(j)*shape_z(k);
            du(o,1) = ((dshape_y(j)* shape_l(l)) -
                       ( shape_y(j)*dshape_l(l)))*shape_x(i)*shape_z(k);
            du(o,2) = ((dshape_z(k)* shape_l(l)) -
                       ( shape_z(k)*dshape_l(l)))*shape_x(i)*shape_y(j);
            o++;
         }

   Ti.Mult(du, dshape);
}

void L2_TetrahedronElement::ProjectDelta(int vertex, Vector &dofs) const
{
   switch (vertex)
   {
      case 0:
         for (int i = 0; i < dof; i++)
         {
            const IntegrationPoint &ip = Nodes.IntPoint(i);
            dofs[i] = pow(1.0 - ip.x - ip.y - ip.z, order);
         }
         break;
      case 1:
         for (int i = 0; i < dof; i++)
         {
            const IntegrationPoint &ip = Nodes.IntPoint(i);
            dofs[i] = pow(ip.x, order);
         }
         break;
      case 2:
         for (int i = 0; i < dof; i++)
         {
            const IntegrationPoint &ip = Nodes.IntPoint(i);
            dofs[i] = pow(ip.y, order);
         }
         break;
      case 3:
         for (int i = 0; i < dof; i++)
         {
            const IntegrationPoint &ip = Nodes.IntPoint(i);
            dofs[i] = pow(ip.z, order);
         }
         break;
   }
}


L2Pos_TetrahedronElement::L2Pos_TetrahedronElement(const int p)
   : PositiveFiniteElement(3, Geometry::TETRAHEDRON,
                           ((p + 1)*(p + 2)*(p + 3))/6, p, FunctionSpace::Pk)
{
#ifndef MFEM_THREAD_SAFE
   dshape_1d.SetSize(p + 1);
#endif

   if (p == 0)
   {
      Nodes.IntPoint(0).Set3(0.25, 0.25, 0.25);
   }
   else
   {
      for (int o = 0, k = 0; k <= p; k++)
         for (int j = 0; j + k <= p; j++)
            for (int i = 0; i + j + k <= p; i++)
            {
               Nodes.IntPoint(o++).Set3(double(i)/p, double(j)/p, double(k)/p);
            }
   }
}

void L2Pos_TetrahedronElement::CalcShape(const IntegrationPoint &ip,
                                         Vector &shape) const
{
   H1Pos_TetrahedronElement::CalcShape(order, ip.x, ip.y, ip.z,
                                       shape.GetData());
}

void L2Pos_TetrahedronElement::CalcDShape(const IntegrationPoint &ip,
                                          DenseMatrix &dshape) const
{
#ifdef MFEM_THREAD_SAFE
   Vector dshape_1d(order + 1);
#endif

   H1Pos_TetrahedronElement::CalcDShape(order, ip.x, ip.y, ip.z,
                                        dshape_1d.GetData(), dshape.Data());
}

void L2Pos_TetrahedronElement::ProjectDelta(int vertex, Vector &dofs) const
{
   dofs = 0.0;
   switch (vertex)
   {
      case 0: dofs[0] = 1.0; break;
      case 1: dofs[order] = 1.0; break;
      case 2: dofs[(order*(order+3))/2] = 1.0; break;
      case 3: dofs[dof-1] = 1.0; break;
   }
}


L2_WedgeElement::L2_WedgeElement(const int p, const int btype)
   : NodalFiniteElement(3, Geometry::PRISM, ((p + 1)*(p + 1)*(p + 2))/2,
                        p, FunctionSpace::Qk),
     TriangleFE(p, btype),
     SegmentFE(p, btype)
{
#ifndef MFEM_THREAD_SAFE
   t_shape.SetSize(TriangleFE.GetDof());
   s_shape.SetSize(SegmentFE.GetDof());
   t_dshape.SetSize(TriangleFE.GetDof(), 2);
   s_dshape.SetSize(SegmentFE.GetDof(), 1);
#endif

   t_dof.SetSize(dof);
   s_dof.SetSize(dof);

   // Interior DoFs
   int m=0;
   for (int k=0; k<=p; k++)
   {
      int l=0;
      for (int j=0; j<=p; j++)
      {
         for (int i=0; i<=j; i++)
         {
            t_dof[m] = l;
            s_dof[m] = k;
            l++; m++;
         }
      }
   }

   // Define Nodes
   const IntegrationRule & t_Nodes = TriangleFE.GetNodes();
   const IntegrationRule & s_Nodes = SegmentFE.GetNodes();
   for (int i=0; i<dof; i++)
   {
      Nodes.IntPoint(i).x = t_Nodes.IntPoint(t_dof[i]).x;
      Nodes.IntPoint(i).y = t_Nodes.IntPoint(t_dof[i]).y;
      Nodes.IntPoint(i).z = s_Nodes.IntPoint(s_dof[i]).x;
   }
}

void L2_WedgeElement::CalcShape(const IntegrationPoint &ip,
                                Vector &shape) const
{
#ifdef MFEM_THREAD_SAFE
   Vector t_shape(TriangleFE.GetDof());
   Vector s_shape(SegmentFE.GetDof());
#endif

   IntegrationPoint ipz; ipz.x = ip.z; ipz.y = 0.0; ipz.z = 0.0;

   TriangleFE.CalcShape(ip, t_shape);
   SegmentFE.CalcShape(ipz, s_shape);

   for (int i=0; i<dof; i++)
   {
      shape[i] = t_shape[t_dof[i]] * s_shape[s_dof[i]];
   }
}

void L2_WedgeElement::CalcDShape(const IntegrationPoint &ip,
                                 DenseMatrix &dshape) const
{
#ifdef MFEM_THREAD_SAFE
   Vector      t_shape(TriangleFE.GetDof());
   DenseMatrix t_dshape(TriangleFE.GetDof(), 2);
   Vector      s_shape(SegmentFE.GetDof());
   DenseMatrix s_dshape(SegmentFE.GetDof(), 1);
#endif

   IntegrationPoint ipz; ipz.x = ip.z; ipz.y = 0.0; ipz.z = 0.0;

   TriangleFE.CalcShape(ip, t_shape);
   TriangleFE.CalcDShape(ip, t_dshape);
   SegmentFE.CalcShape(ipz, s_shape);
   SegmentFE.CalcDShape(ipz, s_dshape);

   for (int i=0; i<dof; i++)
   {
      dshape(i, 0) = t_dshape(t_dof[i],0) * s_shape[s_dof[i]];
      dshape(i, 1) = t_dshape(t_dof[i],1) * s_shape[s_dof[i]];
      dshape(i, 2) = t_shape[t_dof[i]] * s_dshape(s_dof[i],0);
   }
}


L2Pos_WedgeElement::L2Pos_WedgeElement(const int p)
   : PositiveFiniteElement(3, Geometry::PRISM,
                           ((p + 1)*(p + 1)*(p + 2))/2, p, FunctionSpace::Qk),
     TriangleFE(p),
     SegmentFE(p)
{
#ifndef MFEM_THREAD_SAFE
   t_shape.SetSize(TriangleFE.GetDof());
   s_shape.SetSize(SegmentFE.GetDof());
   t_dshape.SetSize(TriangleFE.GetDof(), 2);
   s_dshape.SetSize(SegmentFE.GetDof(), 1);
#endif

   t_dof.SetSize(dof);
   s_dof.SetSize(dof);

   // Interior DoFs
   int m=0;
   for (int k=0; k<=p; k++)
   {
      int l=0;
      for (int j=0; j<=p; j++)
      {
         for (int i=0; i<=j; i++)
         {
            t_dof[m] = l;
            s_dof[m] = k;
            l++; m++;
         }
      }
   }

   // Define Nodes
   const IntegrationRule & t_Nodes = TriangleFE.GetNodes();
   const IntegrationRule & s_Nodes = SegmentFE.GetNodes();
   for (int i=0; i<dof; i++)
   {
      Nodes.IntPoint(i).x = t_Nodes.IntPoint(t_dof[i]).x;
      Nodes.IntPoint(i).y = t_Nodes.IntPoint(t_dof[i]).y;
      Nodes.IntPoint(i).z = s_Nodes.IntPoint(s_dof[i]).x;
   }
}

void L2Pos_WedgeElement::CalcShape(const IntegrationPoint &ip,
                                   Vector &shape) const
{
#ifdef MFEM_THREAD_SAFE
   Vector t_shape(TriangleFE.GetDof());
   Vector s_shape(SegmentFE.GetDof());
#endif

   IntegrationPoint ipz; ipz.x = ip.z; ipz.y = 0.0; ipz.z = 0.0;

   TriangleFE.CalcShape(ip, t_shape);
   SegmentFE.CalcShape(ipz, s_shape);

   for (int i=0; i<dof; i++)
   {
      shape[i] = t_shape[t_dof[i]] * s_shape[s_dof[i]];
   }
}

void L2Pos_WedgeElement::CalcDShape(const IntegrationPoint &ip,
                                    DenseMatrix &dshape) const
{
#ifdef MFEM_THREAD_SAFE
   Vector      t_shape(TriangleFE.GetDof());
   DenseMatrix t_dshape(TriangleFE.GetDof(), 2);
   Vector      s_shape(SegmentFE.GetDof());
   DenseMatrix s_dshape(SegmentFE.GetDof(), 1);
#endif

   IntegrationPoint ipz; ipz.x = ip.z; ipz.y = 0.0; ipz.z = 0.0;

   TriangleFE.CalcShape(ip, t_shape);
   TriangleFE.CalcDShape(ip, t_dshape);
   SegmentFE.CalcShape(ipz, s_shape);
   SegmentFE.CalcDShape(ipz, s_dshape);

   for (int i=0; i<dof; i++)
   {
      dshape(i, 0) = t_dshape(t_dof[i],0) * s_shape[s_dof[i]];
      dshape(i, 1) = t_dshape(t_dof[i],1) * s_shape[s_dof[i]];
      dshape(i, 2) = t_shape[t_dof[i]] * s_dshape(s_dof[i],0);
   }
}


const double RT_QuadrilateralElement::nk[8] =
{ 0., -1.,  1., 0.,  0., 1.,  -1., 0. };

RT_QuadrilateralElement::RT_QuadrilateralElement(const int p,
                                                 const int cb_type,
                                                 const int ob_type)
   : VectorTensorFiniteElement(2, 2, 0, 2*(p + 1)*(p + 2), p + 1,
                               cb_type, ob_type,
                               H_DIV, DofMapType::L2_DOF_MAP),
     dof2nk(dof)
{
   dof_map.SetSize(dof);

   const double *cp = poly1d.ClosedPoints(p + 1, cb_type);
   const double *op = poly1d.OpenPoints(p, ob_type);
   const int dof2 = dof/2;

#ifndef MFEM_THREAD_SAFE
   shape_cx.SetSize(p + 2);
   shape_ox.SetSize(p + 1);
   shape_cy.SetSize(p + 2);
   shape_oy.SetSize(p + 1);
   dshape_cx.SetSize(p + 2);
   dshape_cy.SetSize(p + 2);
#endif

   // edges
   int o = 0;
   for (int i = 0; i <= p; i++)  // (0,1)
   {
      dof_map[1*dof2 + i + 0*(p + 1)] = o++;
   }
   for (int i = 0; i <= p; i++)  // (1,2)
   {
      dof_map[0*dof2 + (p + 1) + i*(p + 2)] = o++;
   }
   for (int i = 0; i <= p; i++)  // (2,3)
   {
      dof_map[1*dof2 + (p - i) + (p + 1)*(p + 1)] = o++;
   }
   for (int i = 0; i <= p; i++)  // (3,0)
   {
      dof_map[0*dof2 + 0 + (p - i)*(p + 2)] = o++;
   }

   // interior
   for (int j = 0; j <= p; j++)  // x-components
      for (int i = 1; i <= p; i++)
      {
         dof_map[0*dof2 + i + j*(p + 2)] = o++;
      }
   for (int j = 1; j <= p; j++)  // y-components
      for (int i = 0; i <= p; i++)
      {
         dof_map[1*dof2 + i + j*(p + 1)] = o++;
      }

   // dof orientations
   // x-components
   for (int j = 0; j <= p; j++)
      for (int i = 0; i <= p/2; i++)
      {
         int idx = 0*dof2 + i + j*(p + 2);
         dof_map[idx] = -1 - dof_map[idx];
      }
   if (p%2 == 1)
      for (int j = p/2 + 1; j <= p; j++)
      {
         int idx = 0*dof2 + (p/2 + 1) + j*(p + 2);
         dof_map[idx] = -1 - dof_map[idx];
      }
   // y-components
   for (int j = 0; j <= p/2; j++)
      for (int i = 0; i <= p; i++)
      {
         int idx = 1*dof2 + i + j*(p + 1);
         dof_map[idx] = -1 - dof_map[idx];
      }
   if (p%2 == 1)
      for (int i = 0; i <= p/2; i++)
      {
         int idx = 1*dof2 + i + (p/2 + 1)*(p + 1);
         dof_map[idx] = -1 - dof_map[idx];
      }

   o = 0;
   for (int j = 0; j <= p; j++)
      for (int i = 0; i <= p + 1; i++)
      {
         int idx;
         if ((idx = dof_map[o++]) < 0)
         {
            idx = -1 - idx;
            dof2nk[idx] = 3;
         }
         else
         {
            dof2nk[idx] = 1;
         }
         Nodes.IntPoint(idx).Set2(cp[i], op[j]);
      }
   for (int j = 0; j <= p + 1; j++)
      for (int i = 0; i <= p; i++)
      {
         int idx;
         if ((idx = dof_map[o++]) < 0)
         {
            idx = -1 - idx;
            dof2nk[idx] = 0;
         }
         else
         {
            dof2nk[idx] = 2;
         }
         Nodes.IntPoint(idx).Set2(op[i], cp[j]);
      }
}

void RT_QuadrilateralElement::CalcVShape(const IntegrationPoint &ip,
                                         DenseMatrix &shape) const
{
   const int pp1 = order;

#ifdef MFEM_THREAD_SAFE
   Vector shape_cx(pp1 + 1), shape_ox(pp1), shape_cy(pp1 + 1), shape_oy(pp1);
#endif

   cbasis1d.Eval(ip.x, shape_cx);
   obasis1d.Eval(ip.x, shape_ox);
   cbasis1d.Eval(ip.y, shape_cy);
   obasis1d.Eval(ip.y, shape_oy);

   int o = 0;
   for (int j = 0; j < pp1; j++)
      for (int i = 0; i <= pp1; i++)
      {
         int idx, s;
         if ((idx = dof_map[o++]) < 0)
         {
            idx = -1 - idx, s = -1;
         }
         else
         {
            s = +1;
         }
         shape(idx,0) = s*shape_cx(i)*shape_oy(j);
         shape(idx,1) = 0.;
      }
   for (int j = 0; j <= pp1; j++)
      for (int i = 0; i < pp1; i++)
      {
         int idx, s;
         if ((idx = dof_map[o++]) < 0)
         {
            idx = -1 - idx, s = -1;
         }
         else
         {
            s = +1;
         }
         shape(idx,0) = 0.;
         shape(idx,1) = s*shape_ox(i)*shape_cy(j);
      }
}

void RT_QuadrilateralElement::CalcDivShape(const IntegrationPoint &ip,
                                           Vector &divshape) const
{
   const int pp1 = order;

#ifdef MFEM_THREAD_SAFE
   Vector shape_cx(pp1 + 1), shape_ox(pp1), shape_cy(pp1 + 1), shape_oy(pp1);
   Vector dshape_cx(pp1 + 1), dshape_cy(pp1 + 1);
#endif

   cbasis1d.Eval(ip.x, shape_cx, dshape_cx);
   obasis1d.Eval(ip.x, shape_ox);
   cbasis1d.Eval(ip.y, shape_cy, dshape_cy);
   obasis1d.Eval(ip.y, shape_oy);

   int o = 0;
   for (int j = 0; j < pp1; j++)
      for (int i = 0; i <= pp1; i++)
      {
         int idx, s;
         if ((idx = dof_map[o++]) < 0)
         {
            idx = -1 - idx, s = -1;
         }
         else
         {
            s = +1;
         }
         divshape(idx) = s*dshape_cx(i)*shape_oy(j);
      }
   for (int j = 0; j <= pp1; j++)
      for (int i = 0; i < pp1; i++)
      {
         int idx, s;
         if ((idx = dof_map[o++]) < 0)
         {
            idx = -1 - idx, s = -1;
         }
         else
         {
            s = +1;
         }
         divshape(idx) = s*shape_ox(i)*dshape_cy(j);
      }
}


const double RT_HexahedronElement::nk[18] =
{ 0.,0.,-1.,  0.,-1.,0.,  1.,0.,0.,  0.,1.,0.,  -1.,0.,0.,  0.,0.,1. };

RT_HexahedronElement::RT_HexahedronElement(const int p,
                                           const int cb_type,
                                           const int ob_type)
   : VectorTensorFiniteElement(3, 3, 0, 3*(p + 1)*(p + 1)*(p + 2), p + 1,
                               cb_type, ob_type, H_DIV, DofMapType::L2_DOF_MAP),
     dof2nk(dof)
{
   dof_map.SetSize(dof);

   const double *cp = poly1d.ClosedPoints(p + 1, cb_type);
   const double *op = poly1d.OpenPoints(p, ob_type);
   const int dof3 = dof/3;

#ifndef MFEM_THREAD_SAFE
   shape_cx.SetSize(p + 2);
   shape_ox.SetSize(p + 1);
   shape_cy.SetSize(p + 2);
   shape_oy.SetSize(p + 1);
   shape_cz.SetSize(p + 2);
   shape_oz.SetSize(p + 1);
   dshape_cx.SetSize(p + 2);
   dshape_cy.SetSize(p + 2);
   dshape_cz.SetSize(p + 2);
#endif

   // faces
   int o = 0;
   for (int j = 0; j <= p; j++)  // (3,2,1,0) -- bottom
      for (int i = 0; i <= p; i++)
      {
         dof_map[2*dof3 + i + ((p - j) + 0*(p + 1))*(p + 1)] = o++;
      }
   for (int j = 0; j <= p; j++)  // (0,1,5,4) -- front
      for (int i = 0; i <= p; i++)
      {
         dof_map[1*dof3 + i + (0 + j*(p + 2))*(p + 1)] = o++;
      }
   for (int j = 0; j <= p; j++)  // (1,2,6,5) -- right
      for (int i = 0; i <= p; i++)
      {
         dof_map[0*dof3 + (p + 1) + (i + j*(p + 1))*(p + 2)] = o++;
      }
   for (int j = 0; j <= p; j++)  // (2,3,7,6) -- back
      for (int i = 0; i <= p; i++)
      {
         dof_map[1*dof3 + (p - i) + ((p + 1) + j*(p + 2))*(p + 1)] = o++;
      }
   for (int j = 0; j <= p; j++)  // (3,0,4,7) -- left
      for (int i = 0; i <= p; i++)
      {
         dof_map[0*dof3 + 0 + ((p - i) + j*(p + 1))*(p + 2)] = o++;
      }
   for (int j = 0; j <= p; j++)  // (4,5,6,7) -- top
      for (int i = 0; i <= p; i++)
      {
         dof_map[2*dof3 + i + (j + (p + 1)*(p + 1))*(p + 1)] = o++;
      }

   // interior
   // x-components
   for (int k = 0; k <= p; k++)
      for (int j = 0; j <= p; j++)
         for (int i = 1; i <= p; i++)
         {
            dof_map[0*dof3 + i + (j + k*(p + 1))*(p + 2)] = o++;
         }
   // y-components
   for (int k = 0; k <= p; k++)
      for (int j = 1; j <= p; j++)
         for (int i = 0; i <= p; i++)
         {
            dof_map[1*dof3 + i + (j + k*(p + 2))*(p + 1)] = o++;
         }
   // z-components
   for (int k = 1; k <= p; k++)
      for (int j = 0; j <= p; j++)
         for (int i = 0; i <= p; i++)
         {
            dof_map[2*dof3 + i + (j + k*(p + 1))*(p + 1)] = o++;
         }

   // dof orientations
   // for odd p, do not change the orientations in the mid-planes
   // {i = p/2 + 1}, {j = p/2 + 1}, {k = p/2 + 1} in the x, y, z-components
   // respectively.
   // x-components
   for (int k = 0; k <= p; k++)
      for (int j = 0; j <= p; j++)
         for (int i = 0; i <= p/2; i++)
         {
            int idx = 0*dof3 + i + (j + k*(p + 1))*(p + 2);
            dof_map[idx] = -1 - dof_map[idx];
         }
   // y-components
   for (int k = 0; k <= p; k++)
      for (int j = 0; j <= p/2; j++)
         for (int i = 0; i <= p; i++)
         {
            int idx = 1*dof3 + i + (j + k*(p + 2))*(p + 1);
            dof_map[idx] = -1 - dof_map[idx];
         }
   // z-components
   for (int k = 0; k <= p/2; k++)
      for (int j = 0; j <= p; j++)
         for (int i = 0; i <= p; i++)
         {
            int idx = 2*dof3 + i + (j + k*(p + 1))*(p + 1);
            dof_map[idx] = -1 - dof_map[idx];
         }

   o = 0;
   // x-components
   for (int k = 0; k <= p; k++)
      for (int j = 0; j <= p; j++)
         for (int i = 0; i <= p + 1; i++)
         {
            int idx;
            if ((idx = dof_map[o++]) < 0)
            {
               idx = -1 - idx;
               dof2nk[idx] = 4;
            }
            else
            {
               dof2nk[idx] = 2;
            }
            Nodes.IntPoint(idx).Set3(cp[i], op[j], op[k]);
         }
   // y-components
   for (int k = 0; k <= p; k++)
      for (int j = 0; j <= p + 1; j++)
         for (int i = 0; i <= p; i++)
         {
            int idx;
            if ((idx = dof_map[o++]) < 0)
            {
               idx = -1 - idx;
               dof2nk[idx] = 1;
            }
            else
            {
               dof2nk[idx] = 3;
            }
            Nodes.IntPoint(idx).Set3(op[i], cp[j], op[k]);
         }
   // z-components
   for (int k = 0; k <= p + 1; k++)
      for (int j = 0; j <= p; j++)
         for (int i = 0; i <= p; i++)
         {
            int idx;
            if ((idx = dof_map[o++]) < 0)
            {
               idx = -1 - idx;
               dof2nk[idx] = 0;
            }
            else
            {
               dof2nk[idx] = 5;
            }
            Nodes.IntPoint(idx).Set3(op[i], op[j], cp[k]);
         }
}

void RT_HexahedronElement::CalcVShape(const IntegrationPoint &ip,
                                      DenseMatrix &shape) const
{
   const int pp1 = order;

#ifdef MFEM_THREAD_SAFE
   Vector shape_cx(pp1 + 1), shape_ox(pp1), shape_cy(pp1 + 1), shape_oy(pp1);
   Vector shape_cz(pp1 + 1), shape_oz(pp1);
#endif

   cbasis1d.Eval(ip.x, shape_cx);
   obasis1d.Eval(ip.x, shape_ox);
   cbasis1d.Eval(ip.y, shape_cy);
   obasis1d.Eval(ip.y, shape_oy);
   cbasis1d.Eval(ip.z, shape_cz);
   obasis1d.Eval(ip.z, shape_oz);

   int o = 0;
   // x-components
   for (int k = 0; k < pp1; k++)
      for (int j = 0; j < pp1; j++)
         for (int i = 0; i <= pp1; i++)
         {
            int idx, s;
            if ((idx = dof_map[o++]) < 0)
            {
               idx = -1 - idx, s = -1;
            }
            else
            {
               s = +1;
            }
            shape(idx,0) = s*shape_cx(i)*shape_oy(j)*shape_oz(k);
            shape(idx,1) = 0.;
            shape(idx,2) = 0.;
         }
   // y-components
   for (int k = 0; k < pp1; k++)
      for (int j = 0; j <= pp1; j++)
         for (int i = 0; i < pp1; i++)
         {
            int idx, s;
            if ((idx = dof_map[o++]) < 0)
            {
               idx = -1 - idx, s = -1;
            }
            else
            {
               s = +1;
            }
            shape(idx,0) = 0.;
            shape(idx,1) = s*shape_ox(i)*shape_cy(j)*shape_oz(k);
            shape(idx,2) = 0.;
         }
   // z-components
   for (int k = 0; k <= pp1; k++)
      for (int j = 0; j < pp1; j++)
         for (int i = 0; i < pp1; i++)
         {
            int idx, s;
            if ((idx = dof_map[o++]) < 0)
            {
               idx = -1 - idx, s = -1;
            }
            else
            {
               s = +1;
            }
            shape(idx,0) = 0.;
            shape(idx,1) = 0.;
            shape(idx,2) = s*shape_ox(i)*shape_oy(j)*shape_cz(k);
         }
}

void RT_HexahedronElement::CalcDivShape(const IntegrationPoint &ip,
                                        Vector &divshape) const
{
   const int pp1 = order;

#ifdef MFEM_THREAD_SAFE
   Vector shape_cx(pp1 + 1), shape_ox(pp1), shape_cy(pp1 + 1), shape_oy(pp1);
   Vector shape_cz(pp1 + 1), shape_oz(pp1);
   Vector dshape_cx(pp1 + 1), dshape_cy(pp1 + 1), dshape_cz(pp1 + 1);
#endif

   cbasis1d.Eval(ip.x, shape_cx, dshape_cx);
   obasis1d.Eval(ip.x, shape_ox);
   cbasis1d.Eval(ip.y, shape_cy, dshape_cy);
   obasis1d.Eval(ip.y, shape_oy);
   cbasis1d.Eval(ip.z, shape_cz, dshape_cz);
   obasis1d.Eval(ip.z, shape_oz);

   int o = 0;
   // x-components
   for (int k = 0; k < pp1; k++)
      for (int j = 0; j < pp1; j++)
         for (int i = 0; i <= pp1; i++)
         {
            int idx, s;
            if ((idx = dof_map[o++]) < 0)
            {
               idx = -1 - idx, s = -1;
            }
            else
            {
               s = +1;
            }
            divshape(idx) = s*dshape_cx(i)*shape_oy(j)*shape_oz(k);
         }
   // y-components
   for (int k = 0; k < pp1; k++)
      for (int j = 0; j <= pp1; j++)
         for (int i = 0; i < pp1; i++)
         {
            int idx, s;
            if ((idx = dof_map[o++]) < 0)
            {
               idx = -1 - idx, s = -1;
            }
            else
            {
               s = +1;
            }
            divshape(idx) = s*shape_ox(i)*dshape_cy(j)*shape_oz(k);
         }
   // z-components
   for (int k = 0; k <= pp1; k++)
      for (int j = 0; j < pp1; j++)
         for (int i = 0; i < pp1; i++)
         {
            int idx, s;
            if ((idx = dof_map[o++]) < 0)
            {
               idx = -1 - idx, s = -1;
            }
            else
            {
               s = +1;
            }
            divshape(idx) = s*shape_ox(i)*shape_oy(j)*dshape_cz(k);
         }
}


const double RT_TriangleElement::nk[6] =
{ 0., -1., 1., 1., -1., 0. };

const double RT_TriangleElement::c = 1./3.;

RT_TriangleElement::RT_TriangleElement(const int p)
   : VectorFiniteElement(2, 2, 0, Geometry::TRIANGLE, (p + 1)*(p + 3), p + 1,
                         H_DIV, FunctionSpace::Pk),
     dof2nk(dof)
{
   const double *iop = (p > 0) ? poly1d.OpenPoints(p - 1) : NULL;
   const double *bop = poly1d.OpenPoints(p);

#ifndef MFEM_THREAD_SAFE
   shape_x.SetSize(p + 1);
   shape_y.SetSize(p + 1);
   shape_l.SetSize(p + 1);
   dshape_x.SetSize(p + 1);
   dshape_y.SetSize(p + 1);
   dshape_l.SetSize(p + 1);
   u.SetSize(dof, dim);
   divu.SetSize(dof);
#else
   Vector shape_x(p + 1), shape_y(p + 1), shape_l(p + 1);
#endif

   // edges
   int o = 0;
   for (int i = 0; i <= p; i++)  // (0,1)
   {
      Nodes.IntPoint(o).Set2(bop[i], 0.);
      dof2nk[o++] = 0;
   }
   for (int i = 0; i <= p; i++)  // (1,2)
   {
      Nodes.IntPoint(o).Set2(bop[p-i], bop[i]);
      dof2nk[o++] = 1;
   }
   for (int i = 0; i <= p; i++)  // (2,0)
   {
      Nodes.IntPoint(o).Set2(0., bop[p-i]);
      dof2nk[o++] = 2;
   }

   // interior
   for (int j = 0; j < p; j++)
      for (int i = 0; i + j < p; i++)
      {
         double w = iop[i] + iop[j] + iop[p-1-i-j];
         Nodes.IntPoint(o).Set2(iop[i]/w, iop[j]/w);
         dof2nk[o++] = 0;
         Nodes.IntPoint(o).Set2(iop[i]/w, iop[j]/w);
         dof2nk[o++] = 2;
      }

   DenseMatrix T(dof);
   for (int k = 0; k < dof; k++)
   {
      const IntegrationPoint &ip = Nodes.IntPoint(k);
      poly1d.CalcBasis(p, ip.x, shape_x);
      poly1d.CalcBasis(p, ip.y, shape_y);
      poly1d.CalcBasis(p, 1. - ip.x - ip.y, shape_l);
      const double *n_k = nk + 2*dof2nk[k];

      o = 0;
      for (int j = 0; j <= p; j++)
         for (int i = 0; i + j <= p; i++)
         {
            double s = shape_x(i)*shape_y(j)*shape_l(p-i-j);
            T(o++, k) = s*n_k[0];
            T(o++, k) = s*n_k[1];
         }
      for (int i = 0; i <= p; i++)
      {
         double s = shape_x(i)*shape_y(p-i);
         T(o++, k) = s*((ip.x - c)*n_k[0] + (ip.y - c)*n_k[1]);
      }
   }

   Ti.Factor(T);
   // mfem::out << "RT_TriangleElement(" << p << ") : "; Ti.TestInversion();
}

void RT_TriangleElement::CalcVShape(const IntegrationPoint &ip,
                                    DenseMatrix &shape) const
{
   const int p = order - 1;

#ifdef MFEM_THREAD_SAFE
   Vector shape_x(p + 1), shape_y(p + 1), shape_l(p + 1);
   DenseMatrix u(dof, dim);
#endif

   poly1d.CalcBasis(p, ip.x, shape_x);
   poly1d.CalcBasis(p, ip.y, shape_y);
   poly1d.CalcBasis(p, 1. - ip.x - ip.y, shape_l);

   int o = 0;
   for (int j = 0; j <= p; j++)
      for (int i = 0; i + j <= p; i++)
      {
         double s = shape_x(i)*shape_y(j)*shape_l(p-i-j);
         u(o,0) = s;  u(o,1) = 0;  o++;
         u(o,0) = 0;  u(o,1) = s;  o++;
      }
   for (int i = 0; i <= p; i++)
   {
      double s = shape_x(i)*shape_y(p-i);
      u(o,0) = (ip.x - c)*s;
      u(o,1) = (ip.y - c)*s;
      o++;
   }

   Ti.Mult(u, shape);
}

void RT_TriangleElement::CalcDivShape(const IntegrationPoint &ip,
                                      Vector &divshape) const
{
   const int p = order - 1;

#ifdef MFEM_THREAD_SAFE
   Vector shape_x(p + 1),  shape_y(p + 1),  shape_l(p + 1);
   Vector dshape_x(p + 1), dshape_y(p + 1), dshape_l(p + 1);
   Vector divu(dof);
#endif

   poly1d.CalcBasis(p, ip.x, shape_x, dshape_x);
   poly1d.CalcBasis(p, ip.y, shape_y, dshape_y);
   poly1d.CalcBasis(p, 1. - ip.x - ip.y, shape_l, dshape_l);

   int o = 0;
   for (int j = 0; j <= p; j++)
      for (int i = 0; i + j <= p; i++)
      {
         int k = p - i - j;
         divu(o++) = (dshape_x(i)*shape_l(k) -
                      shape_x(i)*dshape_l(k))*shape_y(j);
         divu(o++) = (dshape_y(j)*shape_l(k) -
                      shape_y(j)*dshape_l(k))*shape_x(i);
      }
   for (int i = 0; i <= p; i++)
   {
      int j = p - i;
      divu(o++) = ((shape_x(i) + (ip.x - c)*dshape_x(i))*shape_y(j) +
                   (shape_y(j) + (ip.y - c)*dshape_y(j))*shape_x(i));
   }

   Ti.Mult(divu, divshape);
}


const double RT_TetrahedronElement::nk[12] =
{ 1,1,1,  -1,0,0,  0,-1,0,  0,0,-1 };
// { .5,.5,.5, -.5,0,0, 0,-.5,0, 0,0,-.5}; // n_F |F|

const double RT_TetrahedronElement::c = 1./4.;

RT_TetrahedronElement::RT_TetrahedronElement(const int p)
   : VectorFiniteElement(3, 3, 0, Geometry::TETRAHEDRON,
                         (p + 1)*(p + 2)*(p + 4)/2,
                         p + 1, H_DIV, FunctionSpace::Pk),
     dof2nk(dof)
{
   const double *iop = (p > 0) ? poly1d.OpenPoints(p - 1) : NULL;
   const double *bop = poly1d.OpenPoints(p);

#ifndef MFEM_THREAD_SAFE
   shape_x.SetSize(p + 1);
   shape_y.SetSize(p + 1);
   shape_z.SetSize(p + 1);
   shape_l.SetSize(p + 1);
   dshape_x.SetSize(p + 1);
   dshape_y.SetSize(p + 1);
   dshape_z.SetSize(p + 1);
   dshape_l.SetSize(p + 1);
   u.SetSize(dof, dim);
   divu.SetSize(dof);
#else
   Vector shape_x(p + 1), shape_y(p + 1), shape_z(p + 1), shape_l(p + 1);
#endif

   int o = 0;
   // faces (see Mesh::GenerateFaces in mesh/mesh.cpp,
   //        the constructor of H1_TetrahedronElement)
   for (int j = 0; j <= p; j++)
      for (int i = 0; i + j <= p; i++)  // (1,2,3)
      {
         double w = bop[i] + bop[j] + bop[p-i-j];
         Nodes.IntPoint(o).Set3(bop[p-i-j]/w, bop[i]/w, bop[j]/w);
         dof2nk[o++] = 0;
      }
   for (int j = 0; j <= p; j++)
      for (int i = 0; i + j <= p; i++)  // (0,3,2)
      {
         double w = bop[i] + bop[j] + bop[p-i-j];
         Nodes.IntPoint(o).Set3(0., bop[j]/w, bop[i]/w);
         dof2nk[o++] = 1;
      }
   for (int j = 0; j <= p; j++)
      for (int i = 0; i + j <= p; i++)  // (0,1,3)
      {
         double w = bop[i] + bop[j] + bop[p-i-j];
         Nodes.IntPoint(o).Set3(bop[i]/w, 0., bop[j]/w);
         dof2nk[o++] = 2;
      }
   for (int j = 0; j <= p; j++)
      for (int i = 0; i + j <= p; i++)  // (0,2,1)
      {
         double w = bop[i] + bop[j] + bop[p-i-j];
         Nodes.IntPoint(o).Set3(bop[j]/w, bop[i]/w, 0.);
         dof2nk[o++] = 3;
      }

   // interior
   for (int k = 0; k < p; k++)
      for (int j = 0; j + k < p; j++)
         for (int i = 0; i + j + k < p; i++)
         {
            double w = iop[i] + iop[j] + iop[k] + iop[p-1-i-j-k];
            Nodes.IntPoint(o).Set3(iop[i]/w, iop[j]/w, iop[k]/w);
            dof2nk[o++] = 1;
            Nodes.IntPoint(o).Set3(iop[i]/w, iop[j]/w, iop[k]/w);
            dof2nk[o++] = 2;
            Nodes.IntPoint(o).Set3(iop[i]/w, iop[j]/w, iop[k]/w);
            dof2nk[o++] = 3;
         }

   DenseMatrix T(dof);
   for (int m = 0; m < dof; m++)
   {
      const IntegrationPoint &ip = Nodes.IntPoint(m);
      poly1d.CalcBasis(p, ip.x, shape_x);
      poly1d.CalcBasis(p, ip.y, shape_y);
      poly1d.CalcBasis(p, ip.z, shape_z);
      poly1d.CalcBasis(p, 1. - ip.x - ip.y - ip.z, shape_l);
      const double *nm = nk + 3*dof2nk[m];

      o = 0;
      for (int k = 0; k <= p; k++)
         for (int j = 0; j + k <= p; j++)
            for (int i = 0; i + j + k <= p; i++)
            {
               double s = shape_x(i)*shape_y(j)*shape_z(k)*shape_l(p-i-j-k);
               T(o++, m) = s * nm[0];
               T(o++, m) = s * nm[1];
               T(o++, m) = s * nm[2];
            }
      for (int j = 0; j <= p; j++)
         for (int i = 0; i + j <= p; i++)
         {
            double s = shape_x(i)*shape_y(j)*shape_z(p-i-j);
            T(o++, m) = s*((ip.x - c)*nm[0] + (ip.y - c)*nm[1] +
                           (ip.z - c)*nm[2]);
         }
   }

   Ti.Factor(T);
   // mfem::out << "RT_TetrahedronElement(" << p << ") : "; Ti.TestInversion();
}

void RT_TetrahedronElement::CalcVShape(const IntegrationPoint &ip,
                                       DenseMatrix &shape) const
{
   const int p = order - 1;

#ifdef MFEM_THREAD_SAFE
   Vector shape_x(p + 1), shape_y(p + 1), shape_z(p + 1), shape_l(p + 1);
   DenseMatrix u(dof, dim);
#endif

   poly1d.CalcBasis(p, ip.x, shape_x);
   poly1d.CalcBasis(p, ip.y, shape_y);
   poly1d.CalcBasis(p, ip.z, shape_z);
   poly1d.CalcBasis(p, 1. - ip.x - ip.y - ip.z, shape_l);

   int o = 0;
   for (int k = 0; k <= p; k++)
      for (int j = 0; j + k <= p; j++)
         for (int i = 0; i + j + k <= p; i++)
         {
            double s = shape_x(i)*shape_y(j)*shape_z(k)*shape_l(p-i-j-k);
            u(o,0) = s;  u(o,1) = 0;  u(o,2) = 0;  o++;
            u(o,0) = 0;  u(o,1) = s;  u(o,2) = 0;  o++;
            u(o,0) = 0;  u(o,1) = 0;  u(o,2) = s;  o++;
         }
   for (int j = 0; j <= p; j++)
      for (int i = 0; i + j <= p; i++)
      {
         double s = shape_x(i)*shape_y(j)*shape_z(p-i-j);
         u(o,0) = (ip.x - c)*s;  u(o,1) = (ip.y - c)*s;  u(o,2) = (ip.z - c)*s;
         o++;
      }

   Ti.Mult(u, shape);
}

void RT_TetrahedronElement::CalcDivShape(const IntegrationPoint &ip,
                                         Vector &divshape) const
{
   const int p = order - 1;

#ifdef MFEM_THREAD_SAFE
   Vector shape_x(p + 1),  shape_y(p + 1),  shape_z(p + 1),  shape_l(p + 1);
   Vector dshape_x(p + 1), dshape_y(p + 1), dshape_z(p + 1), dshape_l(p + 1);
   Vector divu(dof);
#endif

   poly1d.CalcBasis(p, ip.x, shape_x, dshape_x);
   poly1d.CalcBasis(p, ip.y, shape_y, dshape_y);
   poly1d.CalcBasis(p, ip.z, shape_z, dshape_z);
   poly1d.CalcBasis(p, 1. - ip.x - ip.y - ip.z, shape_l, dshape_l);

   int o = 0;
   for (int k = 0; k <= p; k++)
      for (int j = 0; j + k <= p; j++)
         for (int i = 0; i + j + k <= p; i++)
         {
            int l = p - i - j - k;
            divu(o++) = (dshape_x(i)*shape_l(l) -
                         shape_x(i)*dshape_l(l))*shape_y(j)*shape_z(k);
            divu(o++) = (dshape_y(j)*shape_l(l) -
                         shape_y(j)*dshape_l(l))*shape_x(i)*shape_z(k);
            divu(o++) = (dshape_z(k)*shape_l(l) -
                         shape_z(k)*dshape_l(l))*shape_x(i)*shape_y(j);
         }
   for (int j = 0; j <= p; j++)
      for (int i = 0; i + j <= p; i++)
      {
         int k = p - i - j;
         divu(o++) =
            (shape_x(i) + (ip.x - c)*dshape_x(i))*shape_y(j)*shape_z(k) +
            (shape_y(j) + (ip.y - c)*dshape_y(j))*shape_x(i)*shape_z(k) +
            (shape_z(k) + (ip.z - c)*dshape_z(k))*shape_x(i)*shape_y(j);
      }

   Ti.Mult(divu, divshape);
}


const double ND_HexahedronElement::tk[18] =
{ 1.,0.,0.,  0.,1.,0.,  0.,0.,1., -1.,0.,0.,  0.,-1.,0.,  0.,0.,-1. };

ND_HexahedronElement::ND_HexahedronElement(const int p,
                                           const int cb_type, const int ob_type)
   : VectorTensorFiniteElement(3, 3, 3, 3*p*(p + 1)*(p + 1), p,
                               cb_type, ob_type,
                               H_CURL, DofMapType::L2_DOF_MAP),
     dof2tk(dof)
{
   dof_map.SetSize(dof);

   const double *cp = poly1d.ClosedPoints(p, cb_type);
   const double *op = poly1d.OpenPoints(p - 1, ob_type);
   const int dof3 = dof/3;

#ifndef MFEM_THREAD_SAFE
   shape_cx.SetSize(p + 1);
   shape_ox.SetSize(p);
   shape_cy.SetSize(p + 1);
   shape_oy.SetSize(p);
   shape_cz.SetSize(p + 1);
   shape_oz.SetSize(p);
   dshape_cx.SetSize(p + 1);
   dshape_cy.SetSize(p + 1);
   dshape_cz.SetSize(p + 1);
#endif

   // edges
   int o = 0;
   for (int i = 0; i < p; i++)  // (0,1)
   {
      dof_map[0*dof3 + i + (0 + 0*(p + 1))*p] = o++;
   }
   for (int i = 0; i < p; i++)  // (1,2)
   {
      dof_map[1*dof3 + p + (i + 0*p)*(p + 1)] = o++;
   }
   for (int i = 0; i < p; i++)  // (3,2)
   {
      dof_map[0*dof3 + i + (p + 0*(p + 1))*p] = o++;
   }
   for (int i = 0; i < p; i++)  // (0,3)
   {
      dof_map[1*dof3 + 0 + (i + 0*p)*(p + 1)] = o++;
   }
   for (int i = 0; i < p; i++)  // (4,5)
   {
      dof_map[0*dof3 + i + (0 + p*(p + 1))*p] = o++;
   }
   for (int i = 0; i < p; i++)  // (5,6)
   {
      dof_map[1*dof3 + p + (i + p*p)*(p + 1)] = o++;
   }
   for (int i = 0; i < p; i++)  // (7,6)
   {
      dof_map[0*dof3 + i + (p + p*(p + 1))*p] = o++;
   }
   for (int i = 0; i < p; i++)  // (4,7)
   {
      dof_map[1*dof3 + 0 + (i + p*p)*(p + 1)] = o++;
   }
   for (int i = 0; i < p; i++)  // (0,4)
   {
      dof_map[2*dof3 + 0 + (0 + i*(p + 1))*(p + 1)] = o++;
   }
   for (int i = 0; i < p; i++)  // (1,5)
   {
      dof_map[2*dof3 + p + (0 + i*(p + 1))*(p + 1)] = o++;
   }
   for (int i = 0; i < p; i++)  // (2,6)
   {
      dof_map[2*dof3 + p + (p + i*(p + 1))*(p + 1)] = o++;
   }
   for (int i = 0; i < p; i++)  // (3,7)
   {
      dof_map[2*dof3 + 0 + (p + i*(p + 1))*(p + 1)] = o++;
   }

   // faces
   // (3,2,1,0) -- bottom
   for (int j = 1; j < p; j++) // x - components
      for (int i = 0; i < p; i++)
      {
         dof_map[0*dof3 + i + ((p - j) + 0*(p + 1))*p] = o++;
      }
   for (int j = 0; j < p; j++) // y - components
      for (int i = 1; i < p; i++)
      {
         dof_map[1*dof3 + i + ((p - 1 - j) + 0*p)*(p + 1)] = -1 - (o++);
      }
   // (0,1,5,4) -- front
   for (int k = 1; k < p; k++) // x - components
      for (int i = 0; i < p; i++)
      {
         dof_map[0*dof3 + i + (0 + k*(p + 1))*p] = o++;
      }
   for (int k = 0; k < p; k++) // z - components
      for (int i = 1; i < p; i++ )
      {
         dof_map[2*dof3 + i + (0 + k*(p + 1))*(p + 1)] = o++;
      }
   // (1,2,6,5) -- right
   for (int k = 1; k < p; k++) // y - components
      for (int j = 0; j < p; j++)
      {
         dof_map[1*dof3 + p + (j + k*p)*(p + 1)] = o++;
      }
   for (int k = 0; k < p; k++) // z - components
      for (int j = 1; j < p; j++)
      {
         dof_map[2*dof3 + p + (j + k*(p + 1))*(p + 1)] = o++;
      }
   // (2,3,7,6) -- back
   for (int k = 1; k < p; k++) // x - components
      for (int i = 0; i < p; i++)
      {
         dof_map[0*dof3 + (p - 1 - i) + (p + k*(p + 1))*p] = -1 - (o++);
      }
   for (int k = 0; k < p; k++) // z - components
      for (int i = 1; i < p; i++)
      {
         dof_map[2*dof3 + (p - i) + (p + k*(p + 1))*(p + 1)] = o++;
      }
   // (3,0,4,7) -- left
   for (int k = 1; k < p; k++) // y - components
      for (int j = 0; j < p; j++)
      {
         dof_map[1*dof3 + 0 + ((p - 1 - j) + k*p)*(p + 1)] = -1 - (o++);
      }
   for (int k = 0; k < p; k++) // z - components
      for (int j = 1; j < p; j++)
      {
         dof_map[2*dof3 + 0 + ((p - j) + k*(p + 1))*(p + 1)] = o++;
      }
   // (4,5,6,7) -- top
   for (int j = 1; j < p; j++) // x - components
      for (int i = 0; i < p; i++)
      {
         dof_map[0*dof3 + i + (j + p*(p + 1))*p] = o++;
      }
   for (int j = 0; j < p; j++) // y - components
      for (int i = 1; i < p; i++)
      {
         dof_map[1*dof3 + i + (j + p*p)*(p + 1)] = o++;
      }

   // interior
   // x-components
   for (int k = 1; k < p; k++)
      for (int j = 1; j < p; j++)
         for (int i = 0; i < p; i++)
         {
            dof_map[0*dof3 + i + (j + k*(p + 1))*p] = o++;
         }
   // y-components
   for (int k = 1; k < p; k++)
      for (int j = 0; j < p; j++)
         for (int i = 1; i < p; i++)
         {
            dof_map[1*dof3 + i + (j + k*p)*(p + 1)] = o++;
         }
   // z-components
   for (int k = 0; k < p; k++)
      for (int j = 1; j < p; j++)
         for (int i = 1; i < p; i++)
         {
            dof_map[2*dof3 + i + (j + k*(p + 1))*(p + 1)] = o++;
         }

   // set dof2tk and Nodes
   o = 0;
   // x-components
   for (int k = 0; k <= p; k++)
      for (int j = 0; j <= p; j++)
         for (int i = 0; i < p; i++)
         {
            int idx;
            if ((idx = dof_map[o++]) < 0)
            {
               dof2tk[idx = -1 - idx] = 3;
            }
            else
            {
               dof2tk[idx] = 0;
            }
            Nodes.IntPoint(idx).Set3(op[i], cp[j], cp[k]);
         }
   // y-components
   for (int k = 0; k <= p; k++)
      for (int j = 0; j < p; j++)
         for (int i = 0; i <= p; i++)
         {
            int idx;
            if ((idx = dof_map[o++]) < 0)
            {
               dof2tk[idx = -1 - idx] = 4;
            }
            else
            {
               dof2tk[idx] = 1;
            }
            Nodes.IntPoint(idx).Set3(cp[i], op[j], cp[k]);
         }
   // z-components
   for (int k = 0; k < p; k++)
      for (int j = 0; j <= p; j++)
         for (int i = 0; i <= p; i++)
         {
            int idx;
            if ((idx = dof_map[o++]) < 0)
            {
               dof2tk[idx = -1 - idx] = 5;
            }
            else
            {
               dof2tk[idx] = 2;
            }
            Nodes.IntPoint(idx).Set3(cp[i], cp[j], op[k]);
         }
}

void ND_HexahedronElement::CalcVShape(const IntegrationPoint &ip,
                                      DenseMatrix &shape) const
{
   const int p = order;

#ifdef MFEM_THREAD_SAFE
   Vector shape_cx(p + 1), shape_ox(p), shape_cy(p + 1), shape_oy(p);
   Vector shape_cz(p + 1), shape_oz(p);
#endif

   cbasis1d.Eval(ip.x, shape_cx);
   obasis1d.Eval(ip.x, shape_ox);
   cbasis1d.Eval(ip.y, shape_cy);
   obasis1d.Eval(ip.y, shape_oy);
   cbasis1d.Eval(ip.z, shape_cz);
   obasis1d.Eval(ip.z, shape_oz);

   int o = 0;
   // x-components
   for (int k = 0; k <= p; k++)
      for (int j = 0; j <= p; j++)
         for (int i = 0; i < p; i++)
         {
            int idx, s;
            if ((idx = dof_map[o++]) < 0)
            {
               idx = -1 - idx, s = -1;
            }
            else
            {
               s = +1;
            }
            shape(idx,0) = s*shape_ox(i)*shape_cy(j)*shape_cz(k);
            shape(idx,1) = 0.;
            shape(idx,2) = 0.;
         }
   // y-components
   for (int k = 0; k <= p; k++)
      for (int j = 0; j < p; j++)
         for (int i = 0; i <= p; i++)
         {
            int idx, s;
            if ((idx = dof_map[o++]) < 0)
            {
               idx = -1 - idx, s = -1;
            }
            else
            {
               s = +1;
            }
            shape(idx,0) = 0.;
            shape(idx,1) = s*shape_cx(i)*shape_oy(j)*shape_cz(k);
            shape(idx,2) = 0.;
         }
   // z-components
   for (int k = 0; k < p; k++)
      for (int j = 0; j <= p; j++)
         for (int i = 0; i <= p; i++)
         {
            int idx, s;
            if ((idx = dof_map[o++]) < 0)
            {
               idx = -1 - idx, s = -1;
            }
            else
            {
               s = +1;
            }
            shape(idx,0) = 0.;
            shape(idx,1) = 0.;
            shape(idx,2) = s*shape_cx(i)*shape_cy(j)*shape_oz(k);
         }
}

void ND_HexahedronElement::CalcCurlShape(const IntegrationPoint &ip,
                                         DenseMatrix &curl_shape) const
{
   const int p = order;

#ifdef MFEM_THREAD_SAFE
   Vector shape_cx(p + 1), shape_ox(p), shape_cy(p + 1), shape_oy(p);
   Vector shape_cz(p + 1), shape_oz(p);
   Vector dshape_cx(p + 1), dshape_cy(p + 1), dshape_cz(p + 1);
#endif

   cbasis1d.Eval(ip.x, shape_cx, dshape_cx);
   obasis1d.Eval(ip.x, shape_ox);
   cbasis1d.Eval(ip.y, shape_cy, dshape_cy);
   obasis1d.Eval(ip.y, shape_oy);
   cbasis1d.Eval(ip.z, shape_cz, dshape_cz);
   obasis1d.Eval(ip.z, shape_oz);

   int o = 0;
   // x-components
   for (int k = 0; k <= p; k++)
      for (int j = 0; j <= p; j++)
         for (int i = 0; i < p; i++)
         {
            int idx, s;
            if ((idx = dof_map[o++]) < 0)
            {
               idx = -1 - idx, s = -1;
            }
            else
            {
               s = +1;
            }
            curl_shape(idx,0) = 0.;
            curl_shape(idx,1) =  s*shape_ox(i)* shape_cy(j)*dshape_cz(k);
            curl_shape(idx,2) = -s*shape_ox(i)*dshape_cy(j)* shape_cz(k);
         }
   // y-components
   for (int k = 0; k <= p; k++)
      for (int j = 0; j < p; j++)
         for (int i = 0; i <= p; i++)
         {
            int idx, s;
            if ((idx = dof_map[o++]) < 0)
            {
               idx = -1 - idx, s = -1;
            }
            else
            {
               s = +1;
            }
            curl_shape(idx,0) = -s* shape_cx(i)*shape_oy(j)*dshape_cz(k);
            curl_shape(idx,1) = 0.;
            curl_shape(idx,2) =  s*dshape_cx(i)*shape_oy(j)* shape_cz(k);
         }
   // z-components
   for (int k = 0; k < p; k++)
      for (int j = 0; j <= p; j++)
         for (int i = 0; i <= p; i++)
         {
            int idx, s;
            if ((idx = dof_map[o++]) < 0)
            {
               idx = -1 - idx, s = -1;
            }
            else
            {
               s = +1;
            }
            curl_shape(idx,0) =   s* shape_cx(i)*dshape_cy(j)*shape_oz(k);
            curl_shape(idx,1) =  -s*dshape_cx(i)* shape_cy(j)*shape_oz(k);
            curl_shape(idx,2) = 0.;
         }
}

const DofToQuad &VectorTensorFiniteElement::GetDofToQuad(
   const IntegrationRule &ir,
   DofToQuad::Mode mode) const
{
   MFEM_VERIFY(mode != DofToQuad::FULL, "invalid mode requested");

   return GetTensorDofToQuad(ir, mode, true);
}

const DofToQuad &VectorTensorFiniteElement::GetDofToQuadOpen(
   const IntegrationRule &ir,
   DofToQuad::Mode mode) const
{
   MFEM_VERIFY(mode != DofToQuad::FULL, "invalid mode requested");

   return GetTensorDofToQuad(ir, mode, false);
}

const DofToQuad &VectorTensorFiniteElement::GetTensorDofToQuad(
   const IntegrationRule &ir,
   DofToQuad::Mode mode,
   const bool closed) const
{
   MFEM_VERIFY(mode == DofToQuad::TENSOR, "invalid mode requested");

   for (int i = 0;
        i < (closed ? dof2quad_array.Size() : dof2quad_array_open.Size());
        i++)
   {
      const DofToQuad &d2q = closed ? *dof2quad_array[i] : *dof2quad_array_open[i];
      if (d2q.IntRule == &ir && d2q.mode == mode) { return d2q; }
   }

   DofToQuad *d2q = new DofToQuad;
   const int ndof = closed ? order + 1 : order;
   const int nqpt = (int)floor(pow(ir.GetNPoints(), 1.0/dim) + 0.5);
   d2q->FE = this;
   d2q->IntRule = &ir;
   d2q->mode = mode;
   d2q->ndof = ndof;
   d2q->nqpt = nqpt;
   d2q->B.SetSize(nqpt*ndof);
   d2q->Bt.SetSize(ndof*nqpt);
   d2q->G.SetSize(nqpt*ndof);
   d2q->Gt.SetSize(ndof*nqpt);
   Vector val(ndof), grad(ndof);
   for (int i = 0; i < nqpt; i++)
   {
      // The first 'nqpt' points in 'ir' have the same x-coordinates as those
      // of the 1D rule.

      if (closed)
      {
         cbasis1d.Eval(ir.IntPoint(i).x, val, grad);
      }
      else
      {
         obasis1d.Eval(ir.IntPoint(i).x, val, grad);
      }

      for (int j = 0; j < ndof; j++)
      {
         d2q->B[i+nqpt*j] = d2q->Bt[j+ndof*i] = val(j);
         d2q->G[i+nqpt*j] = d2q->Gt[j+ndof*i] = grad(j);
      }
   }

   if (closed)
   {
      dof2quad_array.Append(d2q);
   }
   else
   {
      dof2quad_array_open.Append(d2q);
   }

   return *d2q;
}

VectorTensorFiniteElement::~VectorTensorFiniteElement()
{
   for (int i = 0; i < dof2quad_array_open.Size(); i++)
   {
      delete dof2quad_array_open[i];
   }
}

const double ND_QuadrilateralElement::tk[8] =
{ 1.,0.,  0.,1., -1.,0., 0.,-1. };

ND_QuadrilateralElement::ND_QuadrilateralElement(const int p,
                                                 const int cb_type,
                                                 const int ob_type)
   : VectorTensorFiniteElement(2, 2, 1, 2*p*(p + 1), p, cb_type, ob_type,
                               H_CURL, DofMapType::L2_DOF_MAP),
     dof2tk(dof)
{
   dof_map.SetSize(dof);

   const double *cp = poly1d.ClosedPoints(p, cb_type);
   const double *op = poly1d.OpenPoints(p - 1, ob_type);
   const int dof2 = dof/2;

#ifndef MFEM_THREAD_SAFE
   shape_cx.SetSize(p + 1);
   shape_ox.SetSize(p);
   shape_cy.SetSize(p + 1);
   shape_oy.SetSize(p);
   dshape_cx.SetSize(p + 1);
   dshape_cy.SetSize(p + 1);
#endif

   // edges
   int o = 0;
   for (int i = 0; i < p; i++)  // (0,1)
   {
      dof_map[0*dof2 + i + 0*p] = o++;
   }
   for (int j = 0; j < p; j++)  // (1,2)
   {
      dof_map[1*dof2 + p + j*(p + 1)] = o++;
   }
   for (int i = 0; i < p; i++)  // (2,3)
   {
      dof_map[0*dof2 + (p - 1 - i) + p*p] = -1 - (o++);
   }
   for (int j = 0; j < p; j++)  // (3,0)
   {
      dof_map[1*dof2 + 0 + (p - 1 - j)*(p + 1)] = -1 - (o++);
   }

   // interior
   // x-components
   for (int j = 1; j < p; j++)
      for (int i = 0; i < p; i++)
      {
         dof_map[0*dof2 + i + j*p] = o++;
      }
   // y-components
   for (int j = 0; j < p; j++)
      for (int i = 1; i < p; i++)
      {
         dof_map[1*dof2 + i + j*(p + 1)] = o++;
      }

   // set dof2tk and Nodes
   o = 0;
   // x-components
   for (int j = 0; j <= p; j++)
      for (int i = 0; i < p; i++)
      {
         int idx;
         if ((idx = dof_map[o++]) < 0)
         {
            dof2tk[idx = -1 - idx] = 2;
         }
         else
         {
            dof2tk[idx] = 0;
         }
         Nodes.IntPoint(idx).Set2(op[i], cp[j]);
      }
   // y-components
   for (int j = 0; j < p; j++)
      for (int i = 0; i <= p; i++)
      {
         int idx;
         if ((idx = dof_map[o++]) < 0)
         {
            dof2tk[idx = -1 - idx] = 3;
         }
         else
         {
            dof2tk[idx] = 1;
         }
         Nodes.IntPoint(idx).Set2(cp[i], op[j]);
      }
}

void ND_QuadrilateralElement::CalcVShape(const IntegrationPoint &ip,
                                         DenseMatrix &shape) const
{
   const int p = order;

#ifdef MFEM_THREAD_SAFE
   Vector shape_cx(p + 1), shape_ox(p), shape_cy(p + 1), shape_oy(p);
#endif

   cbasis1d.Eval(ip.x, shape_cx);
   obasis1d.Eval(ip.x, shape_ox);
   cbasis1d.Eval(ip.y, shape_cy);
   obasis1d.Eval(ip.y, shape_oy);

   int o = 0;
   // x-components
   for (int j = 0; j <= p; j++)
      for (int i = 0; i < p; i++)
      {
         int idx, s;
         if ((idx = dof_map[o++]) < 0)
         {
            idx = -1 - idx, s = -1;
         }
         else
         {
            s = +1;
         }
         shape(idx,0) = s*shape_ox(i)*shape_cy(j);
         shape(idx,1) = 0.;
      }
   // y-components
   for (int j = 0; j < p; j++)
      for (int i = 0; i <= p; i++)
      {
         int idx, s;
         if ((idx = dof_map[o++]) < 0)
         {
            idx = -1 - idx, s = -1;
         }
         else
         {
            s = +1;
         }
         shape(idx,0) = 0.;
         shape(idx,1) = s*shape_cx(i)*shape_oy(j);
      }
}

void ND_QuadrilateralElement::CalcCurlShape(const IntegrationPoint &ip,
                                            DenseMatrix &curl_shape) const
{
   const int p = order;

#ifdef MFEM_THREAD_SAFE
   Vector shape_cx(p + 1), shape_ox(p), shape_cy(p + 1), shape_oy(p);
   Vector dshape_cx(p + 1), dshape_cy(p + 1);
#endif

   cbasis1d.Eval(ip.x, shape_cx, dshape_cx);
   obasis1d.Eval(ip.x, shape_ox);
   cbasis1d.Eval(ip.y, shape_cy, dshape_cy);
   obasis1d.Eval(ip.y, shape_oy);

   int o = 0;
   // x-components
   for (int j = 0; j <= p; j++)
      for (int i = 0; i < p; i++)
      {
         int idx, s;
         if ((idx = dof_map[o++]) < 0)
         {
            idx = -1 - idx, s = -1;
         }
         else
         {
            s = +1;
         }
         curl_shape(idx,0) = -s*shape_ox(i)*dshape_cy(j);
      }
   // y-components
   for (int j = 0; j < p; j++)
      for (int i = 0; i <= p; i++)
      {
         int idx, s;
         if ((idx = dof_map[o++]) < 0)
         {
            idx = -1 - idx, s = -1;
         }
         else
         {
            s = +1;
         }
         curl_shape(idx,0) =  s*dshape_cx(i)*shape_oy(j);
      }
}


const double ND_TetrahedronElement::tk[18] =
{ 1.,0.,0.,  0.,1.,0.,  0.,0.,1.,  -1.,1.,0.,  -1.,0.,1.,  0.,-1.,1. };

const double ND_TetrahedronElement::c = 1./4.;

ND_TetrahedronElement::ND_TetrahedronElement(const int p)
   : VectorFiniteElement(3, 3, 3, Geometry::TETRAHEDRON, p*(p + 2)*(p + 3)/2, p,
                         H_CURL, FunctionSpace::Pk), dof2tk(dof)
{
   const double *eop = poly1d.OpenPoints(p - 1);
   const double *fop = (p > 1) ? poly1d.OpenPoints(p - 2) : NULL;
   const double *iop = (p > 2) ? poly1d.OpenPoints(p - 3) : NULL;

   const int pm1 = p - 1, pm2 = p - 2, pm3 = p - 3;

#ifndef MFEM_THREAD_SAFE
   shape_x.SetSize(p);
   shape_y.SetSize(p);
   shape_z.SetSize(p);
   shape_l.SetSize(p);
   dshape_x.SetSize(p);
   dshape_y.SetSize(p);
   dshape_z.SetSize(p);
   dshape_l.SetSize(p);
   u.SetSize(dof, dim);
#else
   Vector shape_x(p), shape_y(p), shape_z(p), shape_l(p);
#endif

   int o = 0;
   // edges
   for (int i = 0; i < p; i++) // (0,1)
   {
      Nodes.IntPoint(o).Set3(eop[i], 0., 0.);
      dof2tk[o++] = 0;
   }
   for (int i = 0; i < p; i++) // (0,2)
   {
      Nodes.IntPoint(o).Set3(0., eop[i], 0.);
      dof2tk[o++] = 1;
   }
   for (int i = 0; i < p; i++) // (0,3)
   {
      Nodes.IntPoint(o).Set3(0., 0., eop[i]);
      dof2tk[o++] = 2;
   }
   for (int i = 0; i < p; i++) // (1,2)
   {
      Nodes.IntPoint(o).Set3(eop[pm1-i], eop[i], 0.);
      dof2tk[o++] = 3;
   }
   for (int i = 0; i < p; i++) // (1,3)
   {
      Nodes.IntPoint(o).Set3(eop[pm1-i], 0., eop[i]);
      dof2tk[o++] = 4;
   }
   for (int i = 0; i < p; i++) // (2,3)
   {
      Nodes.IntPoint(o).Set3(0., eop[pm1-i], eop[i]);
      dof2tk[o++] = 5;
   }

   // faces
   for (int j = 0; j <= pm2; j++)  // (1,2,3)
      for (int i = 0; i + j <= pm2; i++)
      {
         double w = fop[i] + fop[j] + fop[pm2-i-j];
         Nodes.IntPoint(o).Set3(fop[pm2-i-j]/w, fop[i]/w, fop[j]/w);
         dof2tk[o++] = 3;
         Nodes.IntPoint(o).Set3(fop[pm2-i-j]/w, fop[i]/w, fop[j]/w);
         dof2tk[o++] = 4;
      }
   for (int j = 0; j <= pm2; j++)  // (0,3,2)
      for (int i = 0; i + j <= pm2; i++)
      {
         double w = fop[i] + fop[j] + fop[pm2-i-j];
         Nodes.IntPoint(o).Set3(0., fop[j]/w, fop[i]/w);
         dof2tk[o++] = 2;
         Nodes.IntPoint(o).Set3(0., fop[j]/w, fop[i]/w);
         dof2tk[o++] = 1;
      }
   for (int j = 0; j <= pm2; j++)  // (0,1,3)
      for (int i = 0; i + j <= pm2; i++)
      {
         double w = fop[i] + fop[j] + fop[pm2-i-j];
         Nodes.IntPoint(o).Set3(fop[i]/w, 0., fop[j]/w);
         dof2tk[o++] = 0;
         Nodes.IntPoint(o).Set3(fop[i]/w, 0., fop[j]/w);
         dof2tk[o++] = 2;
      }
   for (int j = 0; j <= pm2; j++)  // (0,2,1)
      for (int i = 0; i + j <= pm2; i++)
      {
         double w = fop[i] + fop[j] + fop[pm2-i-j];
         Nodes.IntPoint(o).Set3(fop[j]/w, fop[i]/w, 0.);
         dof2tk[o++] = 1;
         Nodes.IntPoint(o).Set3(fop[j]/w, fop[i]/w, 0.);
         dof2tk[o++] = 0;
      }

   // interior
   for (int k = 0; k <= pm3; k++)
      for (int j = 0; j + k <= pm3; j++)
         for (int i = 0; i + j + k <= pm3; i++)
         {
            double w = iop[i] + iop[j] + iop[k] + iop[pm3-i-j-k];
            Nodes.IntPoint(o).Set3(iop[i]/w, iop[j]/w, iop[k]/w);
            dof2tk[o++] = 0;
            Nodes.IntPoint(o).Set3(iop[i]/w, iop[j]/w, iop[k]/w);
            dof2tk[o++] = 1;
            Nodes.IntPoint(o).Set3(iop[i]/w, iop[j]/w, iop[k]/w);
            dof2tk[o++] = 2;
         }

   DenseMatrix T(dof);
   for (int m = 0; m < dof; m++)
   {
      const IntegrationPoint &ip = Nodes.IntPoint(m);
      const double *tm = tk + 3*dof2tk[m];
      o = 0;

      poly1d.CalcBasis(pm1, ip.x, shape_x);
      poly1d.CalcBasis(pm1, ip.y, shape_y);
      poly1d.CalcBasis(pm1, ip.z, shape_z);
      poly1d.CalcBasis(pm1, 1. - ip.x - ip.y - ip.z, shape_l);

      for (int k = 0; k <= pm1; k++)
         for (int j = 0; j + k <= pm1; j++)
            for (int i = 0; i + j + k <= pm1; i++)
            {
               double s = shape_x(i)*shape_y(j)*shape_z(k)*shape_l(pm1-i-j-k);
               T(o++, m) = s * tm[0];
               T(o++, m) = s * tm[1];
               T(o++, m) = s * tm[2];
            }
      for (int k = 0; k <= pm1; k++)
         for (int j = 0; j + k <= pm1; j++)
         {
            double s = shape_x(pm1-j-k)*shape_y(j)*shape_z(k);
            T(o++, m) = s*((ip.y - c)*tm[0] - (ip.x - c)*tm[1]);
            T(o++, m) = s*((ip.z - c)*tm[0] - (ip.x - c)*tm[2]);
         }
      for (int k = 0; k <= pm1; k++)
      {
         T(o++, m) =
            shape_y(pm1-k)*shape_z(k)*((ip.z - c)*tm[1] - (ip.y - c)*tm[2]);
      }
   }

   Ti.Factor(T);
   // mfem::out << "ND_TetrahedronElement(" << p << ") : "; Ti.TestInversion();
}

void ND_TetrahedronElement::CalcVShape(const IntegrationPoint &ip,
                                       DenseMatrix &shape) const
{
   const int pm1 = order - 1;

#ifdef MFEM_THREAD_SAFE
   const int p = order;
   Vector shape_x(p), shape_y(p), shape_z(p), shape_l(p);
   DenseMatrix u(dof, dim);
#endif

   poly1d.CalcBasis(pm1, ip.x, shape_x);
   poly1d.CalcBasis(pm1, ip.y, shape_y);
   poly1d.CalcBasis(pm1, ip.z, shape_z);
   poly1d.CalcBasis(pm1, 1. - ip.x - ip.y - ip.z, shape_l);

   int n = 0;
   for (int k = 0; k <= pm1; k++)
      for (int j = 0; j + k <= pm1; j++)
         for (int i = 0; i + j + k <= pm1; i++)
         {
            double s = shape_x(i)*shape_y(j)*shape_z(k)*shape_l(pm1-i-j-k);
            u(n,0) =  s;  u(n,1) = 0.;  u(n,2) = 0.;  n++;
            u(n,0) = 0.;  u(n,1) =  s;  u(n,2) = 0.;  n++;
            u(n,0) = 0.;  u(n,1) = 0.;  u(n,2) =  s;  n++;
         }
   for (int k = 0; k <= pm1; k++)
      for (int j = 0; j + k <= pm1; j++)
      {
         double s = shape_x(pm1-j-k)*shape_y(j)*shape_z(k);
         u(n,0) = s*(ip.y - c);  u(n,1) = -s*(ip.x - c);  u(n,2) =  0.;  n++;
         u(n,0) = s*(ip.z - c);  u(n,1) =  0.;  u(n,2) = -s*(ip.x - c);  n++;
      }
   for (int k = 0; k <= pm1; k++)
   {
      double s = shape_y(pm1-k)*shape_z(k);
      u(n,0) = 0.;  u(n,1) = s*(ip.z - c);  u(n,2) = -s*(ip.y - c);  n++;
   }

   Ti.Mult(u, shape);
}

void ND_TetrahedronElement::CalcCurlShape(const IntegrationPoint &ip,
                                          DenseMatrix &curl_shape) const
{
   const int pm1 = order - 1;

#ifdef MFEM_THREAD_SAFE
   const int p = order;
   Vector shape_x(p), shape_y(p), shape_z(p), shape_l(p);
   Vector dshape_x(p), dshape_y(p), dshape_z(p), dshape_l(p);
   DenseMatrix u(dof, dim);
#endif

   poly1d.CalcBasis(pm1, ip.x, shape_x, dshape_x);
   poly1d.CalcBasis(pm1, ip.y, shape_y, dshape_y);
   poly1d.CalcBasis(pm1, ip.z, shape_z, dshape_z);
   poly1d.CalcBasis(pm1, 1. - ip.x - ip.y - ip.z, shape_l, dshape_l);

   int n = 0;
   for (int k = 0; k <= pm1; k++)
      for (int j = 0; j + k <= pm1; j++)
         for (int i = 0; i + j + k <= pm1; i++)
         {
            int l = pm1-i-j-k;
            const double dx = (dshape_x(i)*shape_l(l) -
                               shape_x(i)*dshape_l(l))*shape_y(j)*shape_z(k);
            const double dy = (dshape_y(j)*shape_l(l) -
                               shape_y(j)*dshape_l(l))*shape_x(i)*shape_z(k);
            const double dz = (dshape_z(k)*shape_l(l) -
                               shape_z(k)*dshape_l(l))*shape_x(i)*shape_y(j);

            u(n,0) =  0.;  u(n,1) =  dz;  u(n,2) = -dy;  n++;
            u(n,0) = -dz;  u(n,1) =  0.;  u(n,2) =  dx;  n++;
            u(n,0) =  dy;  u(n,1) = -dx;  u(n,2) =  0.;  n++;
         }
   for (int k = 0; k <= pm1; k++)
      for (int j = 0; j + k <= pm1; j++)
      {
         int i = pm1 - j - k;
         // s = shape_x(i)*shape_y(j)*shape_z(k);
         // curl of s*(ip.y - c, -(ip.x - c), 0):
         u(n,0) =  shape_x(i)*(ip.x - c)*shape_y(j)*dshape_z(k);
         u(n,1) =  shape_x(i)*shape_y(j)*(ip.y - c)*dshape_z(k);
         u(n,2) =
            -((dshape_x(i)*(ip.x - c) + shape_x(i))*shape_y(j)*shape_z(k) +
              (dshape_y(j)*(ip.y - c) + shape_y(j))*shape_x(i)*shape_z(k));
         n++;
         // curl of s*(ip.z - c, 0, -(ip.x - c)):
         u(n,0) = -shape_x(i)*(ip.x - c)*dshape_y(j)*shape_z(k);
         u(n,1) = (shape_x(i)*shape_y(j)*(dshape_z(k)*(ip.z - c) + shape_z(k)) +
                   (dshape_x(i)*(ip.x - c) + shape_x(i))*shape_y(j)*shape_z(k));
         u(n,2) = -shape_x(i)*dshape_y(j)*shape_z(k)*(ip.z - c);
         n++;
      }
   for (int k = 0; k <= pm1; k++)
   {
      int j = pm1 - k;
      // curl of shape_y(j)*shape_z(k)*(0, ip.z - c, -(ip.y - c)):
      u(n,0) = -((dshape_y(j)*(ip.y - c) + shape_y(j))*shape_z(k) +
                 shape_y(j)*(dshape_z(k)*(ip.z - c) + shape_z(k)));
      u(n,1) = 0.;
      u(n,2) = 0.;  n++;
   }

   Ti.Mult(u, curl_shape);
}


const double ND_TriangleElement::tk[8] =
{ 1.,0.,  -1.,1.,  0.,-1.,  0.,1. };

const double ND_TriangleElement::c = 1./3.;

ND_TriangleElement::ND_TriangleElement(const int p)
   : VectorFiniteElement(2, 2, 1, Geometry::TRIANGLE, p*(p + 2), p,
                         H_CURL, FunctionSpace::Pk),
     dof2tk(dof)
{
   const double *eop = poly1d.OpenPoints(p - 1);
   const double *iop = (p > 1) ? poly1d.OpenPoints(p - 2) : NULL;

   const int pm1 = p - 1, pm2 = p - 2;

#ifndef MFEM_THREAD_SAFE
   shape_x.SetSize(p);
   shape_y.SetSize(p);
   shape_l.SetSize(p);
   dshape_x.SetSize(p);
   dshape_y.SetSize(p);
   dshape_l.SetSize(p);
   u.SetSize(dof, dim);
   curlu.SetSize(dof);
#else
   Vector shape_x(p), shape_y(p), shape_l(p);
#endif

   int n = 0;
   // edges
   for (int i = 0; i < p; i++) // (0,1)
   {
      Nodes.IntPoint(n).Set2(eop[i], 0.);
      dof2tk[n++] = 0;
   }
   for (int i = 0; i < p; i++) // (1,2)
   {
      Nodes.IntPoint(n).Set2(eop[pm1-i], eop[i]);
      dof2tk[n++] = 1;
   }
   for (int i = 0; i < p; i++) // (2,0)
   {
      Nodes.IntPoint(n).Set2(0., eop[pm1-i]);
      dof2tk[n++] = 2;
   }

   // interior
   for (int j = 0; j <= pm2; j++)
      for (int i = 0; i + j <= pm2; i++)
      {
         double w = iop[i] + iop[j] + iop[pm2-i-j];
         Nodes.IntPoint(n).Set2(iop[i]/w, iop[j]/w);
         dof2tk[n++] = 0;
         Nodes.IntPoint(n).Set2(iop[i]/w, iop[j]/w);
         dof2tk[n++] = 3;
      }

   DenseMatrix T(dof);
   for (int m = 0; m < dof; m++)
   {
      const IntegrationPoint &ip = Nodes.IntPoint(m);
      const double *tm = tk + 2*dof2tk[m];
      n = 0;

      poly1d.CalcBasis(pm1, ip.x, shape_x);
      poly1d.CalcBasis(pm1, ip.y, shape_y);
      poly1d.CalcBasis(pm1, 1. - ip.x - ip.y, shape_l);

      for (int j = 0; j <= pm1; j++)
         for (int i = 0; i + j <= pm1; i++)
         {
            double s = shape_x(i)*shape_y(j)*shape_l(pm1-i-j);
            T(n++, m) = s * tm[0];
            T(n++, m) = s * tm[1];
         }
      for (int j = 0; j <= pm1; j++)
      {
         T(n++, m) =
            shape_x(pm1-j)*shape_y(j)*((ip.y - c)*tm[0] - (ip.x - c)*tm[1]);
      }
   }

   Ti.Factor(T);
   // mfem::out << "ND_TriangleElement(" << p << ") : "; Ti.TestInversion();
}

void ND_TriangleElement::CalcVShape(const IntegrationPoint &ip,
                                    DenseMatrix &shape) const
{
   const int pm1 = order - 1;

#ifdef MFEM_THREAD_SAFE
   const int p = order;
   Vector shape_x(p), shape_y(p), shape_l(p);
   DenseMatrix u(dof, dim);
#endif

   poly1d.CalcBasis(pm1, ip.x, shape_x);
   poly1d.CalcBasis(pm1, ip.y, shape_y);
   poly1d.CalcBasis(pm1, 1. - ip.x - ip.y, shape_l);

   int n = 0;
   for (int j = 0; j <= pm1; j++)
      for (int i = 0; i + j <= pm1; i++)
      {
         double s = shape_x(i)*shape_y(j)*shape_l(pm1-i-j);
         u(n,0) = s;  u(n,1) = 0;  n++;
         u(n,0) = 0;  u(n,1) = s;  n++;
      }
   for (int j = 0; j <= pm1; j++)
   {
      double s = shape_x(pm1-j)*shape_y(j);
      u(n,0) =  s*(ip.y - c);
      u(n,1) = -s*(ip.x - c);
      n++;
   }

   Ti.Mult(u, shape);
}

void ND_TriangleElement::CalcCurlShape(const IntegrationPoint &ip,
                                       DenseMatrix &curl_shape) const
{
   const int pm1 = order - 1;

#ifdef MFEM_THREAD_SAFE
   const int p = order;
   Vector shape_x(p), shape_y(p), shape_l(p);
   Vector dshape_x(p), dshape_y(p), dshape_l(p);
   Vector curlu(dof);
#endif

   poly1d.CalcBasis(pm1, ip.x, shape_x, dshape_x);
   poly1d.CalcBasis(pm1, ip.y, shape_y, dshape_y);
   poly1d.CalcBasis(pm1, 1. - ip.x - ip.y, shape_l, dshape_l);

   int n = 0;
   for (int j = 0; j <= pm1; j++)
      for (int i = 0; i + j <= pm1; i++)
      {
         int l = pm1-i-j;
         const double dx = (dshape_x(i)*shape_l(l) -
                            shape_x(i)*dshape_l(l)) * shape_y(j);
         const double dy = (dshape_y(j)*shape_l(l) -
                            shape_y(j)*dshape_l(l)) * shape_x(i);

         curlu(n++) = -dy;
         curlu(n++) =  dx;
      }

   for (int j = 0; j <= pm1; j++)
   {
      int i = pm1 - j;
      // curl of shape_x(i)*shape_y(j) * (ip.y - c, -(ip.x - c), 0):
      curlu(n++) = -((dshape_x(i)*(ip.x - c) + shape_x(i)) * shape_y(j) +
                     (dshape_y(j)*(ip.y - c) + shape_y(j)) * shape_x(i));
   }

   Vector curl2d(curl_shape.Data(),dof);
   Ti.Mult(curlu, curl2d);
}


const double ND_SegmentElement::tk[1] = { 1. };

ND_SegmentElement::ND_SegmentElement(const int p, const int ob_type)
   : VectorFiniteElement(1, 1, 0, Geometry::SEGMENT, p, p - 1,
                         H_CURL, FunctionSpace::Pk),
     obasis1d(poly1d.GetBasis(p - 1, VerifyOpen(ob_type))),
     dof2tk(dof)
{
   const double *op = poly1d.OpenPoints(p - 1, ob_type);

   // set dof2tk and Nodes
   for (int i = 0; i < p; i++)
   {
      dof2tk[i] = 0;
      Nodes.IntPoint(i).x = op[i];
   }
}

void ND_SegmentElement::CalcVShape(const IntegrationPoint &ip,
                                   DenseMatrix &shape) const
{
   Vector vshape(shape.Data(), dof);

   obasis1d.Eval(ip.x, vshape);
}

const double ND_R1D_SegmentElement::tk[9] = { 1.,0.,0., 0.,1.,0., 0.,0.,1. };

ND_R1D_SegmentElement::ND_R1D_SegmentElement(const int p,
                                             const int cb_type,
                                             const int ob_type)
   : VectorFiniteElement(1, 3, 3, Geometry::SEGMENT, 3 * p + 2, p,
                         H_CURL, FunctionSpace::Pk),
     dof2tk(dof),
     cbasis1d(poly1d.GetBasis(p, VerifyClosed(cb_type))),
     obasis1d(poly1d.GetBasis(p - 1, VerifyOpen(ob_type)))
{
   const double *cp = poly1d.ClosedPoints(p, cb_type);
   const double *op = poly1d.OpenPoints(p - 1, ob_type);

#ifndef MFEM_THREAD_SAFE
   shape_cx.SetSize(p + 1);
   shape_ox.SetSize(p);
   dshape_cx.SetSize(p + 1);
#endif

   dof_map.SetSize(dof);

   int o = 0;
   // nodes
   // (0)
   Nodes.IntPoint(o).x = cp[0]; // y-directed
   dof_map[p] = o; dof2tk[o++] = 1;
   Nodes.IntPoint(o).x = cp[0]; // z-directed
   dof_map[2*p+1] = o; dof2tk[o++] = 2;

   // (1)
   Nodes.IntPoint(o).x = cp[p]; // y-directed
   dof_map[2*p] = o; dof2tk[o++] = 1;
   Nodes.IntPoint(o).x = cp[p]; // z-directed
   dof_map[3*p+1] = o; dof2tk[o++] = 2;

   // interior
   // x-components
   for (int i = 0; i < p; i++)
   {
      Nodes.IntPoint(o).x = op[i];
      dof_map[i] = o; dof2tk[o++] = 0;
   }
   // y-components
   for (int i = 1; i < p; i++)
   {
      Nodes.IntPoint(o).x = cp[i];
      dof_map[p+i] = o; dof2tk[o++] = 1;
   }
   // z-components
   for (int i = 1; i < p; i++)
   {
      Nodes.IntPoint(o).x = cp[i];
      dof_map[2*p+1+i] = o; dof2tk[o++] = 2;
   }
}

void ND_R1D_SegmentElement::CalcVShape(const IntegrationPoint &ip,
                                       DenseMatrix &shape) const
{
   const int p = order;

#ifdef MFEM_THREAD_SAFE
   Vector shape_cx(p + 1), shape_ox(p);
#endif

   cbasis1d.Eval(ip.x, shape_cx);
   obasis1d.Eval(ip.x, shape_ox);

   int o = 0;
   // x-components
   for (int i = 0; i < p; i++)
   {
      int idx = dof_map[o++];
      shape(idx,0) = shape_ox(i);
      shape(idx,1) = 0.;
      shape(idx,2) = 0.;
   }
   // y-components
   for (int i = 0; i <= p; i++)
   {
      int idx = dof_map[o++];
      shape(idx,0) = 0.;
      shape(idx,1) = shape_cx(i);
      shape(idx,2) = 0.;
   }
   // z-components
   for (int i = 0; i <= p; i++)
   {
      int idx = dof_map[o++];
      shape(idx,0) = 0.;
      shape(idx,1) = 0.;
      shape(idx,2) = shape_cx(i);
   }
}

void ND_R1D_SegmentElement::CalcVShape(ElementTransformation &Trans,
                                       DenseMatrix &shape) const
{
   CalcVShape(Trans.GetIntPoint(), shape);
   const DenseMatrix & JI = Trans.InverseJacobian();
   MFEM_ASSERT(JI.Width() == 1 && JI.Height() == 1,
               "ND_R1D_SegmentElement cannot be embedded in "
               "2 or 3 dimensional spaces");
   for (int i=0; i<dof; i++)
   {
      shape(i, 0) *= JI(0,0);
   }
}

void ND_R1D_SegmentElement::CalcCurlShape(const IntegrationPoint &ip,
                                          DenseMatrix &curl_shape) const
{
   const int p = order;

#ifdef MFEM_THREAD_SAFE
   Vector shape_cx(p + 1), shape_ox(p);
   Vector dshape_cx(p + 1);
#endif

   cbasis1d.Eval(ip.x, shape_cx, dshape_cx);
   obasis1d.Eval(ip.x, shape_ox);

   int o = 0;
   // x-components
   for (int i = 0; i < p; i++)
   {
      int idx = dof_map[o++];
      curl_shape(idx,0) = 0.;
      curl_shape(idx,1) = 0.;
      curl_shape(idx,2) = 0.;
   }
   // y-components
   for (int i = 0; i <= p; i++)
   {
      int idx = dof_map[o++];
      curl_shape(idx,0) = 0.;
      curl_shape(idx,1) = 0.;
      curl_shape(idx,2) = dshape_cx(i);
   }
   // z-components
   for (int i = 0; i <= p; i++)
   {
      int idx = dof_map[o++];
      curl_shape(idx,0) = 0.;
      curl_shape(idx,1) = -dshape_cx(i);
      curl_shape(idx,2) = 0.;
   }
}

void ND_R1D_SegmentElement::CalcPhysCurlShape(ElementTransformation &Trans,
					      DenseMatrix &curl_shape) const
{
   CalcCurlShape(Trans.GetIntPoint(), curl_shape);
   const DenseMatrix & J = Trans.Jacobian();
   MFEM_ASSERT(J.Width() == 1 && J.Height() == 1,
               "ND_R1D_SegmentElement cannot be embedded in "
               "2 or 3 dimensional spaces");
   curl_shape *= (1.0 / Trans.Weight());
}

void ND_R1D_SegmentElement::Project(VectorCoefficient &vc,
                                    ElementTransformation &Trans,
                                    Vector &dofs) const
{
   double data[3];
   Vector vk(data, 3);

   for (int k = 0; k < dof; k++)
   {
      Trans.SetIntPoint(&Nodes.IntPoint(k));

      vc.Eval(vk, Trans, Nodes.IntPoint(k));
      // dof_k = vk^t J tk
      Vector t(const_cast<double*>(&tk[dof2tk[k] * 3]), 3);
      dofs(k) = Trans.Jacobian()(0,0) * t(0) * vk(0) +
                t(1) * vk(1) + t(2) * vk(2);
   }

}

const double RT_R1D_SegmentElement::nk[9] = { 1.,0.,0., 0.,1.,0., 0.,0.,1. };

RT_R1D_SegmentElement::RT_R1D_SegmentElement(const int p,
                                             const int cb_type,
                                             const int ob_type)
   : VectorFiniteElement(1, 3, 0, Geometry::SEGMENT, 3 * p + 4, p + 1,
                         H_DIV, FunctionSpace::Pk),
     dof2nk(dof),
     cbasis1d(poly1d.GetBasis(p + 1, VerifyClosed(cb_type))),
     obasis1d(poly1d.GetBasis(p, VerifyOpen(ob_type)))
{
   const double *cp = poly1d.ClosedPoints(p + 1, cb_type);
   const double *op = poly1d.OpenPoints(p, ob_type);

#ifndef MFEM_THREAD_SAFE
   shape_cx.SetSize(p + 2);
   shape_ox.SetSize(p + 1);
   dshape_cx.SetSize(p + 2);
#endif

   dof_map.SetSize(dof);

   int o = 0;
   // nodes
   // (0)
   Nodes.IntPoint(o).x = cp[0]; // x-directed
   dof_map[0] = o; dof2nk[o++] = 0;

   // (1)
   Nodes.IntPoint(o).x = cp[p+1]; // x-directed
   dof_map[p+1] = o; dof2nk[o++] = 0;

   // interior
   // x-components
   for (int i = 1; i <= p; i++)
   {
      Nodes.IntPoint(o).x = cp[i];
      dof_map[i] = o; dof2nk[o++] = 0;
   }
   // y-components
   for (int i = 0; i <= p; i++)
   {
      Nodes.IntPoint(o).x = op[i];
      dof_map[p+i+2] = o; dof2nk[o++] = 1;
   }
   // z-components
   for (int i = 0; i <= p; i++)
   {
      Nodes.IntPoint(o).x = op[i];
      dof_map[2*p+3+i] = o; dof2nk[o++] = 2;
   }
}

void RT_R1D_SegmentElement::CalcVShape(const IntegrationPoint &ip,
                                       DenseMatrix &shape) const
{
   const int p = order;

#ifdef MFEM_THREAD_SAFE
   Vector shape_cx(p + 1), shape_ox(p);
#endif

   cbasis1d.Eval(ip.x, shape_cx);
   obasis1d.Eval(ip.x, shape_ox);

   int o = 0;
   // x-components
   for (int i = 0; i <= p; i++)
   {
      int idx = dof_map[o++];
      shape(idx,0) = shape_cx(i);
      shape(idx,1) = 0.;
      shape(idx,2) = 0.;
   }
   // y-components
   for (int i = 0; i < p; i++)
   {
      int idx = dof_map[o++];
      shape(idx,0) = 0.;
      shape(idx,1) = shape_ox(i);
      shape(idx,2) = 0.;
   }
   // z-components
   for (int i = 0; i < p; i++)
   {
      int idx = dof_map[o++];
      shape(idx,0) = 0.;
      shape(idx,1) = 0.;
      shape(idx,2) = shape_ox(i);
   }
}

void RT_R1D_SegmentElement::CalcVShape(ElementTransformation &Trans,
                                       DenseMatrix &shape) const
{
   CalcVShape(Trans.GetIntPoint(), shape);
   const DenseMatrix & J = Trans.Jacobian();
   MFEM_ASSERT(J.Width() == 1 && J.Height() == 1,
               "RT_R1D_SegmentElement cannot be embedded in "
               "2 or 3 dimensional spaces");
   for (int i=0; i<dof; i++)
   {
      shape(i, 0) *= J(0,0);
   }
   shape *= (1.0 / Trans.Weight());
}

void RT_R1D_SegmentElement::CalcDivShape(const IntegrationPoint &ip,
                                         Vector &divshape) const
{
   const int p = order;

#ifdef MFEM_THREAD_SAFE
   Vector shape_cx(p + 1);
   Vector dshape_cx(p + 1);
#endif

   cbasis1d.Eval(ip.x, shape_cx, dshape_cx);

   int o = 0;
   // x-components
   for (int i = 0; i <= p; i++)
   {
      int idx = dof_map[o++];
      divshape(idx) = dshape_cx(i);
   }
   // y-components
   for (int i = 0; i < p; i++)
   {
      int idx = dof_map[o++];
      divshape(idx) = 0.;
   }
   // z-components
   for (int i = 0; i < p; i++)
   {
      int idx = dof_map[o++];
      divshape(idx) = 0.;
   }
}

void RT_R1D_SegmentElement::ProjectCurl(const FiniteElement &fe,
                                       ElementTransformation &Trans,
                                       DenseMatrix &curl) const
{
   DenseMatrix curl_shape(fe.GetDof(), fe.GetVDim());
   Vector curl_k(fe.GetDof());

   double * nk_ptr = const_cast<double*>(nk);

   curl.SetSize(dof, fe.GetDof());
   for (int k = 0; k < dof; k++)
   {
      fe.CalcCurlShape(Nodes.IntPoint(k), curl_shape);
      curl_shape.Mult(nk_ptr + dof2nk[k] * 3, curl_k);
      for (int j = 0; j < curl_k.Size(); j++)
      {
         curl(k,j) = (fabs(curl_k(j)) < 1e-12) ? 0.0 : curl_k(j);
      }
   }
}

const double ND_R2D_SegmentElement::tk[4] = { 1.,0., 0.,1. };

ND_R2D_SegmentElement::ND_R2D_SegmentElement(const int p,
                                             const int cb_type,
                                             const int ob_type)
   : VectorFiniteElement(1, 2, 1, Geometry::SEGMENT, 2 * p + 1, p,
                         H_CURL, FunctionSpace::Pk),
     dof2tk(dof),
     cbasis1d(poly1d.GetBasis(p, VerifyClosed(cb_type))),
     obasis1d(poly1d.GetBasis(p - 1, VerifyOpen(ob_type)))
{
   const double *cp = poly1d.ClosedPoints(p, cb_type);
   const double *op = poly1d.OpenPoints(p - 1, ob_type);

#ifndef MFEM_THREAD_SAFE
   shape_cx.SetSize(p + 1);
   shape_ox.SetSize(p);
   dshape_cx.SetSize(p + 1);
#endif

   dof_map.SetSize(dof);

   int o = 0;
   // nodes
   // (0)
   Nodes.IntPoint(o).x = cp[0]; // z-directed
   dof_map[p] = o; dof2tk[o++] = 1;

   // (1)
   Nodes.IntPoint(o).x = cp[p]; // z-directed
   dof_map[2*p] = o; dof2tk[o++] = 1;

   // interior
   // x-components
   for (int i = 0; i < p; i++)
   {
      Nodes.IntPoint(o).x = op[i];
      dof_map[i] = o; dof2tk[o++] = 0;
   }
   // z-components
   for (int i = 1; i < p; i++)
   {
      Nodes.IntPoint(o).x = cp[i];
      dof_map[p+i] = o; dof2tk[o++] = 1;
   }
}

void ND_R2D_SegmentElement::CalcVShape(const IntegrationPoint &ip,
                                       DenseMatrix &shape) const
{
   const int p = order;

#ifdef MFEM_THREAD_SAFE
   Vector shape_cx(p + 1), shape_ox(p);
#endif

   cbasis1d.Eval(ip.x, shape_cx);
   obasis1d.Eval(ip.x, shape_ox);

   int o = 0;
   // x-components
   for (int i = 0; i < p; i++)
   {
      int idx = dof_map[o++];
      shape(idx,0) = shape_ox(i);
      shape(idx,1) = 0.;
   }
   // z-components
   for (int i = 0; i <= p; i++)
   {
      int idx = dof_map[o++];
      shape(idx,0) = 0.;
      shape(idx,1) = shape_cx(i);
   }
}

void ND_R2D_SegmentElement::CalcVShape(ElementTransformation &Trans,
                                       DenseMatrix &shape) const
{
   CalcVShape(Trans.GetIntPoint(), shape);
   const DenseMatrix & JI = Trans.InverseJacobian();
   MFEM_ASSERT(JI.Width() == 1 && JI.Height() == 1,
               "ND_R2D_SegmentElement cannot be embedded in "
               "2 or 3 dimensional spaces");
   for (int i=0; i<dof; i++)
   {
      shape(i, 0) *= JI(0,0);
   }
}

void ND_R2D_SegmentElement::CalcCurlShape(const IntegrationPoint &ip,
                                          DenseMatrix &curl_shape) const
{
   const int p = order;

#ifdef MFEM_THREAD_SAFE
   Vector shape_cx(p + 1), shape_ox(p);
   Vector dshape_cx(p + 1);
#endif

   cbasis1d.Eval(ip.x, shape_cx, dshape_cx);
   obasis1d.Eval(ip.x, shape_ox);

   int o = 0;
   // x-components
   for (int i = 0; i < p; i++)
   {
      int idx = dof_map[o++];
      curl_shape(idx,0) = 0.;
   }
   // z-components
   for (int i = 0; i <= p; i++)
   {
      int idx = dof_map[o++];
      curl_shape(idx,0) = -dshape_cx(i);
   }
}

void ND_R2D_FiniteElement::CalcVShape(ElementTransformation &Trans,
                                      DenseMatrix &shape) const
{
   CalcVShape(Trans.GetIntPoint(), shape);
   const DenseMatrix & JI = Trans.InverseJacobian();
   MFEM_ASSERT(JI.Width() == 2 && JI.Height() == 2,
               "ND_R2D_FiniteElement cannot be embedded in "
               "3 dimensional spaces");
   for (int i=0; i<dof; i++)
   {
      double sx = shape(i, 0);
      double sy = shape(i, 1);
      shape(i, 0) = sx * JI(0, 0) + sy * JI(1, 0);
      shape(i, 1) = sx * JI(0, 1) + sy * JI(1, 1);
   }
}

void ND_R2D_FiniteElement::CalcPhysCurlShape(ElementTransformation &Trans,
                                             DenseMatrix &curl_shape) const
{
   CalcCurlShape(Trans.GetIntPoint(), curl_shape);
   const DenseMatrix & J = Trans.Jacobian();
   MFEM_ASSERT(J.Width() == 2 && J.Height() == 2,
               "ND_R2D_FiniteElement cannot be embedded in "
               "3 dimensional spaces");
   for (int i=0; i<dof; i++)
   {
      double sx = curl_shape(i, 0);
      double sy = curl_shape(i, 1);
      curl_shape(i, 0) = sx * J(0, 0) + sy * J(0, 1);
      curl_shape(i, 1) = sx * J(1, 0) + sy * J(1, 1);
   }
   curl_shape *= (1.0 / Trans.Weight());
}

void ND_R2D_FiniteElement::Project(VectorCoefficient &vc,
                                   ElementTransformation &Trans,
                                   Vector &dofs) const
{
   double data[3];
   Vector vk2(data, 2);
   Vector vk3(data, 3);

   double * tk_ptr = const_cast<double*>(tk);

   for (int k = 0; k < dof; k++)
   {
      Trans.SetIntPoint(&Nodes.IntPoint(k));

      vc.Eval(vk3, Trans, Nodes.IntPoint(k));
      // dof_k = vk^t J tk
      Vector t2(&tk_ptr[dof2tk[k] * 3], 2);
      Vector t3(&tk_ptr[dof2tk[k] * 3], 3);

      dofs(k) = Trans.Jacobian().InnerProduct(t2, vk2) + t3(2) * vk3(2);
   }

}

void ND_R2D_FiniteElement::ProjectGrad(const FiniteElement &fe,
                                       ElementTransformation &Trans,
                                       DenseMatrix &grad) const
{
   MFEM_ASSERT(fe.GetMapType() == VALUE, "");

   DenseMatrix dshape(fe.GetDof(), fe.GetDim());
   Vector grad_k(fe.GetDof());

   grad.SetSize(dof, fe.GetDof());
   for (int k = 0; k < dof; k++)
   {
      fe.CalcDShape(Nodes.IntPoint(k), dshape);
      dshape.Mult(tk + dof2tk[k]*vdim, grad_k);
      for (int j = 0; j < grad_k.Size(); j++)
      {
         grad(k,j) = (fabs(grad_k(j)) < 1e-12) ? 0.0 : grad_k(j);
      }
   }
}

const double ND_R2D_TriangleElement::tk_t[15] =
{ 1.,0.,0.,  -1.,1.,0.,  0.,-1.,0.,  0.,1.,0., 0.,0.,1. };

ND_R2D_TriangleElement::ND_R2D_TriangleElement(const int p,
                                               const int cb_type)
   : ND_R2D_FiniteElement(p, Geometry::TRIANGLE, ((3*p + 1)*(p + 2))/2, tk_t),
     ND_FE(p),
     H1_FE(p, cb_type)
{
   int pm1 = p - 1, pm2 = p - 2;

#ifndef MFEM_THREAD_SAFE
   nd_shape.SetSize(ND_FE.GetDof(), 2);
   h1_shape.SetSize(H1_FE.GetDof());
   nd_dshape.SetSize(ND_FE.GetDof(), 1);
   h1_dshape.SetSize(H1_FE.GetDof(), 2);
#endif

   int o = 0;
   int n = 0;
   int h = 0;
   // Three nodes
   dof_map[o] = -1 - h++; dof2tk[o++] = 4;
   dof_map[o] = -1 - h++; dof2tk[o++] = 4;
   dof_map[o] = -1 - h++; dof2tk[o++] = 4;

   // Three edges
   for (int e=0; e<3; e++)
   {
      // Dofs in the plane
      for (int i=0; i<p; i++)
      {
         dof_map[o] = n++; dof2tk[o++] = e;
      }
      // z-directed dofs
      for (int i=0; i<pm1; i++)
      {
         dof_map[o] = -1 - h++; dof2tk[o++] = 4;
      }
   }

   // Interior dofs in the plane
   for (int j = 0; j <= pm2; j++)
      for (int i = 0; i + j <= pm2; i++)
      {
         dof_map[o] = n++; dof2tk[o++] = 0;
         dof_map[o] = n++; dof2tk[o++] = 3;
      }

   // Interior z-directed dofs
   for (int j = 0; j < pm1; j++)
      for (int i = 0; i + j < pm2; i++)
      {
         dof_map[o] = -1 - h++; dof2tk[o++] = 4;
      }

   MFEM_VERIFY(n == ND_FE.GetDof(),
               "ND_R2D_Triangle incorrect number of ND dofs.");
   MFEM_VERIFY(h == H1_FE.GetDof(),
               "ND_R2D_Triangle incorrect number of H1 dofs.");
   MFEM_VERIFY(o == GetDof(),
               "ND_R2D_Triangle incorrect number of dofs.");

   const IntegrationRule & nd_Nodes = ND_FE.GetNodes();
   const IntegrationRule & h1_Nodes = H1_FE.GetNodes();

   for (int i=0; i<dof; i++)
   {
      int idx = dof_map[i];
      if (idx >= 0)
      {
         const IntegrationPoint & ip = nd_Nodes.IntPoint(idx);
         Nodes.IntPoint(i).Set2(ip.x, ip.y);
      }
      else
      {
         const IntegrationPoint & ip = h1_Nodes.IntPoint(-idx-1);
         Nodes.IntPoint(i).Set2(ip.x, ip.y);
      }
   }
}

void ND_R2D_TriangleElement::CalcVShape(const IntegrationPoint &ip,
                                        DenseMatrix &shape) const
{
#ifdef MFEM_THREAD_SAFE
   DenseMatrix nd_shape(ND_FE.GetDof(), 2);
   Vector      h1_shape(H1_FE.GetDof());
#endif

   ND_FE.CalcVShape(ip, nd_shape);
   H1_FE.CalcShape(ip, h1_shape);

   for (int i=0; i<dof; i++)
   {
      int idx = dof_map[i];
      if (idx >= 0)
      {
         shape(i, 0) = nd_shape(idx, 0);
         shape(i, 1) = nd_shape(idx, 1);
         shape(i, 2) = 0.0;
      }
      else
      {
         shape(i, 0) = 0.0;
         shape(i, 1) = 0.0;
         shape(i, 2) = h1_shape(-idx-1);
      }
   }
}

void ND_R2D_TriangleElement::CalcCurlShape(const IntegrationPoint &ip,
                                           DenseMatrix &curl_shape) const
{
#ifdef MFEM_THREAD_SAFE
   DenseMatrix nd_dshape(ND_FE.GetDof(), 1);
   DenseMatrix h1_dshape(H1_FE.GetDof(), 2);
#endif

   ND_FE.CalcCurlShape(ip, nd_dshape);
   H1_FE.CalcDShape(ip, h1_dshape);

   for (int i=0; i<dof; i++)
   {
      int idx = dof_map[i];
      if (idx >= 0)
      {
         curl_shape(i, 0) = 0.0;
         curl_shape(i, 1) = 0.0;
         curl_shape(i, 2) = nd_dshape(idx, 0);
      }
      else
      {
         curl_shape(i, 0) = h1_dshape(-idx-1, 1);
         curl_shape(i, 1) = -h1_dshape(-idx-1, 0);
         curl_shape(i, 2) = 0.0;
      }
   }
}


const double ND_R2D_QuadrilateralElement::tk_q[15] =
{ 1.,0.,0.,  0.,1.,0., -1.,0.,0., 0.,-1.,0., 0.,0.,1. };

ND_R2D_QuadrilateralElement::ND_R2D_QuadrilateralElement(const int p,
                                                         const int cb_type,
                                                         const int ob_type)
   : ND_R2D_FiniteElement(p, Geometry::SQUARE, ((3*p + 1)*(p + 1)), tk_q),
     cbasis1d(poly1d.GetBasis(p, VerifyClosed(cb_type))),
     obasis1d(poly1d.GetBasis(p - 1, VerifyOpen(ob_type)))
{
   const double *cp = poly1d.ClosedPoints(p, cb_type);
   const double *op = poly1d.OpenPoints(p - 1, ob_type);
   const int dofx = p*(p+1);
   const int dofy = p*(p+1);
   const int dofxy = dofx+dofy;

#ifndef MFEM_THREAD_SAFE
   shape_cx.SetSize(p + 1);
   shape_ox.SetSize(p);
   shape_cy.SetSize(p + 1);
   shape_oy.SetSize(p);
   dshape_cx.SetSize(p + 1);
   dshape_cy.SetSize(p + 1);
#endif

   dof_map.SetSize(dof);

   int o = 0;
   // nodes
   dof_map[dofxy] = o++;   // (0)
   dof_map[dofxy+p] = o++; // (1)
   dof_map[dof-1] = o++;   // (2)
   dof_map[dof-p-1] = o++; // (3)

   // edges
   for (int i = 0; i < p; i++)  // (0,1) - x-directed
   {
      dof_map[i + 0*p] = o++;
   }
   for (int i = 1; i < p; i++)  // (0,1) - z-directed
   {
      dof_map[dofxy + i + 0*(p+1)] = o++;
   }
   for (int j = 0; j < p; j++)  // (1,2) - y-directed
   {
      dof_map[dofx + p + j*(p + 1)] = o++;
   }
   for (int j = 1; j < p; j++)  // (1,2) - z-directed
   {
      dof_map[dofxy + p + j*(p + 1)] = o++;
   }
   for (int i = 0; i < p; i++)  // (2,3) - x-directed
   {
      dof_map[(p - 1 - i) + p*p] = -1 - (o++);
   }
   for (int i = 1; i < p; i++)  // (2,3) - z-directed
   {
      dof_map[dofxy + (p - i) + p*(p + 1)] = o++;
   }
   for (int j = 0; j < p; j++)  // (3,0) - y-directed
   {
      dof_map[dofx + 0 + (p - 1 - j)*(p + 1)] = -1 - (o++);
   }
   for (int j = 1; j < p; j++)  // (3,0) - z-directed
   {
      dof_map[dofxy + (p - j)*(p + 1)] = o++;
   }

   // interior
   // x-components
   for (int j = 1; j < p; j++)
      for (int i = 0; i < p; i++)
      {
         dof_map[i + j*p] = o++;
      }
   // y-components
   for (int j = 0; j < p; j++)
      for (int i = 1; i < p; i++)
      {
         dof_map[dofx + i + j*(p + 1)] = o++;
      }
   // z-components
   for (int j = 1; j < p; j++)
      for (int i = 1; i < p; i++)
      {
         dof_map[dofxy + i + j*(p + 1)] = o++;
      }

   // set dof2tk and Nodes
   o = 0;
   // x-components
   for (int j = 0; j <= p; j++)
      for (int i = 0; i < p; i++)
      {
         int idx;
         if ((idx = dof_map[o++]) < 0)
         {
            dof2tk[idx = -1 - idx] = 2;
         }
         else
         {
            dof2tk[idx] = 0;
         }
         Nodes.IntPoint(idx).Set2(op[i], cp[j]);
      }
   // y-components
   for (int j = 0; j < p; j++)
      for (int i = 0; i <= p; i++)
      {
         int idx;
         if ((idx = dof_map[o++]) < 0)
         {
            dof2tk[idx = -1 - idx] = 3;
         }
         else
         {
            dof2tk[idx] = 1;
         }
         Nodes.IntPoint(idx).Set2(cp[i], op[j]);
      }
   // z-components
   for (int j = 0; j <= p; j++)
      for (int i = 0; i <= p; i++)
      {
         int idx = dof_map[o++];
         dof2tk[idx] = 4;
         Nodes.IntPoint(idx).Set2(cp[i], cp[j]);
      }
}

void ND_R2D_QuadrilateralElement::CalcVShape(const IntegrationPoint &ip,
                                             DenseMatrix &shape) const
{
   const int p = order;

#ifdef MFEM_THREAD_SAFE
   Vector shape_cx(p + 1), shape_ox(p), shape_cy(p + 1), shape_oy(p);
#endif

   cbasis1d.Eval(ip.x, shape_cx);
   obasis1d.Eval(ip.x, shape_ox);
   cbasis1d.Eval(ip.y, shape_cy);
   obasis1d.Eval(ip.y, shape_oy);

   int o = 0;
   // x-components
   for (int j = 0; j <= p; j++)
      for (int i = 0; i < p; i++)
      {
         int idx, s;
         if ((idx = dof_map[o++]) < 0)
         {
            idx = -1 - idx, s = -1;
         }
         else
         {
            s = +1;
         }
         shape(idx,0) = s*shape_ox(i)*shape_cy(j);
         shape(idx,1) = 0.;
         shape(idx,2) = 0.;
      }
   // y-components
   for (int j = 0; j < p; j++)
      for (int i = 0; i <= p; i++)
      {
         int idx, s;
         if ((idx = dof_map[o++]) < 0)
         {
            idx = -1 - idx, s = -1;
         }
         else
         {
            s = +1;
         }
         shape(idx,0) = 0.;
         shape(idx,1) = s*shape_cx(i)*shape_oy(j);
         shape(idx,2) = 0.;
      }
   // z-components
   for (int j = 0; j <= p; j++)
      for (int i = 0; i <= p; i++)
      {
         int idx = dof_map[o++];
         shape(idx,0) = 0.;
         shape(idx,1) = 0.;
         shape(idx,2) = shape_cx(i)*shape_cy(j);
      }
}

void ND_R2D_QuadrilateralElement::CalcCurlShape(const IntegrationPoint &ip,
                                                DenseMatrix &curl_shape) const
{
   const int p = order;

#ifdef MFEM_THREAD_SAFE
   Vector shape_cx(p + 1), shape_ox(p), shape_cy(p + 1), shape_oy(p);
   Vector dshape_cx(p + 1), dshape_cy(p + 1);
#endif

   cbasis1d.Eval(ip.x, shape_cx, dshape_cx);
   obasis1d.Eval(ip.x, shape_ox);
   cbasis1d.Eval(ip.y, shape_cy, dshape_cy);
   obasis1d.Eval(ip.y, shape_oy);

   int o = 0;
   // x-components
   for (int j = 0; j <= p; j++)
      for (int i = 0; i < p; i++)
      {
         int idx, s;
         if ((idx = dof_map[o++]) < 0)
         {
            idx = -1 - idx, s = -1;
         }
         else
         {
            s = +1;
         }
         curl_shape(idx,0) = 0.;
         curl_shape(idx,1) = 0.;
         curl_shape(idx,2) = -s*shape_ox(i)*dshape_cy(j);
      }
   // y-components
   for (int j = 0; j < p; j++)
      for (int i = 0; i <= p; i++)
      {
         int idx, s;
         if ((idx = dof_map[o++]) < 0)
         {
            idx = -1 - idx, s = -1;
         }
         else
         {
            s = +1;
         }
         curl_shape(idx,0) = 0.;
         curl_shape(idx,1) = 0.;
         curl_shape(idx,2) =  s*dshape_cx(i)*shape_oy(j);
      }
   // z-components
   for (int j = 0; j <= p; j++)
      for (int i = 0; i <= p; i++)
      {
         int idx = dof_map[o++];
         curl_shape(idx,0) =  shape_cx(i)*dshape_cy(j);
         curl_shape(idx,1) = -dshape_cx(i)*shape_cy(j);
         curl_shape(idx,2) = 0.;
      }
}


const double RT_R2D_SegmentElement::nk[2] = { 0.,1.};

RT_R2D_SegmentElement::RT_R2D_SegmentElement(const int p,
                                             const int ob_type)
   : VectorFiniteElement(1, 2, 0, Geometry::SEGMENT, p + 1, p + 1,
                         H_DIV, FunctionSpace::Pk),
     dof2nk(dof),
     obasis1d(poly1d.GetBasis(p, VerifyOpen(ob_type)))
{
   const double *op = poly1d.OpenPoints(p, ob_type);

#ifndef MFEM_THREAD_SAFE
   shape_ox.SetSize(p+1);
#endif

   dof_map.SetSize(dof);

   int o = 0;
   // interior
   // z-components
   for (int i = 0; i <= p; i++)
   {
      Nodes.IntPoint(o).x = op[i];
      dof_map[i] = o; dof2nk[o++] = 0;
   }
}

void RT_R2D_SegmentElement::CalcVShape(const IntegrationPoint &ip,
                                       DenseMatrix &shape) const
{
   const int p = order;

#ifdef MFEM_THREAD_SAFE
   Vector shape_ox(p);
#endif

   obasis1d.Eval(ip.x, shape_ox);

   int o = 0;
   // z-components
   for (int i = 0; i <= p; i++)
   {
      int idx = dof_map[o++];
      shape(idx,0) = shape_ox(i);
      shape(idx,1) = 0.;
   }
}

void RT_R2D_SegmentElement::CalcVShape(ElementTransformation &Trans,
                                       DenseMatrix &shape) const
{
   CalcVShape(Trans.GetIntPoint(), shape);
   const DenseMatrix & J = Trans.Jacobian();
   MFEM_ASSERT(J.Width() == 1 && J.Height() == 1,
               "RT_R2D_SegmentElement cannot be embedded in "
               "2 or 3 dimensional spaces");
   for (int i=0; i<dof; i++)
   {
      shape(i, 0) *= J(0,0);
   }
   shape *= (1.0 / Trans.Weight());
}

void RT_R2D_SegmentElement::CalcDivShape(const IntegrationPoint &ip,
                                         Vector &div_shape) const
{
   div_shape = 0.0;
}

void RT_R2D_FiniteElement::CalcVShape(ElementTransformation &Trans,
                                      DenseMatrix &shape) const
{
   CalcVShape(Trans.GetIntPoint(), shape);
   const DenseMatrix & J = Trans.Jacobian();
   MFEM_ASSERT(J.Width() == 2 && J.Height() == 2,
               "RT_R2D_FiniteElement cannot be embedded in "
               "3 dimensional spaces");
   for (int i=0; i<dof; i++)
   {
      double sx = shape(i, 0);
      double sy = shape(i, 1);
      shape(i, 0) = sx * J(0, 0) + sy * J(0, 1);
      shape(i, 1) = sx * J(1, 0) + sy * J(1, 1);
   }
   shape *= (1.0 / Trans.Weight());
}

void RT_R2D_FiniteElement::Project(VectorCoefficient &vc,
                                   ElementTransformation &Trans,
                                   Vector &dofs) const
{
   double data[3];
   Vector vk2(data, 2);
   Vector vk3(data, 3);

   double * nk_ptr = const_cast<double*>(nk);

   for (int k = 0; k < dof; k++)
   {
      Trans.SetIntPoint(&Nodes.IntPoint(k));

      vc.Eval(vk3, Trans, Nodes.IntPoint(k));
      // dof_k = nk^t adj(J) vk
      Vector n2(&nk_ptr[dof2nk[k] * 3], 2);
      Vector n3(&nk_ptr[dof2nk[k] * 3], 3);

      dofs(k) = Trans.AdjugateJacobian().InnerProduct(vk2, n2) +
                Trans.Weight() * vk3(2) * n3(2);
   }
}

void RT_R2D_FiniteElement::ProjectCurl(const FiniteElement &fe,
                                       ElementTransformation &Trans,
                                       DenseMatrix &curl) const
{
   DenseMatrix curl_shape(fe.GetDof(), fe.GetVDim());
   Vector curl_k(fe.GetDof());

   double * nk_ptr = const_cast<double*>(nk);

   curl.SetSize(dof, fe.GetDof());
   for (int k = 0; k < dof; k++)
   {
      fe.CalcCurlShape(Nodes.IntPoint(k), curl_shape);
      curl_shape.Mult(nk_ptr + dof2nk[k] * 3, curl_k);
      for (int j = 0; j < curl_k.Size(); j++)
      {
         curl(k,j) = (fabs(curl_k(j)) < 1e-12) ? 0.0 : curl_k(j);
      }
   }
}

const double RT_R2D_TriangleElement::nk_t[12] =
{ 0.,-1.,0.,  1.,1.,0.,  -1.,0.,0., 0.,0.,1. };

RT_R2D_TriangleElement::RT_R2D_TriangleElement(const int p)
   : RT_R2D_FiniteElement(p, Geometry::TRIANGLE, ((p + 1)*(3 * p + 8))/2, nk_t),
     RT_FE(p),
     L2_FE(p)
{
   L2_FE.SetMapType(INTEGRAL);

#ifndef MFEM_THREAD_SAFE
   rt_shape.SetSize(RT_FE.GetDof(), 2);
   l2_shape.SetSize(L2_FE.GetDof());
   rt_dshape.SetSize(RT_FE.GetDof());
#endif

   int o = 0;
   int r = 0;
   int l = 0;

   // Three edges
   for (int e=0; e<3; e++)
   {
      // Dofs in the plane
      for (int i=0; i<=p; i++)
      {
         dof_map[o] = r++; dof2nk[o++] = e;
      }
   }

   // Interior dofs in the plane
   for (int j = 0; j < p; j++)
      for (int i = 0; i + j < p; i++)
      {
         dof_map[o] = r++; dof2nk[o++] = 0;
         dof_map[o] = r++; dof2nk[o++] = 2;
      }

   // Interior z-directed dofs
   for (int j = 0; j <= p; j++)
      for (int i = 0; i + j <= p; i++)
      {
         dof_map[o] = -1 - l++; dof2nk[o++] = 3;
      }

   MFEM_VERIFY(r == RT_FE.GetDof(),
               "RT_R2D_Triangle incorrect number of RT dofs.");
   MFEM_VERIFY(l == L2_FE.GetDof(),
               "RT_R2D_Triangle incorrect number of L2 dofs.");
   MFEM_VERIFY(o == GetDof(),
               "RT_R2D_Triangle incorrect number of dofs.");

   const IntegrationRule & rt_Nodes = RT_FE.GetNodes();
   const IntegrationRule & l2_Nodes = L2_FE.GetNodes();

   for (int i=0; i<dof; i++)
   {
      int idx = dof_map[i];
      if (idx >= 0)
      {
         const IntegrationPoint & ip = rt_Nodes.IntPoint(idx);
         Nodes.IntPoint(i).Set2(ip.x, ip.y);
      }
      else
      {
         const IntegrationPoint & ip = l2_Nodes.IntPoint(-idx-1);
         Nodes.IntPoint(i).Set2(ip.x, ip.y);
      }
   }
}

void RT_R2D_TriangleElement::CalcVShape(const IntegrationPoint &ip,
                                        DenseMatrix &shape) const
{
#ifdef MFEM_THREAD_SAFE
   DenseMatrix rt_shape(RT_FE.GetDof(), 2);
   Vector      l2_shape(L2_FE.GetDof());
#endif

   RT_FE.CalcVShape(ip, rt_shape);
   L2_FE.CalcShape(ip, l2_shape);

   for (int i=0; i<dof; i++)
   {
      int idx = dof_map[i];
      if (idx >= 0)
      {
         shape(i, 0) = rt_shape(idx, 0);
         shape(i, 1) = rt_shape(idx, 1);
         shape(i, 2) = 0.0;
      }
      else
      {
         shape(i, 0) = 0.0;
         shape(i, 1) = 0.0;
         shape(i, 2) = l2_shape(-idx-1);
      }
   }
}

void RT_R2D_TriangleElement::CalcDivShape(const IntegrationPoint &ip,
                                          Vector &div_shape) const
{
#ifdef MFEM_THREAD_SAFE
   Vector rt_dshape(RT_FE.GetDof());
#endif

   RT_FE.CalcDivShape(ip, rt_dshape);

   for (int i=0; i<dof; i++)
   {
      int idx = dof_map[i];
      if (idx >= 0)
      {
         div_shape(i) = rt_dshape(idx);
      }
      else
      {
         div_shape(i) = 0.0;
      }
   }
}

const double RT_R2D_QuadrilateralElement::nk_q[15] =
{ 0., -1., 0.,  1., 0., 0.,  0., 1., 0.,  -1., 0., 0.,  0., 0., 1. };

RT_R2D_QuadrilateralElement::RT_R2D_QuadrilateralElement(const int p,
                                                         const int cb_type,
                                                         const int ob_type)
   : RT_R2D_FiniteElement(p, Geometry::SQUARE, (3*p + 5)*(p + 1), nk_q),
     cbasis1d(poly1d.GetBasis(p + 1, VerifyClosed(cb_type))),
     obasis1d(poly1d.GetBasis(p, VerifyOpen(ob_type)))
{
   const double *cp = poly1d.ClosedPoints(p + 1, cb_type);
   const double *op = poly1d.OpenPoints(p, ob_type);
   const int dofx = (p + 1)*(p + 2);
   const int dofy = (p + 1)*(p + 2);
   const int dofxy = dofx + dofy;

#ifndef MFEM_THREAD_SAFE
   shape_cx.SetSize(p + 2);
   shape_ox.SetSize(p + 1);
   shape_cy.SetSize(p + 2);
   shape_oy.SetSize(p + 1);
   dshape_cx.SetSize(p + 2);
   dshape_cy.SetSize(p + 2);
#endif

   // edges
   int o = 0;
   for (int i = 0; i <= p; i++)  // (0,1)
   {
      dof_map[dofx + i + 0*(p + 1)] = o++;
   }
   for (int i = 0; i <= p; i++)  // (1,2)
   {
      dof_map[(p + 1) + i*(p + 2)] = o++;
   }
   for (int i = 0; i <= p; i++)  // (2,3)
   {
      dof_map[dofx + (p - i) + (p + 1)*(p + 1)] = o++;
   }
   for (int i = 0; i <= p; i++)  // (3,0)
   {
      dof_map[0 + (p - i)*(p + 2)] = o++;
   }

   // interior
   for (int j = 0; j <= p; j++)  // x-components
      for (int i = 1; i <= p; i++)
      {
         dof_map[i + j*(p + 2)] = o++;
      }
   for (int j = 1; j <= p; j++)  // y-components
      for (int i = 0; i <= p; i++)
      {
         dof_map[dofx + i + j*(p + 1)] = o++;
      }
   for (int j = 0; j <= p; j++)  // z-components
      for (int i = 0; i <= p; i++)
      {
         dof_map[dofxy + i + j*(p + 1)] = o++;
      }

   // dof orientations
   // x-components
   for (int j = 0; j <= p; j++)
      for (int i = 0; i <= p/2; i++)
      {
         int idx = i + j*(p + 2);
         dof_map[idx] = -1 - dof_map[idx];
      }
   if (p%2 == 1)
      for (int j = p/2 + 1; j <= p; j++)
      {
         int idx = (p/2 + 1) + j*(p + 2);
         dof_map[idx] = -1 - dof_map[idx];
      }
   // y-components
   for (int j = 0; j <= p/2; j++)
      for (int i = 0; i <= p; i++)
      {
         int idx = dofx + i + j*(p + 1);
         dof_map[idx] = -1 - dof_map[idx];
      }
   if (p%2 == 1)
      for (int i = 0; i <= p/2; i++)
      {
         int idx = dofx + i + (p/2 + 1)*(p + 1);
         dof_map[idx] = -1 - dof_map[idx];
      }

   o = 0;
   for (int j = 0; j <= p; j++)
      for (int i = 0; i <= p + 1; i++)
      {
         int idx;
         if ((idx = dof_map[o++]) < 0)
         {
            idx = -1 - idx;
            dof2nk[idx] = 3;
         }
         else
         {
            dof2nk[idx] = 1;
         }
         Nodes.IntPoint(idx).Set2(cp[i], op[j]);
      }
   for (int j = 0; j <= p + 1; j++)
      for (int i = 0; i <= p; i++)
      {
         int idx;
         if ((idx = dof_map[o++]) < 0)
         {
            idx = -1 - idx;
            dof2nk[idx] = 0;
         }
         else
         {
            dof2nk[idx] = 2;
         }
         Nodes.IntPoint(idx).Set2(op[i], cp[j]);
      }
   for (int j = 0; j <= p; j++)
      for (int i = 0; i <= p; i++)
      {
         int idx = dof_map[o++];
         dof2nk[idx] = 4;
         Nodes.IntPoint(idx).Set2(op[i], op[j]);
      }
}

void RT_R2D_QuadrilateralElement::CalcVShape(const IntegrationPoint &ip,
                                             DenseMatrix &shape) const
{
   const int pp1 = order;

#ifdef MFEM_THREAD_SAFE
   Vector shape_cx(pp1 + 1), shape_ox(pp1), shape_cy(pp1 + 1), shape_oy(pp1);
#endif

   cbasis1d.Eval(ip.x, shape_cx);
   obasis1d.Eval(ip.x, shape_ox);
   cbasis1d.Eval(ip.y, shape_cy);
   obasis1d.Eval(ip.y, shape_oy);

   int o = 0;
   for (int j = 0; j < pp1; j++)
      for (int i = 0; i <= pp1; i++)
      {
         int idx, s;
         if ((idx = dof_map[o++]) < 0)
         {
            idx = -1 - idx, s = -1;
         }
         else
         {
            s = +1;
         }
         shape(idx,0) = s*shape_cx(i)*shape_oy(j);
         shape(idx,1) = 0.;
         shape(idx,2) = 0.;
      }
   for (int j = 0; j <= pp1; j++)
      for (int i = 0; i < pp1; i++)
      {
         int idx, s;
         if ((idx = dof_map[o++]) < 0)
         {
            idx = -1 - idx, s = -1;
         }
         else
         {
            s = +1;
         }
         shape(idx,0) = 0.;
         shape(idx,1) = s*shape_ox(i)*shape_cy(j);
         shape(idx,2) = 0.;
      }
   for (int j = 0; j < pp1; j++)
      for (int i = 0; i < pp1; i++)
      {
         int idx = dof_map[o++];
         shape(idx,0) = 0.;
         shape(idx,1) = 0.;
         shape(idx,2) = shape_ox(i)*shape_oy(j);
      }
}

void RT_R2D_QuadrilateralElement::CalcDivShape(const IntegrationPoint &ip,
                                               Vector &divshape) const
{
   const int pp1 = order;

#ifdef MFEM_THREAD_SAFE
   Vector shape_cx(pp1 + 1), shape_ox(pp1), shape_cy(pp1 + 1), shape_oy(pp1);
   Vector dshape_cx(pp1 + 1), dshape_cy(pp1 + 1);
#endif

   cbasis1d.Eval(ip.x, shape_cx, dshape_cx);
   obasis1d.Eval(ip.x, shape_ox);
   cbasis1d.Eval(ip.y, shape_cy, dshape_cy);
   obasis1d.Eval(ip.y, shape_oy);

   int o = 0;
   for (int j = 0; j < pp1; j++)
      for (int i = 0; i <= pp1; i++)
      {
         int idx, s;
         if ((idx = dof_map[o++]) < 0)
         {
            idx = -1 - idx, s = -1;
         }
         else
         {
            s = +1;
         }
         divshape(idx) = s*dshape_cx(i)*shape_oy(j);
      }
   for (int j = 0; j <= pp1; j++)
      for (int i = 0; i < pp1; i++)
      {
         int idx, s;
         if ((idx = dof_map[o++]) < 0)
         {
            idx = -1 - idx, s = -1;
         }
         else
         {
            s = +1;
         }
         divshape(idx) = s*shape_ox(i)*dshape_cy(j);
      }
   for (int j = 0; j < pp1; j++)
      for (int i = 0; i < pp1; i++)
      {
         int idx = dof_map[o++];
         divshape(idx) = 0.;
      }
}


void NURBS1DFiniteElement::SetOrder() const
{
   order = kv[0]->GetOrder();
   dof = order + 1;

   weights.SetSize(dof);
   shape_x.SetSize(dof);
}

void NURBS1DFiniteElement::CalcShape(const IntegrationPoint &ip,
                                     Vector &shape) const
{
   kv[0]->CalcShape(shape, ijk[0], ip.x);

   double sum = 0.0;
   for (int i = 0; i <= order; i++)
   {
      sum += (shape(i) *= weights(i));
   }

   shape /= sum;
}

void NURBS1DFiniteElement::CalcDShape(const IntegrationPoint &ip,
                                      DenseMatrix &dshape) const
{
   Vector grad(dshape.Data(), dof);

   kv[0]->CalcShape (shape_x, ijk[0], ip.x);
   kv[0]->CalcDShape(grad,    ijk[0], ip.x);

   double sum = 0.0, dsum = 0.0;
   for (int i = 0; i <= order; i++)
   {
      sum  += (shape_x(i) *= weights(i));
      dsum += (   grad(i) *= weights(i));
   }

   sum = 1.0/sum;
   add(sum, grad, -dsum*sum*sum, shape_x, grad);
}

void NURBS1DFiniteElement::CalcHessian (const IntegrationPoint &ip,
                                        DenseMatrix &hessian) const
{
   Vector grad(dof);
   Vector hess(hessian.Data(), dof);

   kv[0]->CalcShape (shape_x,  ijk[0], ip.x);
   kv[0]->CalcDShape(grad,     ijk[0], ip.x);
   kv[0]->CalcD2Shape(hess,    ijk[0], ip.x);

   double sum = 0.0, dsum = 0.0, d2sum = 0.0;
   for (int i = 0; i <= order; i++)
   {
      sum   += (shape_x(i) *= weights(i));
      dsum  += (   grad(i) *= weights(i));
      d2sum += (   hess(i) *= weights(i));
   }

   sum = 1.0/sum;
   add(sum, hess, -2*dsum*sum*sum, grad, hess);
   add(1.0, hess, (-d2sum + 2*dsum*dsum*sum)*sum*sum, shape_x, hess);
}


void NURBS2DFiniteElement::SetOrder() const
{
   orders[0] = kv[0]->GetOrder();
   orders[1] = kv[1]->GetOrder();
   shape_x.SetSize(orders[0]+1);
   shape_y.SetSize(orders[1]+1);
   dshape_x.SetSize(orders[0]+1);
   dshape_y.SetSize(orders[1]+1);
   d2shape_x.SetSize(orders[0]+1);
   d2shape_y.SetSize(orders[1]+1);

   order = max(orders[0], orders[1]);
   dof = (orders[0] + 1)*(orders[1] + 1);
   u.SetSize(dof);
   du.SetSize(dof);
   weights.SetSize(dof);
}

void NURBS2DFiniteElement::CalcShape(const IntegrationPoint &ip,
                                     Vector &shape) const
{
   kv[0]->CalcShape(shape_x, ijk[0], ip.x);
   kv[1]->CalcShape(shape_y, ijk[1], ip.y);

   double sum = 0.0;
   for (int o = 0, j = 0; j <= orders[1]; j++)
   {
      const double sy = shape_y(j);
      for (int i = 0; i <= orders[0]; i++, o++)
      {
         sum += ( shape(o) = shape_x(i)*sy*weights(o) );
      }
   }

   shape /= sum;
}

void NURBS2DFiniteElement::CalcDShape(const IntegrationPoint &ip,
                                      DenseMatrix &dshape) const
{
   double sum, dsum[2];

   kv[0]->CalcShape ( shape_x, ijk[0], ip.x);
   kv[1]->CalcShape ( shape_y, ijk[1], ip.y);

   kv[0]->CalcDShape(dshape_x, ijk[0], ip.x);
   kv[1]->CalcDShape(dshape_y, ijk[1], ip.y);

   sum = dsum[0] = dsum[1] = 0.0;
   for (int o = 0, j = 0; j <= orders[1]; j++)
   {
      const double sy = shape_y(j), dsy = dshape_y(j);
      for (int i = 0; i <= orders[0]; i++, o++)
      {
         sum += ( u(o) = shape_x(i)*sy*weights(o) );

         dsum[0] += ( dshape(o,0) = dshape_x(i)*sy *weights(o) );
         dsum[1] += ( dshape(o,1) =  shape_x(i)*dsy*weights(o) );
      }
   }

   sum = 1.0/sum;
   dsum[0] *= sum*sum;
   dsum[1] *= sum*sum;

   for (int o = 0; o < dof; o++)
   {
      dshape(o,0) = dshape(o,0)*sum - u(o)*dsum[0];
      dshape(o,1) = dshape(o,1)*sum - u(o)*dsum[1];
   }
}

void NURBS2DFiniteElement::CalcHessian (const IntegrationPoint &ip,
                                        DenseMatrix &hessian) const
{
   double sum, dsum[2], d2sum[3];

   kv[0]->CalcShape ( shape_x, ijk[0], ip.x);
   kv[1]->CalcShape ( shape_y, ijk[1], ip.y);

   kv[0]->CalcDShape(dshape_x, ijk[0], ip.x);
   kv[1]->CalcDShape(dshape_y, ijk[1], ip.y);

   kv[0]->CalcD2Shape(d2shape_x, ijk[0], ip.x);
   kv[1]->CalcD2Shape(d2shape_y, ijk[1], ip.y);

   sum = dsum[0] = dsum[1] = 0.0;
   d2sum[0] = d2sum[1] = d2sum[2] = 0.0;
   for (int o = 0, j = 0; j <= orders[1]; j++)
   {
      const double sy = shape_y(j), dsy = dshape_y(j), d2sy = d2shape_y(j);
      for (int i = 0; i <= orders[0]; i++, o++)
      {
         const double sx = shape_x(i), dsx = dshape_x(i), d2sx = d2shape_x(i);
         sum += ( u(o) = sx*sy*weights(o) );

         dsum[0] += ( du(o,0) = dsx*sy*weights(o) );
         dsum[1] += ( du(o,1) = sx*dsy*weights(o) );

         d2sum[0] += ( hessian(o,0) = d2sx*sy*weights(o) );
         d2sum[1] += ( hessian(o,1) = dsx*dsy*weights(o) );
         d2sum[2] += ( hessian(o,2) = sx*d2sy*weights(o) );
      }
   }

   sum = 1.0/sum;
   dsum[0] *= sum;
   dsum[1] *= sum;

   d2sum[0] *= sum;
   d2sum[1] *= sum;
   d2sum[2] *= sum;

   for (int o = 0; o < dof; o++)
   {
      hessian(o,0) = hessian(o,0)*sum
                     - 2*du(o,0)*sum*dsum[0]
                     + u[o]*sum*(2*dsum[0]*dsum[0] - d2sum[0]);

      hessian(o,1) = hessian(o,1)*sum
                     - du(o,0)*sum*dsum[1]
                     - du(o,1)*sum*dsum[0]
                     + u[o]*sum*(2*dsum[0]*dsum[1] - d2sum[1]);

      hessian(o,2) = hessian(o,2)*sum
                     - 2*du(o,1)*sum*dsum[1]
                     + u[o]*sum*(2*dsum[1]*dsum[1] - d2sum[2]);
   }
}


void NURBS3DFiniteElement::SetOrder() const
{
   orders[0] = kv[0]->GetOrder();
   orders[1] = kv[1]->GetOrder();
   orders[2] = kv[2]->GetOrder();
   shape_x.SetSize(orders[0]+1);
   shape_y.SetSize(orders[1]+1);
   shape_z.SetSize(orders[2]+1);

   dshape_x.SetSize(orders[0]+1);
   dshape_y.SetSize(orders[1]+1);
   dshape_z.SetSize(orders[2]+1);

   d2shape_x.SetSize(orders[0]+1);
   d2shape_y.SetSize(orders[1]+1);
   d2shape_z.SetSize(orders[2]+1);

   order = max(max(orders[0], orders[1]), orders[2]);
   dof = (orders[0] + 1)*(orders[1] + 1)*(orders[2] + 1);
   u.SetSize(dof);
   du.SetSize(dof);
   weights.SetSize(dof);
}

void NURBS3DFiniteElement::CalcShape(const IntegrationPoint &ip,
                                     Vector &shape) const
{
   kv[0]->CalcShape(shape_x, ijk[0], ip.x);
   kv[1]->CalcShape(shape_y, ijk[1], ip.y);
   kv[2]->CalcShape(shape_z, ijk[2], ip.z);

   double sum = 0.0;
   for (int o = 0, k = 0; k <= orders[2]; k++)
   {
      const double sz = shape_z(k);
      for (int j = 0; j <= orders[1]; j++)
      {
         const double sy_sz = shape_y(j)*sz;
         for (int i = 0; i <= orders[0]; i++, o++)
         {
            sum += ( shape(o) = shape_x(i)*sy_sz*weights(o) );
         }
      }
   }

   shape /= sum;
}

void NURBS3DFiniteElement::CalcDShape(const IntegrationPoint &ip,
                                      DenseMatrix &dshape) const
{
   double sum, dsum[3];

   kv[0]->CalcShape ( shape_x, ijk[0], ip.x);
   kv[1]->CalcShape ( shape_y, ijk[1], ip.y);
   kv[2]->CalcShape ( shape_z, ijk[2], ip.z);

   kv[0]->CalcDShape(dshape_x, ijk[0], ip.x);
   kv[1]->CalcDShape(dshape_y, ijk[1], ip.y);
   kv[2]->CalcDShape(dshape_z, ijk[2], ip.z);

   sum = dsum[0] = dsum[1] = dsum[2] = 0.0;
   for (int o = 0, k = 0; k <= orders[2]; k++)
   {
      const double sz = shape_z(k), dsz = dshape_z(k);
      for (int j = 0; j <= orders[1]; j++)
      {
         const double  sy_sz  =  shape_y(j)* sz;
         const double dsy_sz  = dshape_y(j)* sz;
         const double  sy_dsz =  shape_y(j)*dsz;
         for (int i = 0; i <= orders[0]; i++, o++)
         {
            sum += ( u(o) = shape_x(i)*sy_sz*weights(o) );

            dsum[0] += ( dshape(o,0) = dshape_x(i)* sy_sz *weights(o) );
            dsum[1] += ( dshape(o,1) =  shape_x(i)*dsy_sz *weights(o) );
            dsum[2] += ( dshape(o,2) =  shape_x(i)* sy_dsz*weights(o) );
         }
      }
   }

   sum = 1.0/sum;
   dsum[0] *= sum*sum;
   dsum[1] *= sum*sum;
   dsum[2] *= sum*sum;

   for (int o = 0; o < dof; o++)
   {
      dshape(o,0) = dshape(o,0)*sum - u(o)*dsum[0];
      dshape(o,1) = dshape(o,1)*sum - u(o)*dsum[1];
      dshape(o,2) = dshape(o,2)*sum - u(o)*dsum[2];
   }
}

void NURBS3DFiniteElement::CalcHessian (const IntegrationPoint &ip,
                                        DenseMatrix &hessian) const
{
   double sum, dsum[3], d2sum[6];

   kv[0]->CalcShape ( shape_x, ijk[0], ip.x);
   kv[1]->CalcShape ( shape_y, ijk[1], ip.y);
   kv[2]->CalcShape ( shape_z, ijk[2], ip.z);

   kv[0]->CalcDShape(dshape_x, ijk[0], ip.x);
   kv[1]->CalcDShape(dshape_y, ijk[1], ip.y);
   kv[2]->CalcDShape(dshape_z, ijk[2], ip.z);

   kv[0]->CalcD2Shape(d2shape_x, ijk[0], ip.x);
   kv[1]->CalcD2Shape(d2shape_y, ijk[1], ip.y);
   kv[2]->CalcD2Shape(d2shape_z, ijk[2], ip.z);

   sum = dsum[0] = dsum[1] = dsum[2] = 0.0;
   d2sum[0] = d2sum[1] = d2sum[2] = d2sum[3] = d2sum[4] = d2sum[5] = 0.0;

   for (int o = 0, k = 0; k <= orders[2]; k++)
   {
      const double sz = shape_z(k), dsz = dshape_z(k), d2sz = d2shape_z(k);
      for (int j = 0; j <= orders[1]; j++)
      {
         const double sy = shape_y(j), dsy = dshape_y(j), d2sy = d2shape_y(j);
         for (int i = 0; i <= orders[0]; i++, o++)
         {
            const double sx = shape_x(i), dsx = dshape_x(i), d2sx = d2shape_x(i);
            sum += ( u(o) = sx*sy*sz*weights(o) );

            dsum[0] += ( du(o,0) = dsx*sy*sz*weights(o) );
            dsum[1] += ( du(o,1) = sx*dsy*sz*weights(o) );
            dsum[2] += ( du(o,2) = sx*sy*dsz*weights(o) );

            d2sum[0] += ( hessian(o,0) = d2sx*sy*sz*weights(o) );
            d2sum[1] += ( hessian(o,1) = dsx*dsy*sz*weights(o) );
            d2sum[2] += ( hessian(o,2) = dsx*sy*dsz*weights(o) );

            d2sum[3] += ( hessian(o,3) = sx*dsy*dsz*weights(o) );

            d2sum[4] += ( hessian(o,4) = sx*sy*d2sz*weights(o) );
            d2sum[5] += ( hessian(o,5) = sx*d2sy*sz*weights(o) );
         }
      }
   }

   sum = 1.0/sum;
   dsum[0] *= sum;
   dsum[1] *= sum;
   dsum[2] *= sum;

   d2sum[0] *= sum;
   d2sum[1] *= sum;
   d2sum[2] *= sum;

   d2sum[3] *= sum;
   d2sum[4] *= sum;
   d2sum[5] *= sum;

   for (int o = 0; o < dof; o++)
   {
      hessian(o,0) = hessian(o,0)*sum
                     - 2*du(o,0)*sum*dsum[0]
                     + u[o]*sum*(2*dsum[0]*dsum[0] - d2sum[0]);

      hessian(o,1) = hessian(o,1)*sum
                     - du(o,0)*sum*dsum[1]
                     - du(o,1)*sum*dsum[0]
                     + u[o]*sum*(2*dsum[0]*dsum[1] - d2sum[1]);

      hessian(o,2) = hessian(o,2)*sum
                     - du(o,0)*sum*dsum[2]
                     - du(o,2)*sum*dsum[0]
                     + u[o]*sum*(2*dsum[0]*dsum[2] - d2sum[2]);

      hessian(o,3) = hessian(o,3)*sum
                     - du(o,1)*sum*dsum[2]
                     - du(o,2)*sum*dsum[1]
                     + u[o]*sum*(2*dsum[1]*dsum[2] - d2sum[3]);

      hessian(o,4) = hessian(o,4)*sum
                     - 2*du(o,2)*sum*dsum[2]
                     + u[o]*sum*(2*dsum[2]*dsum[2] - d2sum[4]);

      hessian(o,5) = hessian(o,5)*sum
                     - 2*du(o,1)*sum*dsum[1]
                     + u[o]*sum*(2*dsum[1]*dsum[1] - d2sum[5]);

   }
}

// Global object definitions

// Object declared in mesh/triangle.hpp.
// Defined here to ensure it is constructed before 'Geometries'.
Linear2DFiniteElement TriangleFE;

// Object declared in mesh/tetrahedron.hpp.
// Defined here to ensure it is constructed before 'Geometries'.
Linear3DFiniteElement TetrahedronFE;

// Object declared in mesh/wedge.hpp.
// Defined here to ensure it is constructed after 'poly1d' and before
// 'Geometries'.
// TODO: define as thread_local to prevent race conditions in GLVis, because
// there is no "LinearWedgeFiniteElement" and WedgeFE is in turn used from two
// different threads for different things in GLVis. We also don't want to turn
// MFEM_THREAD_SAFE on globally. (See PR #731)
H1_WedgeElement WedgeFE(1);

// Object declared in geom.hpp.
// Construct 'Geometries' after 'TriangleFE', 'TetrahedronFE', and 'WedgeFE'.
Geometry Geometries;

}<|MERGE_RESOLUTION|>--- conflicted
+++ resolved
@@ -1269,13 +1269,9 @@
 
          fe.CalcShape(ip, shape);
          Trans.SetIntPoint(&ip);
-<<<<<<< HEAD
-         Trans.Jacobian().Mult(tk + d2t[k]*vdim, vk);
-=======
          // Transform ND edge tengents from reference to physical space
          // vk = J tk
-         Trans.Jacobian().Mult(tk + d2t[k]*dim, vk);
->>>>>>> 7ae181ba
+         Trans.Jacobian().Mult(tk + d2t[k]*vdim, vk);
          if (fe.GetMapType() == INTEGRAL)
          {
             double w = 1.0/Trans.Weight();
