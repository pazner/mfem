--- conflicted
+++ resolved
@@ -2817,18 +2817,13 @@
       for (int d = 0; d < dof; ++d)
       {
          const int sdid = dof_reorder ? dof_map[d] : 0;  // signed
-         const int did = (!dof_reorder)?d:(sdid >= 0 ? sdid : -1 - sdid);
+         const int did = (!dof_reorder)?d:(sdid >= 0 ? sdid : -1-sdid);
          const int sgid = elementMap[dof*e + did];  // signed
-         const int gid = (sgid >= 0) ? sgid : -1 - sgid;
+         const int gid = (sgid >= 0) ? sgid : -1-sgid;
          const int lid = dof*e + d;
-<<<<<<< HEAD
-         gatherMap[lid] = gid;
-         indices[offsets[gid]++] = lid;
-=======
-
-         indices[offsets[gid]++] = ((sgid >= 0 && sdid >= 0) ||
-                                    (sgid < 0 && sdid < 0)) ? lid : -1 - lid;
->>>>>>> 22a4db5f
+         const bool flip = (sgid >= 0 && sdid >= 0) || (sgid < 0 && sdid < 0);
+         gatherMap[lid] = flip ? gid : -1-gid;
+         indices[offsets[gid]++] = flip ? lid : -1-lid;
       }
    }
    // We shifted the offsets vector by 1 by using it as a counter.
@@ -2848,29 +2843,16 @@
    const bool t = byvdim;
    auto d_x = Reshape(x.Read(), t?vd:ndofs, t?ndofs:vd);
    auto d_y = Reshape(y.Write(), nd, vd, ne);
-<<<<<<< HEAD
    auto d_gatherMap = gatherMap.Read();
    MFEM_FORALL(i, dof*ne,
-=======
-
-   MFEM_FORALL(i, ndofs,
->>>>>>> 22a4db5f
-   {
-      const int j = d_gatherMap[i];
+   {
+      const int sgid = d_gatherMap[i];
+      const bool pos = sgid >= 0;
+      const int j = pos ? sgid : -1-sgid;
       for (int c = 0; c < vd; ++c)
       {
-<<<<<<< HEAD
          const double dofValue = d_x(t?c:j, t?j:c);
-         d_y(i % nd, c, i / nd) = dofValue;
-=======
-         const double dofValue = d_x(t?c:i,t?i:c);
-         for (int j = offset; j < nextOffset; ++j)
-         {
-            const bool positive = (d_indices[j] >= 0);  // otherwise, sign must be flipped
-            const int idx_j = positive ? d_indices[j] : -1 - d_indices[j];
-            d_y(idx_j % nd, c, idx_j / nd) = positive ? dofValue : -dofValue;
-         }
->>>>>>> 22a4db5f
+         d_y(i % nd, c, i / nd) = pos ? dofValue : -dofValue;
       }
    });
 }
