// Copyright (c) 2010-2025, Lawrence Livermore National Security, LLC. Produced
// at the Lawrence Livermore National Laboratory. All Rights reserved. See files
// LICENSE and NOTICE for details. LLNL-CODE-806117.
//
// This file is part of the MFEM library. For more information and source code
// availability visit https://mfem.org.
//
// MFEM is free software; you can redistribute it and/or modify it under the
// terms of the BSD-3 license. We welcome feedback and contributions, see file
// CONTRIBUTING.md for details.

#ifndef MFEM_FESPACE
#define MFEM_FESPACE

#include "../config/config.hpp"
#include "../linalg/sparsemat.hpp"
#include "../mesh/mesh.hpp"
#include "fe_coll.hpp"
#include "doftrans.hpp"
#include "restriction.hpp"
#include <iostream>
#include <unordered_map>

namespace mfem
{

/** @brief The ordering method used when the number of unknowns per mesh node
    (vector dimension) is bigger than 1. */
class Ordering
{
public:
   /// %Ordering methods:
   enum Type
   {
      byNODES, /**< loop first over the nodes (inner loop) then over the vector
                    dimension (outer loop); symbolically it can be represented
                    as: XXX...,YYY...,ZZZ... */
      byVDIM   /**< loop first over the vector dimension (inner loop) then over
                    the nodes (outer loop); symbolically it can be represented
                    as: XYZ,XYZ,XYZ,... */
   };

   template <Type Ord>
   static inline int Map(int ndofs, int vdim, int dof, int vd);

   template <Type Ord>
   static void DofsToVDofs(int ndofs, int vdim, Array<int> &dofs);
};

/// @brief Type describing possible layouts for Q-vectors.
/// @sa QuadratureInterpolator and FaceQuadratureInterpolator.
enum class QVectorLayout
{
   /** Layout depending on the input space and the computed quantity:
       - scalar H1/L2 spaces, values: NQPT x VDIM x NE,
       - scalar H1/L2 spaces, gradients: NQPT x VDIM x DIM x NE,
       - vector RT/ND spaces, values: NQPT x SDIM x NE (vdim = 1). */
   byNODES,

   /** Layout depending on the input space and the computed quantity:
       - scalar H1/L2 spaces, values: VDIM x NQPT x NE,
       - scalar H1/L2 spaces, gradients: VDIM x DIM x NQPT x NE,
       - vector RT/ND spaces, values: SDIM x NQPT x NE (vdim = 1). */
   byVDIM
};

template <> inline int
Ordering::Map<Ordering::byNODES>(int ndofs, int vdim, int dof, int vd)
{
   MFEM_ASSERT(dof < ndofs && -1-dof < ndofs && 0 <= vd && vd < vdim, "");
   return (dof >= 0) ? dof+ndofs*vd : dof-ndofs*vd;
}

template <> inline int
Ordering::Map<Ordering::byVDIM>(int ndofs, int vdim, int dof, int vd)
{
   MFEM_ASSERT(dof < ndofs && -1-dof < ndofs && 0 <= vd && vd < vdim, "");
   return (dof >= 0) ? vd+vdim*dof : -1-(vd+vdim*(-1-dof));
}

/// Constants describing the possible orderings of the DOFs in one element.
enum class ElementDofOrdering
{
   /// Native ordering as defined by the FiniteElement.
   /** This ordering can be used by tensor-product elements when the
       interpolation from the DOFs to quadrature points does not use the
       tensor-product structure. */
   NATIVE,
   /// Lexicographic: DOFs are listed in order of increasing x-coordinate,
   /// followed by increasing y-coordinate, and z-coordinate.
   /** This ordering is usually used with tensor-product elements, but it is
       also supported by some non-tensor elements. */
   LEXICOGRAPHIC
};

/** Represents the index of an element to p-refine, plus a change to the order
    of that element. */
struct pRefinement
{
   int index; ///< Mesh element number
   int delta; ///< Change to element order

   pRefinement() = default;

   pRefinement(int element, int change)
      : index(element), delta(change) {}
};

// Forward declarations
class NURBSExtension;
class BilinearFormIntegrator;
class QuadratureSpace;
class QuadratureInterpolator;
class FaceQuadratureInterpolator;
class PRefinementTransferOperator;


/** @brief Class FiniteElementSpace - responsible for providing FEM view of the
    mesh, mainly managing the set of degrees of freedom.

    @details The term "degree of freedom", or "dof" for short, can mean
    different things in different contexts. In MFEM we use "dof" to refer to
    four closely related types of data; @ref edof "edofs", @ref ldof "ldofs",
    @ref tdof "tdofs", and @ref vdof "vdofs".

    @anchor edof @par Element DoF:
    %Element dofs, sometimes referred to as @b edofs, are the expansion
    coefficients used to build the linear combination of basis functions which
    approximate a field within one element of the computational mesh. The
    arrangement of the element dofs is determined by the basis function and
    element types.
    @par
    %Element dofs are usually accessed one element at a time but they can be
    concatenated together into a global vector when minimizing access time is
    crucial. The global number of element dofs is not directly available from
    the FiniteElementSpace. It can be determined by repeatedly calling
    FiniteElementSpace::GetElementDofs and summing the lengths of the resulting
    @a dofs arrays.

    @anchor ldof @par Local DoF:
    Most basis function types share many of their element dofs with neighboring
    elements. Consequently, the global @ref edof "edof" vector suggested above
    would contain many redundant entries. One of the primary roles of the
    FiniteElementSpace is to collapse out these redundancies and
    define a unique ordering of the remaining degrees of freedom. The
    collapsed set of dofs are called @b "local dofs" or @b ldofs in
    the MFEM parlance.
    @par
    The term @b local in this context refers to the local rank in a parallel
    processing environment. MFEM can, of course, be used in sequential
    computing environments but it is designed with parallel processing in mind
    and this terminology reflects that design focus.
    @par
    When running in parallel the set of local dofs contains all of the degrees
    of freedom associated with locally owned elements. When running in serial
    all elements are locally owned so all element dofs are represented in the
    set of local dofs.
    @par
    There are two important caveats regarding local dofs. First, some basis
    function types, Nedelec and Raviart-Thomas are the prime examples, have an
    orientation associated with each basis function. The relative orientations
    of such basis functions in neighboring elements can lead to shared degrees
    of freedom with opposite signs from the point of view of these neighboring
    elements. MFEM typically chooses the orientation of the first such shared
    degree of freedom that it encounters as the default orientation for the
    corresponding local dof. When this local dof is referenced by a neighboring
    element which happens to require the opposite orientation the local dof
    index will be returned (by calls to functions such as
    FiniteElementSpace::GetElementDofs) as a negative integer. In such cases
    the actual offset into the vector of local dofs is @b -index-1 and the
    value expected by this element should have the opposite sign to the value
    stored in the local dof vector.
    @par
    The second important caveat only pertains to high order Nedelec basis
    functions when shared triangular faces are present in the mesh. In this
    very particular case the relative orientation of the face with respect to
    its two neighboring elements can lead to different definitions of the
    degrees of freedom associated with the interior of the face which cannot
    be handled by simply flipping the signs of the corresponding values. The
    DofTransformation class is designed to manage the necessary @b edof to
    @b ldof transformations in this case. In the majority of cases the
    DofTransformation is unnecessary and a NULL pointer will be returned in
    place of a pointer to this object. See DofTransformation for more
    information.

    @anchor tdof @par True DoF:
    As the name suggests "true dofs" or @b tdofs form the minimal set of data
    values needed (along with mesh and basis function definitions) to uniquely
    define a finite element discretization of a field. The number of true dofs
    determines the size of the linear systems which typically need to be solved
    in FEM simulations.
    @par
    Often the true dofs and the local dofs are identical, however, there are
    important cases where they differ significantly. The first such case is
    related to non-conforming meshes. On non-conforming meshes it is common
    for degrees of freedom associated with "hanging" nodes, edges, or faces to
    be constrained by degrees of freedom associated with another mesh entity.
    In such cases the "hanging" degrees of freedom should not be considered
    "true" degrees of freedom since their values cannot be independently
    assigned. For this reason the FiniteElementSpace must process these
    constraints and define a reduced set of "true" degrees of freedom which are
    distinct from the local degrees of freedom.
    @par
    The second important distinction arises in parallel processing. When
    distributing a linear system in parallel each degree of freedom must be
    assigned to a particular processor, its owner. From the finite element
    point of view it is convenient to distribute a computational mesh and
    define an owning processor for each element. Since degrees of freedom may
    be shared between neighboring elements they may also be shared between
    neighboring processors. Another role of the FiniteElementSpace is to
    identify the ownership of degrees of freedom which must be shared between
    processors. Therefore the set of "true" degrees of freedom must also remove
    redundant degrees of freedom which are owned by other processors.
    @par
    To summarize the set of true degrees of freedom are those degrees of
    freedom needed to solve a linear system representing the partial
    differential equation being modeled. True dofs differ from "local" dofs by
    eliminating redundancies across processor boundaries and applying
    the constraints needed to properly define fields on non-conforming meshes.

    @anchor vdof @par Vector DoF:
    %Vector dofs or @b vdofs are related to fields which are constructed using
    multiple copies of the same set of basis functions. A typical example would
    be the use of three instances of the scalar H1 basis functions to
    approximate the x, y, and z components of a displacement vector field in
    three dimensional space as often seen in elasticity simulations.
    @par
    %Vector dofs do not represent a specific index space the way the three
    previous types of dofs do. Rather they are related to modifications of
    these other index spaces to accommodate multiple copies of the underlying
    function spaces.
    @par
    When using @b vdofs, i.e. when @b vdim != 1, the FiniteElementSpace only
    manages a single set of degrees of freedom and then uses simple rules to
    determine the appropriate offsets into the full index spaces. Two ordering
    rules are supported; @b byNODES and @b byVDIM. See Ordering::Type for
    details.
    @par
    Clearly the notion of a @b vdof is relevant in each of the three contexts
    mentioned above so extra care must be taken whenever @b vdim != 1 to ensure
    that the @b edof, @b ldof, or @b tdof is being interpreted correctly.
 */
class FiniteElementSpace
{
   friend class InterpolationGridTransfer;
   friend class PRefinementTransferOperator;
   friend void Mesh::Swap(Mesh &, bool);
   friend class LORBase;

protected:
   /// The mesh that FE space lives on (not owned).
   Mesh *mesh;

   /// Associated FE collection (not owned).
   const FiniteElementCollection *fec;

   /// %Vector dimension (number of unknowns per degree of freedom).
   int vdim;

   /** Type of ordering of the vector dofs when #vdim > 1.
       - Ordering::byNODES - first nodes, then vector dimension,
       - Ordering::byVDIM  - first vector dimension, then nodes */
   Ordering::Type ordering;

   /// Number of degrees of freedom. Number of unknowns is #ndofs * #vdim.
   int ndofs;

   bool variableOrder = false;

   /** Polynomial order for each element. If empty, all elements are assumed
       to be of the default order (fec->GetOrder()). */
   Array<char> elem_order;

   int nvdofs, nedofs, nfdofs, nbdofs, lnedofs, lnfdofs;
   int uni_fdof; ///< # of single face DOFs if all faces uniform; -1 otherwise
   int *bdofs; ///< internal DOFs of elements if mixed/var-order; NULL otherwise

   /** Variable-order spaces only: DOF assignments for edges and faces, see
       docs in MakeDofTable. For constant order spaces the tables are empty. */
   Table var_edge_dofs;
   Table var_face_dofs; ///< NOTE: also used for spaces with mixed faces

   // Temporary data for condensing all DOFs to local DOFs.
   Table loc_var_edge_dofs, loc_var_face_dofs;

   /** Map from all DOFs of all orders on each entity to local DOFs of orders
       occurring on a local element containing the entity. */
   Array<int> all2local;

   /// Bit-mask representing a set of orders needed by an edge/face.
   typedef std::uint64_t VarOrderBits;
   static constexpr int MaxVarOrder = 8*sizeof(VarOrderBits) - 1;

   /** Additional data for the var_*_dofs tables: individual variant orders
       (these are basically alternate J arrays for var_edge/face_dofs). */
   Array<char> var_edge_orders, var_face_orders;
   Array<char> loc_var_edge_orders, loc_var_face_orders;
   Array<char> ghost_edge_orders, ghost_face_orders;

   /// Minimum order among neighboring elements.
   mutable Array<int> edge_min_nghb_order, face_min_nghb_order;

   /// Marker arrays for ghost master entities to be skipped in conforming
   /// interpolation constraints.
   Array<bool> skip_edge, skip_face;

   // precalculated DOFs for each element, boundary element, and face
   mutable Table *elem_dof; // owned (except in NURBS FE space)
   mutable Table *elem_fos; // face orientations by element index
   mutable Table *bdr_elem_dof; // owned (except in NURBS FE space)
   mutable Table *bdr_elem_fos; // bdr face orientations by bdr element index
   mutable Table *face_dof; // owned; in var-order space contains variant 0 DOFs

   mutable Array<int> dof_elem_array;
   mutable Array<int> dof_ldof_array;
   mutable Array<int> dof_bdr_elem_array;
   mutable Array<int> dof_bdr_ldof_array;

   NURBSExtension *NURBSext;
   /** array of NURBS extension for H(div) and H(curl) vector elements.
       For each direction an extension is created from the base NURBSext,
       with an increase in order in the appropriate direction. */
   Array<NURBSExtension*> VNURBSext;
   int own_ext;
   mutable Array<int> face_to_be; // NURBS FE space only

   Array<StatelessDofTransformation *> DoFTransArray;
   mutable DofTransformation DoFTrans;

   /** Matrix representing the prolongation from the global conforming dofs to
       a set of intermediate partially conforming dofs, e.g. the dofs associated
       with a "cut" space on a non-conforming mesh. */
   mutable std::unique_ptr<SparseMatrix> cP;
   /// Conforming restriction matrix such that cR.cP=I.
   mutable std::unique_ptr<SparseMatrix> cR;
   /// A version of the conforming restriction matrix for variable-order spaces.
   mutable std::unique_ptr<SparseMatrix> cR_hp;
   mutable bool cP_is_set;
   /// Operator computing the action of the transpose of the restriction.
   mutable std::unique_ptr<Operator> R_transpose;

   /** Stores the previous FiniteElementSpace, before p-refinement, in the case
       that @a PTh is constructed by PRefineAndUpdate(). */
   std::unique_ptr<FiniteElementSpace> fesPrev;

   /// Transformation to apply to GridFunctions after space Update().
   OperatorHandle Th;

   std::shared_ptr<PRefinementTransferOperator> PTh;

   /// Flag to indicate whether the last update was for p-refinement.
   bool lastUpdatePRef = false;

   /// The element restriction operators, see GetElementRestriction().
   mutable OperatorHandle L2E_nat, L2E_lex;
   /// The face restriction operators, see GetFaceRestriction().
   using key_face = std::tuple<bool, ElementDofOrdering, FaceType, L2FaceValues>;
   struct key_hash
   {
      std::size_t operator()(const key_face& k) const
      {
         return std::get<0>(k)
                + 2 * (int)std::get<1>(k)
                + 4 * (int)std::get<2>(k)
                + 8 * (int)std::get<3>(k);
      }
   };
   using map_L2F = std::unordered_map<const key_face,FaceRestriction*,key_hash>;
   mutable map_L2F L2F;

   mutable Array<QuadratureInterpolator*> E2Q_array;
   mutable Array<FaceQuadratureInterpolator*> E2IFQ_array;
   mutable Array<FaceQuadratureInterpolator*> E2BFQ_array;

   /** Update counter, incremented every time the space is constructed/updated.
       Used by GridFunctions to check if they are up to date with the space. */
   long sequence;

   /** Mesh sequence number last seen when constructing the space. The space
       needs updating if Mesh::GetSequence() is larger than this. */
   long mesh_sequence;

   /// True if at least one element order changed (variable-order space only).
   bool orders_changed;

   bool relaxed_hp; // see SetRelaxedHpConformity()

   void UpdateNURBS();

   /** Helper function for constructing the data in this class, for initial
       construction or updates (e.g. h- or p-refinement). */
   void Construct();

   void Destroy();

   void ConstructDoFTransArray();
   void DestroyDoFTransArray();

   void BuildElementToDofTable() const;
   void BuildBdrElementToDofTable() const;
   void BuildFaceToDofTable() const;

   /** Get all @a edges and @a faces (in 3D) on boundary elements with attribute
       marked as essential in @a bdr_attr_is_ess. */
   void GetEssentialBdrEdgesFaces(const Array<int> &bdr_attr_is_ess,
                                  std::set<int> & edges,
                                  std::set<int> & faces) const;

   /** @brief Initialize internal data that enables the use of the methods
    GetElementForDof() and GetLocalDofForDof(). */
   void BuildDofToArrays_() const;

   /** @brief Initialize internal data that enables the use of the methods
      GetBdrElementForDof() and GetBdrLocalDofForDof(). */
   void BuildDofToBdrArrays() const;

   /** @brief  Generates partial face_dof table for a NURBS space.

       The table is only defined for exterior faces that coincide with a
       boundary. */
   void BuildNURBSFaceToDofTable() const;

   /// Sets @a all2local. See documentation of @a all2local for details.
   void SetVarOrderLocalDofs();

   /// Return the minimum order (least significant bit set) in the bit mask.
   static int MinOrder(VarOrderBits bits);

   /// Return element order: internal version of GetElementOrder without checks.
   int GetElementOrderImpl(int i) const;

   /// Returns true if the space is H1 and has variable-order elements.
   bool IsVariableOrderH1() const
   {
      return variableOrder &&
             dynamic_cast<const H1_FECollection*>(fec);
   }

   /** In a variable-order space, calculate a bitmask of polynomial orders that
       need to be represented on each edge and face. */
   void CalcEdgeFaceVarOrders(
      Array<VarOrderBits> &edge_orders, Array<VarOrderBits> &face_orders,
      Array<VarOrderBits> &edge_elem_orders,
      Array<VarOrderBits> &face_elem_orders,
      Array<bool> &skip_edges, Array<bool> &skip_faces) const;

   /// Helper function for ParFiniteElementSpace.
   virtual void ApplyGhostElementOrdersToEdgesAndFaces(
      Array<VarOrderBits> &edge_orders, Array<VarOrderBits> &face_orders) const;

   /// Helper function for ParFiniteElementSpace.
   virtual void GhostFaceOrderToEdges(
      const Array<VarOrderBits> &face_orders,
      Array<VarOrderBits> &edge_orders) const { }

   /// Returns true if order propagation is done, for variable-order spaces.
   virtual bool OrderPropagation(const std::set<int> &edges,
                                 const std::set<int> &faces,
                                 Array<VarOrderBits> &edge_orders,
                                 Array<VarOrderBits> &face_orders) const
   { return edges.size() == 0 && faces.size() == 0; };

   /// Returns the number of ghost edges (nonzero in ParFiniteElementSpace).
   virtual int NumGhostEdges() const { return 0; }

   /// Returns the number of ghost faces (nonzero in ParFiniteElementSpace).
   virtual int NumGhostFaces() const { return 0; }

   /** Build the table var_edge_dofs (or var_face_dofs) in a variable-order
        space; return total edge/face DOFs. */
   int MakeDofTable(int ent_dim, const Array<VarOrderBits> &entity_orders,
                    Table &entity_dofs, Array<char> *var_ent_order);

   /// Search row of a DOF table for a DOF set of size 'ndof', return first DOF.
   int FindDofs(const Table &var_dof_table, int row, int ndof) const;

   /** In a variable-order space, return edge DOFs associated with a polynomial
       order that has 'ndof' degrees of freedom. */
   int FindEdgeDof(int edge, int ndof) const
   { return FindDofs(var_edge_dofs, edge, ndof); }

   /// Similar to FindEdgeDof, but used for mixed meshes too.
   int FindFaceDof(int face, int ndof) const
   { return FindDofs(var_face_dofs, face, ndof); }

   int FirstFaceDof(int face, int variant = 0) const
   { return uni_fdof >= 0 ? face*uni_fdof : var_face_dofs.GetRow(face)[variant];}

   /// Return number of possible DOF variants for edge/face (var. order spaces).
   int GetNVariants(int entity, int index) const;

   /// Helper to get vertex, edge or face DOFs (entity=0,1,2 resp.).
   int GetEntityDofs(int entity, int index, Array<int> &dofs,
                     Geometry::Type master_geom = Geometry::INVALID,
                     int variant = 0) const;
   /// Helper to get vertex, edge or face VDOFs (entity=0,1,2 resp.).
   int GetEntityVDofs(int entity, int index, Array<int> &dofs,
                      Geometry::Type master_geom = Geometry::INVALID,
                      int variant = 0) const;

   // Get degenerate face DOFs: see explanation in method implementation.
   int GetDegenerateFaceDofs(int index, Array<int> &dofs,
                             Geometry::Type master_geom, int variant) const;

   int GetNumBorderDofs(Geometry::Type geom, int order) const;

   /// Calculate the cP and cR matrices for a nonconforming mesh.
   void BuildConformingInterpolation() const;

   /** In variable-order spaces, enforce the minimum order rule on edges and
       faces, by adding constraints to @a deps for high-order DOFs to
       interpolate the lowest-order DOFs per mesh entity. */
   void VariableOrderMinimumRule(SparseMatrix & deps) const;

   static void AddDependencies(SparseMatrix& deps, Array<int>& master_dofs,
                               Array<int>& slave_dofs, DenseMatrix& I,
                               int skipfirst = 0);

   static bool DofFinalizable(int dof, const Array<bool>& finalized,
                              const SparseMatrix& deps);

   void AddEdgeFaceDependencies(SparseMatrix &deps, Array<int>& master_dofs,
                                const FiniteElement *master_fe,
                                Array<int> &slave_dofs, int slave_face,
                                const DenseMatrix *pm) const;

   /// Replicate 'mat' in the vector dimension, according to vdim ordering mode.
   void MakeVDimMatrix(SparseMatrix &mat) const;

   /// GridFunction interpolation operator applicable after mesh refinement.
   class RefinementOperator : public Operator
   {
      const FiniteElementSpace* fespace;
      DenseTensor localP[Geometry::NumGeom];
      Table* old_elem_dof; // Owned.
      Table* old_elem_fos; // Owned.

      Array<StatelessDofTransformation*> old_DoFTransArray;
      mutable DofTransformation old_DoFTrans;

      void ConstructDoFTransArray();

   public:
      /** Construct the operator based on the elem_dof table of the original
          (coarse) space. The class takes ownership of the table. */
      RefinementOperator(const FiniteElementSpace* fespace,
                         Table *old_elem_dof/*takes ownership*/,
                         Table *old_elem_fos/*takes ownership*/, int old_ndofs);
      RefinementOperator(const FiniteElementSpace *fespace,
                         const FiniteElementSpace *coarse_fes);
      virtual void Mult(const Vector &x, Vector &y) const;
      virtual void MultTranspose(const Vector &x, Vector &y) const;
      virtual ~RefinementOperator();
   };

   /// Derefinement operator, used by the friend class InterpolationGridTransfer.
   class DerefinementOperator : public Operator
   {
      const FiniteElementSpace *fine_fes; // Not owned.
      DenseTensor localR[Geometry::NumGeom];
      Table *coarse_elem_dof; // Owned.
      // Table *coarse_elem_fos; // Owned.
      Table coarse_to_fine;
      Array<int> coarse_to_ref_type;
      Array<Geometry::Type> ref_type_to_geom;
      Array<int> ref_type_to_fine_elem_offset;

   public:
      DerefinementOperator(const FiniteElementSpace *f_fes,
                           const FiniteElementSpace *c_fes,
                           BilinearFormIntegrator *mass_integ);
      void Mult(const Vector &x, Vector &y) const override;
      virtual ~DerefinementOperator();
   };

   /** This method makes the same assumptions as the method:
       void GetLocalRefinementMatrices(
           const FiniteElementSpace &coarse_fes, Geometry::Type geom,
           DenseTensor &localP) const
       which is defined below. It also assumes that the coarse fes and this have
       the same vector dimension, vdim. */
   SparseMatrix *RefinementMatrix_main(const int coarse_ndofs,
                                       const Table &coarse_elem_dof,
                                       const Table *coarse_elem_fos,
                                       const DenseTensor localP[]) const;

   /* This method returns the Refinement matrix (i.e., the embedding)
      from a coarse variable-order fes to a fine fes (after a geometric refinement) */
   SparseMatrix *VariableOrderRefinementMatrix(const int coarse_ndofs,
                                               const Table &coarse_elem_dof) const;

   void GetLocalRefinementMatrices(Geometry::Type geom,
                                   DenseTensor &localP) const;
   void GetLocalDerefinementMatrices(Geometry::Type geom,
                                     DenseTensor &localR) const;

   /** Calculate explicit GridFunction interpolation matrix (after mesh
       refinement). NOTE: consider using the RefinementOperator class instead
       of the fully assembled matrix, which can take a lot of memory. */
   SparseMatrix* RefinementMatrix(int old_ndofs, const Table* old_elem_dof,
                                  const Table* old_elem_fos);

   /// Calculate GridFunction restriction matrix after mesh derefinement.
   SparseMatrix* DerefinementMatrix(int old_ndofs, const Table* old_elem_dof,
                                    const Table* old_elem_fos);

   /** @brief Return in @a localP the local refinement matrices that map
       between fespaces after mesh refinement. */
   /** This method assumes that this->mesh is a refinement of coarse_fes->mesh
       and that the CoarseFineTransformations of this->mesh are set accordingly.
       Another assumption is that the FEs of this use the same MapType as the FEs
       of coarse_fes. Finally, it assumes that the spaces this and coarse_fes are
       NOT variable-order spaces. */
   void GetLocalRefinementMatrices(const FiniteElementSpace &coarse_fes,
                                   Geometry::Type geom,
                                   DenseTensor &localP) const;

   /// Help function for constructors + Load().
   void Constructor(Mesh *mesh, NURBSExtension *ext,
                    const FiniteElementCollection *fec,
                    int vdim = 1, int ordering = Ordering::byNODES);

   /// Updates the internal mesh pointer. @warning @a new_mesh must be
   /// <b>topologically identical</b> to the existing mesh. Used if the address
   /// of the Mesh object has changed, e.g. in @a Mesh::Swap.
   virtual void UpdateMeshPointer(Mesh *new_mesh);

   /// Resize the elem_order array on mesh change.
   void UpdateElementOrders();

   /// @brief Copies the prolongation and restriction matrices from @a fes.
   ///
   /// Used for low order preconditioning on non-conforming meshes. If the DOFs
   /// require a permutation, it will be supplied by non-NULL @a perm. NULL @a
   /// perm indicates that no permutation is required.
   virtual void CopyProlongationAndRestriction(const FiniteElementSpace &fes,
                                               const Array<int> *perm);

public:


   /** @brief Default constructor: the object is invalid until initialized using
       the method Load(). */
   FiniteElementSpace();

   /** @brief Copy constructor: deep copy all data from @a orig except the Mesh,
       the FiniteElementCollection, and some derived data. */
   /** If the @a mesh or @a fec pointers are NULL (default), then the new
       FiniteElementSpace will reuse the respective pointers from @a orig. If
       any of these pointers is not NULL, the given pointer will be used instead
       of the one used by @a orig.

       @note The objects pointed to by the @a mesh and @a fec parameters must be
       either the same objects as the ones used by @a orig, or copies of them.
       Otherwise, the behavior is undefined.

       @note Derived data objects, such as the conforming prolongation and
       restriction matrices, and the update operator, will not be copied, even
       if they are created in the @a orig object. */
   FiniteElementSpace(const FiniteElementSpace &orig, Mesh *mesh = NULL,
                      const FiniteElementCollection *fec = NULL);

   FiniteElementSpace(Mesh *mesh,
                      const FiniteElementCollection *fec,
                      int vdim = 1, int ordering = Ordering::byNODES);

   /// Construct a NURBS FE space based on the given NURBSExtension, @a ext.
   /** @note If the pointer @a ext is NULL, this constructor is equivalent to
       the standard constructor with the same arguments minus the
       NURBSExtension, @a ext. */
   FiniteElementSpace(Mesh *mesh, NURBSExtension *ext,
                      const FiniteElementCollection *fec,
                      int vdim = 1, int ordering = Ordering::byNODES);

   /// Copy assignment not supported
   FiniteElementSpace& operator=(const FiniteElementSpace&) = delete;

   /// Returns the mesh
   inline Mesh *GetMesh() const { return mesh; }

   const NURBSExtension *GetNURBSext() const { return NURBSext; }
   NURBSExtension *GetNURBSext() { return NURBSext; }
   NURBSExtension *StealNURBSext();

   bool Conforming() const { return mesh->Conforming() && cP == NULL; }
   bool Nonconforming() const { return mesh->Nonconforming() || cP != NULL; }

   /** Set the prolongation operator of the space to an arbitrary sparse matrix,
       creating a copy of the argument. */
   void SetProlongation(const SparseMatrix& p);

   /** Set the restriction operator of the space to an arbitrary sparse matrix,
       creating a copy of the argument. */
   void SetRestriction(const SparseMatrix& r);

   /// Sets the order of the i'th finite element.
   /** By default, all elements are assumed to be of fec->GetOrder(). Once
       SetElementOrder is called, the space becomes a variable-order space. */
   void SetElementOrder(int i, int p);

   /// Returns the order of the i'th finite element.
   int GetElementOrder(int i) const;

   /// Return the maximum polynomial order over all elements.
   virtual int GetMaxElementOrder() const
   { return IsVariableOrder() ? elem_order.Max() : fec->GetOrder(); }

   /// Returns true if the space contains elements of varying polynomial orders.
   bool IsVariableOrder() const { return variableOrder; }

   /// The returned SparseMatrix is owned by the FiniteElementSpace. The method
   /// returns nullptr if the matrix is identity.
   const SparseMatrix *GetConformingProlongation() const;

   /// The returned SparseMatrix is owned by the FiniteElementSpace.
   const SparseMatrix *GetConformingRestriction() const;

   /** Return a version of the conforming restriction matrix for variable-order
       spaces with complex hp interfaces, where some true DOFs are not owned by
       any elements and need to be interpolated from higher order edge/face
       variants (see also @a SetRelaxedHpConformity()). */
   /// The returned SparseMatrix is owned by the FiniteElementSpace.
   const SparseMatrix *GetHpConformingRestriction() const;

   /// The returned Operator is owned by the FiniteElementSpace. The method
   /// returns nullptr if the prolongation matrix is identity.
   virtual const Operator *GetProlongationMatrix() const
   { return GetConformingProlongation(); }

   /// Return an operator that performs the transpose of GetRestrictionOperator
   /** The returned operator is owned by the FiniteElementSpace.

       For a serial conforming space, this returns NULL, indicating the identity
       operator.

       For a parallel conforming space, this will return a matrix-free
       (Device)ConformingProlongationOperator.

       For a non-conforming mesh this will return a TransposeOperator wrapping
       the restriction matrix. */
   const Operator *GetRestrictionTransposeOperator() const;

   /// An abstract operator that performs the same action as GetRestrictionMatrix
   /** In some cases this is an optimized matrix-free implementation. The
       returned operator is owned by the FiniteElementSpace. */
   virtual const Operator *GetRestrictionOperator() const
   { return GetConformingRestriction(); }

   /// The returned SparseMatrix is owned by the FiniteElementSpace.
   virtual const SparseMatrix *GetRestrictionMatrix() const
   { return GetConformingRestriction(); }

   /// The returned SparseMatrix is owned by the FiniteElementSpace.
   virtual const SparseMatrix *GetHpRestrictionMatrix() const
   { return GetHpConformingRestriction(); }

   /// Return an Operator that converts L-vectors to E-vectors.
   /** An L-vector is a vector of size GetVSize() which is the same size as a
       GridFunction. An E-vector represents the element-wise discontinuous
       version of the FE space.

       The layout of the E-vector is: ND x VDIM x NE, where ND is the number of
       degrees of freedom, VDIM is the vector dimension of the FE space, and NE
       is the number of the mesh elements.

       The parameter @a e_ordering describes how the local DOFs in each element
       should be ordered in the E-vector, see ElementDofOrdering.

       For discontinuous spaces, the element restriction corresponds to a
       permutation of the degrees of freedom, implemented by the
       L2ElementRestriction class.

       The returned Operator is owned by the FiniteElementSpace. */
   const ElementRestrictionOperator *GetElementRestriction(
      ElementDofOrdering e_ordering) const;

   /** @brief Return an Operator that converts L-vectors to E-vectors on each
       face. */
   /** @warning only meshes with tensor-product elements are currently
       supported. */
   virtual const FaceRestriction *GetFaceRestriction(
      ElementDofOrdering f_ordering, FaceType,
      L2FaceValues mul = L2FaceValues::DoubleValued) const;

   /** @brief Return a QuadratureInterpolator that interpolates E-vectors to
       quadrature point values and/or derivatives (Q-vectors). */
   /** An E-vector represents the element-wise discontinuous version of the FE
       space and can be obtained, for example, from a GridFunction using the
       Operator returned by GetElementRestriction().

       All elements will use the same IntegrationRule, @a ir as the target
       quadrature points.

       @note The returned pointer is shared. A good practice, before using it,
       is to set all its properties to their expected values, as other parts of
       the code may also change them. That is, it's good to call
       SetOutputLayout() and DisableTensorProducts() before interpolating. */
   const QuadratureInterpolator *GetQuadratureInterpolator(
      const IntegrationRule &ir) const;

   /** @brief Return a QuadratureInterpolator that interpolates E-vectors to
       quadrature point values and/or derivatives (Q-vectors). */
   /** An E-vector represents the element-wise discontinuous version of the FE
       space and can be obtained, for example, from a GridFunction using the
       Operator returned by GetElementRestriction().

       The target quadrature points in the elements are described by the given
       QuadratureSpace, @a qs.

       @note The returned pointer is shared. A good practice, before using it,
       is to set all its properties to their expected values, as other parts of
       the code may also change them. That is, it's good to call
       SetOutputLayout() and DisableTensorProducts() before interpolating. */
   const QuadratureInterpolator *GetQuadratureInterpolator(
      const QuadratureSpace &qs) const;

   /** @brief Return a FaceQuadratureInterpolator that interpolates E-vectors to
       quadrature point values and/or derivatives (Q-vectors).

       @note The returned pointer is shared. A good practice, before using it,
       is to set all its properties to their expected values, as other parts of
       the code may also change them. That is, it's good to call
       SetOutputLayout() and DisableTensorProducts() before interpolating. */
   const FaceQuadratureInterpolator *GetFaceQuadratureInterpolator(
      const IntegrationRule &ir, FaceType type) const;

   /// Returns the polynomial degree of the i'th finite element.
   /** NOTE: it is recommended to use GetElementOrder in new code. */
   int GetOrder(int i) const { return GetElementOrder(i); }

   /** Return the order of an edge. In a variable-order space, return the order
       of a specific variant, or -1 if there are no more variants. */
   int GetEdgeOrder(int edge, int variant = 0) const;

   /// Returns the polynomial degree of the i'th face finite element
   int GetFaceOrder(int face, int variant = 0) const;

   /// Returns the vector dimension of the finite element space.
   /** Since the finite elements could be vector-valued, this may not be the
       dimension of an actual vector in the space; see GetVectorDim(). */
   inline int GetVDim() const { return vdim; }

   /// @brief Returns number of degrees of freedom.
   /// This is the number of @ref ldof "Local Degrees of Freedom"
   inline int GetNDofs() const { return ndofs; }

   /// @brief Return the number of vector dofs, i.e. GetNDofs() x GetVDim().
   inline int GetVSize() const { return vdim * ndofs; }

   /// @brief Return the number of vector true (conforming) dofs.
   virtual int GetTrueVSize() const { return GetConformingVSize(); }

   /// Returns the number of conforming ("true") degrees of freedom
   /// (if the space is on a nonconforming mesh with hanging nodes).
   int GetNConformingDofs() const;

   int GetConformingVSize() const { return vdim * GetNConformingDofs(); }

   /// Return the total dimension of a vector in the space
   /** This accounts for the vectorization of elements and cases where the
       elements themselves are vector-valued; see FiniteElement:GetRangeDim().
       If the finite elements are FiniteElement::SCALAR, this equals GetVDim().

       Note: For vector-valued elements, the results pads up the range dimension
       to the spatial dimension. E.g., consider a stack of 5 vector-valued
       elements each representing 2D vectors, living in a 3 dimensional space.
       Then this fucntion would give 15, not 10.
       */
   int GetVectorDim() const;

   /// Return the dimension of the curl of a GridFunction defined on this space.
   /** Note: This assumes a space dimension of 2 or 3 only. */
   int GetCurlDim() const;

   /// Return the ordering method.
   inline Ordering::Type GetOrdering() const { return ordering; }

   const FiniteElementCollection *FEColl() const { return fec; }

   /// Number of all scalar vertex dofs
   int GetNVDofs() const { return nvdofs; }
   /// Number of all scalar edge-interior dofs
   int GetNEDofs() const { return nedofs; }
   /// Number of all scalar face-interior dofs
   int GetNFDofs() const { return nfdofs; }

   /// Returns number of vertices in the mesh.
   inline int GetNV() const { return mesh->GetNV(); }

   /// Returns number of elements in the mesh.
   inline int GetNE() const { return mesh->GetNE(); }

   /// Returns number of faces (i.e. co-dimension 1 entities) in the mesh.
   /** The co-dimension 1 entities are those that have dimension 1 less than the
       mesh dimension, e.g. for a 2D mesh, the faces are the 1D entities, i.e.
       the edges. */
   inline int GetNF() const { return mesh->GetNumFaces(); }

   /// Returns number of boundary elements in the mesh.
   inline int GetNBE() const { return mesh->GetNBE(); }

   /// Returns the number of faces according to the requested type.
   /** If type==Boundary returns only the "true" number of boundary faces
       contrary to GetNBE() that returns "fake" boundary faces associated to
       visualization for GLVis.
       Similarly, if type==Interior, the "fake" boundary faces associated to
       visualization are counted as interior faces. */
   inline int GetNFbyType(FaceType type) const
   { return mesh->GetNFbyType(type); }

   /// Returns the type of element i.
   inline int GetElementType(int i) const
   { return mesh->GetElementType(i); }

   /// Returns the vertices of element i.
   inline void GetElementVertices(int i, Array<int> &vertices) const
   { mesh->GetElementVertices(i, vertices); }

   /// Returns the type of boundary element i.
   inline int GetBdrElementType(int i) const
   { return mesh->GetBdrElementType(i); }

   /// Returns ElementTransformation for the @a i-th element.
   ElementTransformation *GetElementTransformation(int i) const
   { return mesh->GetElementTransformation(i); }

   /** @brief Returns the transformation defining the @a i-th element in the
       user-defined variable @a ElTr. */
   void GetElementTransformation(int i, IsoparametricTransformation *ElTr)
   { mesh->GetElementTransformation(i, ElTr); }

   /// Returns ElementTransformation for the @a i-th boundary element.
   ElementTransformation *GetBdrElementTransformation(int i) const
   { return mesh->GetBdrElementTransformation(i); }

   int GetAttribute(int i) const { return mesh->GetAttribute(i); }

   int GetBdrAttribute(int i) const { return mesh->GetBdrAttribute(i); }

   /// @anchor getdof @name Local DoF Access Members
   /// These member functions produce arrays of local degree of freedom
   /// indices, see @ref ldof. If @b vdim == 1 these indices can be used to
   /// access entries in GridFunction, LinearForm, and BilinearForm objects.
   /// If @b vdim != 1 the corresponding @ref getvdof "Get*VDofs" methods
   /// should be used instead or one of the @ref dof2vdof "DofToVDof" methods
   /// could be used to produce the appropriate offsets from these local dofs.
   ///@{

   /// @brief Returns indices of degrees of freedom of element 'elem'.
   /// The returned indices are offsets into an @ref ldof vector. See also
   /// GetElementVDofs().
   ///
   /// @note In many cases the returned DofTransformation object will be NULL.
   /// In other cases see the documentation of the DofTransformation class for
   /// guidance on its role in performing @ref edof to @ref ldof transformations
   /// on local vectors and matrices. At present the DofTransformation is only
   /// needed for Nedelec basis functions of order 2 and above on 3D elements
   /// with triangular faces.
   ///
   /// @note The returned object should NOT be deleted by the caller.
   DofTransformation *GetElementDofs(int elem, Array<int> &dofs) const;

   /// @brief The same as GetElementDofs(), but with a user-allocated
   /// DofTransformation object. @a doftrans must be allocated in advance and
   /// will be owned by the caller. The user can use the
   /// DofTransformation::GetDofTransformation method on the returned
   /// @a doftrans object to detect if the DofTransformation should actually be
   /// used.
   virtual void GetElementDofs(int elem, Array<int> &dofs,
                               DofTransformation &doftrans) const;

   /// @brief Returns indices of degrees of freedom for boundary element 'bel'.
   /// The returned indices are offsets into an @ref ldof vector. See also
   /// GetBdrElementVDofs().
   ///
   /// @note In many cases the returned DofTransformation object will be NULL.
   /// In other cases see the documentation of the DofTransformation class for
   /// guidance on its role in performing @ref edof to @ref ldof transformations
   /// on local vectors and matrices. At present the DofTransformation is only
   /// needed for Nedelec basis functions of order 2 and above on 3D elements
   /// with triangular faces.
   ///
   /// @note The returned object should NOT be deleted by the caller.
   DofTransformation *GetBdrElementDofs(int bel, Array<int> &dofs) const;

   /// @brief The same as GetBdrElementDofs(), but with a user-allocated
   /// DofTransformation object. @a doftrans must be allocated in advance and
   /// will be owned by the caller. The user can use the
   /// DofTransformation::GetDofTransformation method on the returned
   /// @a doftrans object to detect if the DofTransformation should actually be
   /// used.
   virtual void GetBdrElementDofs(int bel, Array<int> &dofs,
                                  DofTransformation &doftrans) const;

   /// @brief Returns the indices of the degrees of freedom for the specified
   /// face, including the DOFs for the edges and the vertices of the face.
   ///
   /// In variable-order spaces, multiple variants of DOFs can be returned.
   /// See GetEdgeDofs() for more details.
   /// @return Order of the selected variant, or -1 if there are no more
   /// variants.
   ///
   /// The returned indices are offsets into an @ref ldof vector. See also
   /// GetFaceVDofs().
   virtual int GetFaceDofs(int face, Array<int> &dofs, int variant = 0) const;

   /// @brief Returns the indices of the degrees of freedom for the specified
   /// edge, including the DOFs for the vertices of the edge.
   ///
   /// In variable-order spaces, multiple sets of DOFs may exist on an edge,
   /// corresponding to the different polynomial orders of incident elements.
   /// The 'variant' parameter is the zero-based index of the desired DOF set.
   /// The variants are ordered from lowest polynomial degree to the highest.
   /// @return Order of the selected variant, or -1 if there are no more
   /// variants.
   ///
   /// The returned indices are offsets into an @ref ldof vector. See also
   /// GetEdgeVDofs().
   int GetEdgeDofs(int edge, Array<int> &dofs, int variant = 0) const;

   /// @brief Returns the indices of the degrees of freedom for the specified
   /// vertices.
   ///
   /// The returned indices are offsets into an @ref ldof vector. See also
   /// GetVertexVDofs().
   void GetVertexDofs(int i, Array<int> &dofs) const;

   /// @brief Returns the indices of the degrees of freedom for the interior
   /// of the specified element.
   ///
   /// Specifically this refers to degrees of freedom which are not associated
   /// with the vertices, edges, or faces of the mesh. This method may be
   /// useful in conjunction with schemes which process shared and non-shared
   /// degrees of freedom differently such as static condensation.
   ///
   /// The returned indices are offsets into an @ref ldof vector. See also
   /// GetElementInteriorVDofs().
   void GetElementInteriorDofs(int i, Array<int> &dofs) const;

   /// @brief Returns the number of degrees of freedom associated with the
   /// interior of the specified element.
   ///
   /// See GetElementInteriorDofs() for more information or to obtain the
   /// relevant indices.
   int GetNumElementInteriorDofs(int i) const;

   /// @brief Returns the indices of the degrees of freedom for the interior
   /// of the specified face.
   ///
   /// Specifically this refers to degrees of freedom which are not associated
   /// with the vertices, edges, or cell interiors of the mesh. This method may
   /// be useful in conjunction with schemes which process shared and non-shared
   /// degrees of freedom differently such as static condensation.
   ///
   /// The returned indices are offsets into an @ref ldof vector. See also
   /// GetFaceInteriorVDofs().
   void GetFaceInteriorDofs(int i, Array<int> &dofs) const;

   /// @brief Returns the indices of the degrees of freedom for the interior
   /// of the specified edge.
   ///
   /// The returned indices are offsets into an @ref ldof vector. See also
   /// GetEdgeInteriorVDofs().
   void GetEdgeInteriorDofs(int i, Array<int> &dofs) const;
   ///@}

   /** @brief Returns indices of degrees of freedom for NURBS patch index
    @a patch. Cartesian ordering is used, for the tensor-product degrees of
    freedom. */
   void GetPatchDofs(int patch, Array<int> &dofs) const;

   /// @anchor dof2vdof @name DoF To VDoF Conversion methods
   /// These methods convert between local dof and local vector dof using the
   /// appropriate relationship based on the Ordering::Type defined in this
   /// FiniteElementSpace object.
   ///
   /// These methods assume the index set has a range [0, GetNDofs()) which
   /// will be mapped to the range [0, GetVSize()). This assumption can be
   /// changed in the forward mappings by passing a value for @a ndofs which
   /// differs from that returned by GetNDofs().
   ///
   /// @note These methods, with the exception of VDofToDof(), are designed to
   /// produce the correctly encoded values when dof entries are negative,
   /// see @ref ldof for more on negative dof indices.
   ///
   /// @warning When MFEM_DEBUG is enabled at build time the forward mappings
   /// will verify that each @a dof lies in the proper range. If MFEM_DEBUG is
   /// disabled no range checking is performed.
   ///@{

   /// @brief Returns the indices of all of the VDofs for the specified
   /// dimension 'vd'.
   ///
   /// The @a ndofs parameter can be used to indicate the total number of Dofs
   /// associated with each component of @b vdim. If @a ndofs is -1 (the
   /// default value), then the number of Dofs is determined by the
   /// FiniteElementSpace::GetNDofs().
   ///
   /// @note This method does not resize the @a dofs array. It takes the range
   /// of dofs [0, dofs.Size()) and converts these to @ref vdof "vdofs" and
   /// stores the results in the @a dofs array.
   void GetVDofs(int vd, Array<int> &dofs, int ndofs = -1) const;

   /// @brief Compute the full set of @ref vdof "vdofs" corresponding to each
   /// entry in @a dofs.
   ///
   /// @details Produces a set of @ref vdof "vdofs" of
   /// length @b vdim * dofs.Size() corresponding to the entries contained in
   /// the @a dofs array.
   ///
   /// The @a ndofs parameter can be used to indicate the total number of Dofs
   /// associated with each component of @b vdim. If @a ndofs is -1 (the
   /// default value), then the number of Dofs is <determined by the
   /// FiniteElementSpace::GetNDofs().
   ///
   /// @note The @a dofs array is overwritten and resized to accomodate the
   /// new values.
   void DofsToVDofs(Array<int> &dofs, int ndofs = -1) const;

   /// @brief Compute the set of @ref vdof "vdofs" corresponding to each entry
   /// in @a dofs for the given vector index @a vd.
   ///
   /// The @a ndofs parameter can be used to indicate the total number of Dofs
   /// associated with each component of @b vdim. If @a ndofs is -1 (the
   /// default value), then the number of Dofs is <determined by the
   /// FiniteElementSpace::GetNDofs().
   ///
   /// @note The @a dofs array is overwritten with the new values but its size
   /// will not be altered.
   void DofsToVDofs(int vd, Array<int> &dofs, int ndofs = -1) const;

   /// @brief Compute a single @ref vdof corresponding to the index @a dof and
   /// the vector index @a vd.
   ///
   /// The @a ndofs parameter can be used to indicate the total number of Dofs
   /// associated with each component of @b vdim. If @a ndofs is -1 (the
   /// default value), then the number of Dofs is <determined by the
   /// FiniteElementSpace::GetNDofs().
   int DofToVDof(int dof, int vd, int ndofs = -1) const;

   /// @brief Compute the inverse of the Dof to VDof mapping for a single
   /// index @a vdof.
   ///
   /// @warning This method is only intended for use with positive indices.
   /// Passing a negative value for @a vdof will produce an invalid result.
   int VDofToDof(int vdof) const
   { return (ordering == Ordering::byNODES) ? (vdof%ndofs) : (vdof/vdim); }

   ///@}

   /// @brief Remove the orientation information encoded into an array of dofs
   /// Some basis function types have a relative orientation associated with
   /// degrees of freedom shared between neighboring elements, see @ref ldof
   /// for more information. An orientation mismatch is indicated in the dof
   /// indices by a negative index value. This method replaces such negative
   /// indices with the corresponding positive offsets.
   ///
   /// @note The name of this method reflects the fact that it is most often
   /// applied to sets of @ref vdof "Vector Dofs" but it would work equally
   /// well on sets of @ref ldof "Local Dofs".
   static void AdjustVDofs(Array<int> &vdofs);

   /// Helper to encode a sign flip into a DOF index (for Hcurl/Hdiv shapes).
   static inline int EncodeDof(int entity_base, int idx)
   { return (idx >= 0) ? (entity_base + idx) : (-1-(entity_base + (-1-idx))); }

   /// Helper to return the DOF associated with a sign encoded DOF
   static inline int DecodeDof(int dof)
   { return (dof >= 0) ? dof : (-1 - dof); }

   /// Helper to determine the DOF and sign of a sign encoded DOF
   static inline int DecodeDof(int dof, real_t& sign)
   { return (dof >= 0) ? (sign = 1, dof) : (sign = -1, (-1 - dof)); }

   /// @anchor getvdof @name Local Vector DoF Access Members
   /// These member functions produce arrays of local vector degree of freedom
   /// indices, see @ref ldof and @ref vdof. These indices can be used to
   /// access entries in GridFunction, LinearForm, and BilinearForm objects
   /// regardless of the value of @b vdim.
   /// @{

   /// @brief Returns indices of degrees of freedom for the @a i'th element.
   /// The returned indices are offsets into an @ref ldof vector with @b vdim
   /// not necessarily equal to 1. The returned indices are always ordered
   /// byNODES, irrespective of whether the space is byNODES or byVDIM.
   /// See also GetElementDofs().
   ///
   /// @note In many cases the returned DofTransformation object will be NULL.
   /// In other cases see the documentation of the DofTransformation class for
   /// guidance on its role in performing @ref edof to @ref ldof transformations
   /// on local vectors and matrices. At present the DofTransformation is only
   /// needed for Nedelec basis functions of order 2 and above on 3D elements
   /// with triangular faces.
   ///
   /// @note The returned object should NOT be deleted by the caller.
   DofTransformation *GetElementVDofs(int i, Array<int> &vdofs) const;

   /// @brief The same as GetElementVDofs(), but with a user-allocated
   /// DofTransformation object. @a doftrans must be allocated in advance and
   /// will be owned by the caller. The user can use the
   /// DofTransformation::GetDofTransformation method on the returned
   /// @a doftrans object to detect if the DofTransformation should actually be
   /// used.
   void GetElementVDofs(int i, Array<int> &vdofs,
                        DofTransformation &doftrans) const;

   /// @brief Returns indices of degrees of freedom for @a i'th boundary
   /// element.
   /// The returned indices are offsets into an @ref ldof vector with @b vdim
   /// not necessarily equal to 1. See also GetBdrElementDofs().
   ///
   /// @note In many cases the returned DofTransformation object will be NULL.
   /// In other cases see the documentation of the DofTransformation class for
   /// guidance on its role in performing @ref edof to @ref ldof transformations
   /// on local vectors and matrices. At present the DofTransformation is only
   /// needed for Nedelec basis functions of order 2 and above on 3D elements
   /// with triangular faces.
   ///
   /// @note The returned object should NOT be deleted by the caller.
   DofTransformation *GetBdrElementVDofs(int i, Array<int> &vdofs) const;

   /// @brief The same as GetBdrElementVDofs(), but with a user-allocated
   /// DofTransformation object. @a doftrans must be allocated in advance and
   /// will be owned by the caller. The user can use the
   /// DofTransformation::GetDofTransformation method on the returned
   /// @a doftrans object to detect if the DofTransformation should actually be
   /// used.
   void GetBdrElementVDofs(int i, Array<int> &vdofs,
                           DofTransformation &doftrans) const;

   /// Returns indices of degrees of freedom in @a vdofs for NURBS patch @a i.
   void GetPatchVDofs(int i, Array<int> &vdofs) const;

   /// @brief Returns the indices of the degrees of freedom for the specified
   /// face, including the DOFs for the edges and the vertices of the face.
   ///
   /// The returned indices are offsets into an @ref ldof vector with @b vdim
   /// not necessarily equal to 1. See GetFaceDofs() for more information.
   void GetFaceVDofs(int i, Array<int> &vdofs) const;

   /// @brief Returns the indices of the degrees of freedom for the specified
   /// edge, including the DOFs for the vertices of the edge.
   ///
   /// The returned indices are offsets into an @ref ldof vector with @b vdim
   /// not necessarily equal to 1. See GetEdgeDofs() for more information.
   void GetEdgeVDofs(int i, Array<int> &vdofs) const;

   /// @brief Returns the indices of the degrees of freedom for the specified
   /// vertices.
   ///
   /// The returned indices are offsets into an @ref ldof vector with @b vdim
   /// not necessarily equal to 1. See also GetVertexDofs().
   void GetVertexVDofs(int i, Array<int> &vdofs) const;

   /// @brief Returns the indices of the degrees of freedom for the interior
   /// of the specified element.
   ///
   /// The returned indices are offsets into an @ref ldof vector with @b vdim
   /// not necessarily equal to 1. See GetElementInteriorDofs() for more
   /// information.
   void GetElementInteriorVDofs(int i, Array<int> &vdofs) const;

   /// @brief Returns the indices of the degrees of freedom for the interior
   /// of the specified edge.
   ///
   /// The returned indices are offsets into an @ref ldof vector with @b vdim
   /// not necessarily equal to 1. See also GetEdgeInteriorDofs().
   void GetEdgeInteriorVDofs(int i, Array<int> &vdofs) const;
   /// @}

   /// (@deprecated) Use the Update() method if the space or mesh changed.
   MFEM_DEPRECATED void RebuildElementToDofTable();

   /** @brief Reorder the scalar DOFs based on the element ordering.

       The new ordering is constructed as follows: 1) loop over all elements as
       ordered in the Mesh; 2) for each element, assign new indices to all of
       its current DOFs that are still unassigned; the new indices we assign are
       simply the sequence `0,1,2,...`; if there are any signed DOFs their sign
       is preserved. */
   void ReorderElementToDofTable();

   const Table *GetElementToFaceOrientationTable() const { return elem_fos; }

   /** @brief Return a reference to the internal Table that stores the lists of
       scalar dofs, for each mesh element, as returned by GetElementDofs(). */
   const Table &GetElementToDofTable() const { return *elem_dof; }

   /** @brief Return a reference to the internal Table that stores the lists of
       scalar dofs, for each boundary mesh element, as returned by
       GetBdrElementDofs(). */
   const Table &GetBdrElementToDofTable() const
   { if (!bdr_elem_dof) { BuildBdrElementToDofTable(); } return *bdr_elem_dof; }

   /** @brief Return a reference to the internal Table that stores the lists of
       scalar dofs, for each face in the mesh, as returned by GetFaceDofs(). In
       this context, "face" refers to a (dim-1)-dimensional mesh entity. */
   /** @note In the case of a NURBS space, the rows corresponding to interior
       faces will be empty. */
   const Table &GetFaceToDofTable() const
   { if (!face_dof) { BuildFaceToDofTable(); } return *face_dof; }

   /// Deprecated. This function is not required to be called by the user.
   MFEM_DEPRECATED void BuildDofToArrays() const { BuildDofToArrays_(); }

   /// Return the index of the first element that contains ldof index @a i.
   int GetElementForDof(int i) const { BuildDofToArrays_(); return dof_elem_array[i]; }

   /// Return the dof index within the element from GetElementForDof() for ldof index @a i.
   int GetLocalDofForDof(int i) const { BuildDofToArrays_(); return dof_ldof_array[i]; }

   /// Return the index of the first boundary element that contains ldof index @a i.
   int GetBdrElementForDof(int i) const { BuildDofToBdrArrays(); return dof_bdr_elem_array[i]; }

   /// Return the dof index within the boundary element from GetBdrElementForDof() for ldof index @a i.
   int GetBdrLocalDofForDof(int i) const { BuildDofToBdrArrays(); return dof_bdr_ldof_array[i]; }


   /** @brief Returns pointer to the FiniteElement in the FiniteElementCollection
        associated with i'th element in the mesh object.
        Note: The method has been updated to abort instead of returning NULL for
        an empty partition. */
   virtual const FiniteElement *GetFE(int i) const;

   /** @brief Return GetFE(0) if the local mesh is not empty; otherwise return a
       typical FE based on the Geometry types in the global mesh.

       This method can be used as a replacement for GetFE(0) that will be valid
       even if the local mesh is empty. */
   const FiniteElement *GetTypicalFE() const;

   /** @brief Returns pointer to the FiniteElement in the FiniteElementCollection
        associated with i'th boundary face in the mesh object. */
   const FiniteElement *GetBE(int i) const;

   /** @brief Returns pointer to the FiniteElement in the FiniteElementCollection
        associated with i'th face in the mesh object.  Faces in this case refer
        to the MESHDIM-1 primitive so in 2D they are segments and in 1D they are
        points.*/
   const FiniteElement *GetFaceElement(int i) const;

   /** @brief Returns pointer to the FiniteElement in the FiniteElementCollection
        associated with i'th edge in the mesh object. */
   const FiniteElement *GetEdgeElement(int i, int variant = 0) const;

   /// Return the trace element from element 'i' to the given 'geom_type'
   const FiniteElement *GetTraceElement(int i, Geometry::Type geom_type) const;

   /// @brief Return a "typical" trace element.
   ///
   /// This can be used in situations where the local mesh partition may be
   /// empty.
   const FiniteElement *GetTypicalTraceElement() const;

   /** @brief Mark degrees of freedom associated with boundary elements with
       the specified boundary attributes (marked in 'bdr_attr_is_ess').
       For spaces with 'vdim' > 1, the 'component' parameter can be used
       to restricts the marked vDOFs to the specified component. */
   virtual void GetEssentialVDofs(const Array<int> &bdr_attr_is_ess,
                                  Array<int> &ess_vdofs,
                                  int component = -1) const;

   /** @brief Get a list of essential true dofs, ess_tdof_list, corresponding to the
       boundary attributes marked in the array bdr_attr_is_ess.
       For spaces with 'vdim' > 1, the 'component' parameter can be used
       to restricts the marked tDOFs to the specified component. */
   virtual void GetEssentialTrueDofs(const Array<int> &bdr_attr_is_ess,
                                     Array<int> &ess_tdof_list,
                                     int component = -1) const;

   /** @brief Get a list of all boundary true dofs, @a boundary_dofs. For spaces
       with 'vdim' > 1, the 'component' parameter can be used to restricts the
       marked tDOFs to the specified component. Equivalent to
       FiniteElementSpace::GetEssentialTrueDofs with all boundary attributes
       marked as essential. */
   void GetBoundaryTrueDofs(Array<int> &boundary_dofs, int component = -1);

   /** @brief Mark degrees of freedom associated with exterior faces of the
       mesh. For spaces with 'vdim' > 1, the 'component' parameter can be used
       to restricts the marked vDOFs to the specified component. */
   virtual void GetExteriorVDofs(Array<int> &exterior_vdofs,
                                 int component = -1) const;

   /** @brief Get a list of all true dofs on the exterior of the mesh,
       @a exterior_dofs. For spaces with 'vdim' > 1, the 'component' parameter
       can be used to restricts the marked tDOFs to the specified component. */
   virtual void GetExteriorTrueDofs(Array<int> &exterior_dofs,
                                    int component = -1) const;

   /// Convert a Boolean marker array to a list containing all marked indices.
   static void MarkerToList(const Array<int> &marker, Array<int> &list);

   /** @brief Convert an array of indices (list) to a Boolean marker array where all
       indices in the list are marked with the given value and the rest are set
       to zero. */
   static void ListToMarker(const Array<int> &list, int marker_size,
                            Array<int> &marker, int mark_val = -1);

   /** @brief For a partially conforming FE space, convert a marker array (nonzero
       entries are true) on the partially conforming dofs to a marker array on
       the conforming dofs. A conforming dofs is marked iff at least one of its
       dependent dofs is marked. */
   void ConvertToConformingVDofs(const Array<int> &dofs, Array<int> &cdofs);

   /** @brief For a partially conforming FE space, convert a marker array (nonzero
       entries are true) on the conforming dofs to a marker array on the
       (partially conforming) dofs. A dof is marked iff it depends on a marked
       conforming dofs, where dependency is defined by the ConformingRestriction
       matrix; in other words, a dof is marked iff it corresponds to a marked
       conforming dof. */
   void ConvertFromConformingVDofs(const Array<int> &cdofs, Array<int> &dofs);

   /** @brief Generate the global restriction matrix from a discontinuous
       FE space to the continuous FE space of the same polynomial degree. */
   SparseMatrix *D2C_GlobalRestrictionMatrix(FiniteElementSpace *cfes);

   /** @brief Generate the global restriction matrix from a discontinuous
       FE space to the piecewise constant FE space. */
   SparseMatrix *D2Const_GlobalRestrictionMatrix(FiniteElementSpace *cfes);

   /** @brief Construct the restriction matrix from the FE space given by
       (*this) to the lower degree FE space given by (*lfes) which
       is defined on the same mesh. */
   SparseMatrix *H2L_GlobalRestrictionMatrix(FiniteElementSpace *lfes);

   /** @brief Construct and return an Operator that can be used to transfer
       GridFunction data from @a coarse_fes, defined on a coarse mesh, to @a
       this FE space, defined on a refined mesh. */
   /** It is assumed that the mesh of this FE space is a refinement of the mesh
       of @a coarse_fes and the CoarseFineTransformations returned by the method
       Mesh::GetRefinementTransforms() of the refined mesh are set accordingly.
       The Operator::Type of @a T can be set to request an Operator of the set
       type. Currently, only Operator::MFEM_SPARSEMAT and Operator::ANY_TYPE
       (matrix-free) are supported. When Operator::ANY_TYPE is requested, the
       choice of the particular Operator sub-class is left to the method.  This
       method also works in parallel because the transfer operator is local to
       the MPI task when the input is a synchronized ParGridFunction. */
   void GetTransferOperator(const FiniteElementSpace &coarse_fes,
                            OperatorHandle &T) const;

   /** @brief Construct and return an Operator that can be used to transfer
       true-dof data from @a coarse_fes, defined on a coarse mesh, to @a this FE
       space, defined on a refined mesh.

       This method calls GetTransferOperator() and multiplies the result by the
       prolongation operator of @a coarse_fes on the right, and by the
       restriction operator of this FE space on the left.

       The Operator::Type of @a T can be set to request an Operator of the set
       type. In serial, the supported types are: Operator::MFEM_SPARSEMAT and
       Operator::ANY_TYPE (matrix-free). In parallel, the supported types are:
       Operator::Hypre_ParCSR and Operator::ANY_TYPE. Any other type is treated
       as Operator::ANY_TYPE: the operator representation choice is made by this
       method. */
   virtual void GetTrueTransferOperator(const FiniteElementSpace &coarse_fes,
                                        OperatorHandle &T) const;

   /** @brief Reflect changes in the mesh: update number of DOFs, etc. Also,
       calculate GridFunction transformation operator (unless want_transform is
       false). Safe to call multiple times, does nothing if space already up to
       date. */
   virtual void Update(bool want_transform = true);

   /** P-refine and update the space. If @a want_transfer, also maintain the old
       space and a transfer operator accessible by GetPrefUpdateOperator(). */
   virtual void PRefineAndUpdate(const Array<pRefinement> & refs,
                                 bool want_transfer = true);

   /** Return true iff p-refinement is supported in this space. Current support
       is only for L2 or H1 spaces on purely quadrilateral or hexahedral
       meshes. */
   bool PRefinementSupported();

   /// Get the GridFunction update operator.
   const Operator* GetUpdateOperator() { Update(); return Th.Ptr(); }

   /// Return the update operator in the given OperatorHandle, @a T.
   void GetUpdateOperator(OperatorHandle &T) { T = Th; }

   /** Returns @a PTh, the transfer operator from the previous space to the
       current space, after p-refinement. */
   std::shared_ptr<const PRefinementTransferOperator> GetPrefUpdateOperator();

   /** @brief Set the ownership of the update operator: if set to false, the
       Operator returned by GetUpdateOperator() must be deleted outside the
       FiniteElementSpace. */
   /** The update operator ownership is automatically reset to true when a new
       update operator is created by the Update() method. */
   void SetUpdateOperatorOwner(bool own) { Th.SetOperatorOwner(own); }

   /// Specify the Operator::Type to be used by the update operators.
   /** The default type is Operator::ANY_TYPE which leaves the choice to this
       class. The other currently supported option is Operator::MFEM_SPARSEMAT
       which is only guaranteed to be honored for a refinement update operator.
       Any other type will be treated as Operator::ANY_TYPE.
       @note This operation destroys the current update operator (if owned). */
   void SetUpdateOperatorType(Operator::Type tid) { Th.SetType(tid); }

   /// Free the GridFunction update operator (if any), to save memory.
   virtual void UpdatesFinished() { Th.Clear(); }

   /** Return update counter, similar to Mesh::GetSequence(). Used by
       GridFunction to check if it is up to date with the space. */
   long GetSequence() const { return sequence; }

   /// Return a flag indicating whether the last update was for p-refinement.
   bool LastUpdatePRef() const { return lastUpdatePRef; }

   /// Return whether or not the space is discontinuous (L2)
   bool IsDGSpace() const
   {
      return dynamic_cast<const L2_FECollection*>(fec) != NULL;
   }

   /** In variable-order spaces on nonconforming (NC) meshes, this function
       controls whether strict conformity is enforced in cases where coarse
       edges/faces have higher polynomial order than their fine NC neighbors.
       In the default (strict) case, the coarse side polynomial order is
       reduced to that of the lowest order fine edge/face, so all fine
       neighbors can interpolate the coarse side exactly. If relaxed == true,
       some discontinuities in the solution in such cases are allowed and the
       coarse side is not restricted. For an example, see
       https://github.com/mfem/mfem/pull/1423#issuecomment-621340392 */
   void SetRelaxedHpConformity(bool relaxed = true)
   {
      relaxed_hp = relaxed;
      orders_changed = true; // force update
      Update(false);
   }

   /** @brief Compute the space's node positions w.r.t. given mesh positions.
       The function uses FiniteElement::GetNodes() to obtain the reference DOF
       positions of each finite element.

       @param[in]  mesh_nodes   Mesh positions. Assumes that it has the same
                                topology & ordering as the mesh of the FE space,
                                i.e, same size as this->GetMesh()->GetNodes().
       @param[out] fes_node_pos Positions of the FE space's nodes.
       @param[in]  fes_nodes_ordering  Ordering of fes_node_pos.     */
   void GetNodePositions(const Vector &mesh_nodes, Vector &fes_node_pos,
                         int fes_nodes_ordering = Ordering::byNODES) const;

   /// Save finite element space to output stream @a out.
   void Save(std::ostream &out) const;

   /** @brief Read a FiniteElementSpace from a stream. The returned
       FiniteElementCollection is owned by the caller. */
   FiniteElementCollection *Load(Mesh *m, std::istream &input);

   virtual ~FiniteElementSpace();
};

<<<<<<< HEAD
/// @brief Return true if the mesh contains only one topology and the elements are tensor elements.
bool UsesTensorBasis(const FiniteElementSpace& fes);
=======
/// @brief Return true if the mesh contains only one topology and the elements
/// are tensor elements.
inline bool UsesTensorBasis(const FiniteElementSpace& fes)
{
   Mesh & mesh = *fes.GetMesh();
   const bool mixed = mesh.GetNumGeometries(mesh.Dimension()) > 1;
   return !mixed &&
          dynamic_cast<const mfem::TensorBasisElement *>(
             fes.GetTypicalFE()) != nullptr;
}
>>>>>>> 43aa4fcc

/// @brief Return LEXICOGRAPHIC if mesh contains only one topology and the
/// elements are tensor elements, otherwise, return NATIVE.
ElementDofOrdering GetEVectorOrdering(const FiniteElementSpace& fes);

}

#endif<|MERGE_RESOLUTION|>--- conflicted
+++ resolved
@@ -1550,21 +1550,8 @@
    virtual ~FiniteElementSpace();
 };
 
-<<<<<<< HEAD
 /// @brief Return true if the mesh contains only one topology and the elements are tensor elements.
 bool UsesTensorBasis(const FiniteElementSpace& fes);
-=======
-/// @brief Return true if the mesh contains only one topology and the elements
-/// are tensor elements.
-inline bool UsesTensorBasis(const FiniteElementSpace& fes)
-{
-   Mesh & mesh = *fes.GetMesh();
-   const bool mixed = mesh.GetNumGeometries(mesh.Dimension()) > 1;
-   return !mixed &&
-          dynamic_cast<const mfem::TensorBasisElement *>(
-             fes.GetTypicalFE()) != nullptr;
-}
->>>>>>> 43aa4fcc
 
 /// @brief Return LEXICOGRAPHIC if mesh contains only one topology and the
 /// elements are tensor elements, otherwise, return NATIVE.
