// Copyright (c) 2010-2022, Lawrence Livermore National Security, LLC. Produced
// at the Lawrence Livermore National Laboratory. All Rights reserved. See files
// LICENSE and NOTICE for details. LLNL-CODE-806117.
//
// This file is part of the MFEM library. For more information and source code
// availability visit https://mfem.org.
//
// MFEM is free software; you can redistribute it and/or modify it under the
// terms of the BSD-3 license. We welcome feedback and contributions, see file
// CONTRIBUTING.md for details.

#define MFEM_DEBUG_COLOR 87
#include "../general/debug.hpp"
#include "../general/forall.hpp"
#include "bilininteg.hpp"
#include "gridfunc.hpp"
#include "ceed/diffusion.hpp"
#include <string>

#define MFEM_NVTX_COLOR Olive
#include "../general/nvtx.hpp"

using namespace std;

namespace mfem
{

void NDK_PADiffusionAssembleDiagonal(const int dim,
                                     const int D1D,
                                     const int Q1D,
                                     const int NE,
                                     const bool symm,
                                     const FiniteElementSpace *fes,
                                     const DofToQuad *maps,
                                     const Vector &D,
                                     Vector &Y);

// PA Diffusion Integrator

void NDK_PADiffusionApply(const int dim,
                          const int D1D,
                          const int Q1D,
                          const int NE,
                          const Vector &CoG,
                          const FiniteElementSpace *fes,
                          const DofToQuad *maps,
                          const Vector &D,
                          const Vector &X,
                          Vector &Y);

// OCCA 2D Assemble kernel
#ifdef MFEM_USE_OCCA
static void OccaPADiffusionSetup2D(const int D1D,
                                   const int Q1D,
                                   const int NE,
                                   const Array<double> &W,
                                   const Vector &J,
                                   const Vector &C,
                                   Vector &op)
{
   occa::properties props;
   props["defines/D1D"] = D1D;
   props["defines/Q1D"] = Q1D;
   const occa::memory o_W = OccaMemoryRead(W.GetMemory(), W.Size());
   const occa::memory o_J = OccaMemoryRead(J.GetMemory(), J.Size());
   const occa::memory o_C = OccaMemoryRead(C.GetMemory(), C.Size());
   occa::memory o_op = OccaMemoryWrite(op.GetMemory(), op.Size());
   const bool const_c = C.Size() == 1;
   const occa_id_t id = std::make_pair(D1D,Q1D);
   static occa_kernel_t OccaDiffSetup2D_ker;
   if (OccaDiffSetup2D_ker.find(id) == OccaDiffSetup2D_ker.end())
   {
      const occa::kernel DiffusionSetup2D =
         mfem::OccaDev().buildKernel("occa://mfem/fem/occa.okl",
                                     "DiffusionSetup2D", props);
      OccaDiffSetup2D_ker.emplace(id, DiffusionSetup2D);
   }
   OccaDiffSetup2D_ker.at(id)(NE, o_W, o_J, o_C, o_op, const_c);
}

static void OccaPADiffusionSetup3D(const int D1D,
                                   const int Q1D,
                                   const int NE,
                                   const Array<double> &W,
                                   const Vector &J,
                                   const Vector &C,
                                   Vector &op)
{
   occa::properties props;
   props["defines/D1D"] = D1D;
   props["defines/Q1D"] = Q1D;
   const occa::memory o_W = OccaMemoryRead(W.GetMemory(), W.Size());
   const occa::memory o_J = OccaMemoryRead(J.GetMemory(), J.Size());
   const occa::memory o_C = OccaMemoryRead(C.GetMemory(), C.Size());
   occa::memory o_op = OccaMemoryWrite(op.GetMemory(), op.Size());
   const bool const_c = C.Size() == 1;
   const occa_id_t id = std::make_pair(D1D,Q1D);
   static occa_kernel_t OccaDiffSetup3D_ker;
   if (OccaDiffSetup3D_ker.find(id) == OccaDiffSetup3D_ker.end())
   {
      const occa::kernel DiffusionSetup3D =
         mfem::OccaDev().buildKernel("occa://mfem/fem/occa.okl",
                                     "DiffusionSetup3D", props);
      OccaDiffSetup3D_ker.emplace(id, DiffusionSetup3D);
   }
   OccaDiffSetup3D_ker.at(id)(NE, o_W, o_J, o_C, o_op, const_c);
}
#endif // MFEM_USE_OCCA

template<>
void PADiffusionSetup2D<2>(const int Q1D,
                           const int coeffDim,
                           const int NE,
                           const Array<double> &w,
                           const Vector &j,
                           const Vector &c,
                           Vector &d)
{
   const bool symmetric = (coeffDim != 4);
   const bool const_c = c.Size() == 1;
   MFEM_VERIFY(coeffDim < 3 ||
               !const_c, "Constant matrix coefficient not supported");
   const auto W = Reshape(w.Read(), Q1D,Q1D);
   const auto J = Reshape(j.Read(), Q1D,Q1D,2,2,NE);
   const auto C = const_c ? Reshape(c.Read(), 1,1,1,1) :
                  Reshape(c.Read(), coeffDim,Q1D,Q1D,NE);
   auto D = Reshape(d.Write(), Q1D,Q1D, symmetric ? 3 : 4, NE);
   MFEM_FORALL_2D(e, NE, Q1D,Q1D,1,
   {
      MFEM_FOREACH_THREAD(qx,x,Q1D)
      {
         MFEM_FOREACH_THREAD(qy,y,Q1D)
         {
            const double J11 = J(qx,qy,0,0,e);
            const double J21 = J(qx,qy,1,0,e);
            const double J12 = J(qx,qy,0,1,e);
            const double J22 = J(qx,qy,1,1,e);
            const double w_detJ = W(qx,qy) / ((J11*J22)-(J21*J12));
            if (coeffDim == 3 || coeffDim == 4) // Matrix coefficient
            {
               // First compute entries of R = MJ^{-T}, without det J factor.
               const double M11 = C(0,qx,qy,e);
               const double M12 = C(1,qx,qy,e);
               const double M21 = symmetric ? M12 : C(2,qx,qy,e);
               const double M22 = symmetric ? C(2,qx,qy,e) : C(3,qx,qy,e);
               const double R11 = M11*J22 - M12*J12;
               const double R21 = M21*J22 - M22*J12;
               const double R12 = -M11*J21 + M12*J11;
               const double R22 = -M21*J21 + M22*J11;

               // Now set y to J^{-1}R.
               D(qx,qy,0,e) = w_detJ * ( J22*R11 - J12*R21); // 1,1
               D(qx,qy,1,e) = w_detJ * (-J21*R11 + J11*R21); // 2,1
               D(qx,qy,2,e) = w_detJ * (symmetric ? (-J21*R12 + J11*R22) :
                                        (J22*R12 - J12*R22)); // 2,2 or 1,2
               if (!symmetric)
               {
                  D(qx,qy,3,e) = w_detJ * (-J21*R12 + J11*R22); // 2,2
               }
            }
            else // Vector or scalar coefficient
            {
               const double C1 = const_c ? C(0,0,0,0) : C(0,qx,qy,e);
               const double C2 = const_c ? C(0,0,0,0) :
                                 (coeffDim == 2 ? C(1,qx,qy,e) : C(0,qx,qy,e));

               D(qx,qy,0,e) =  w_detJ * (C2*J12*J12 + C1*J22*J22); // 1,1
               D(qx,qy,1,e) = -w_detJ * (C2*J12*J11 + C1*J22*J21); // 1,2
               D(qx,qy,2,e) =  w_detJ * (C2*J11*J11 + C1*J21*J21); // 2,2
            }
         }
      }
   });
}

// PA Diffusion Assemble 2D kernel with 3D node coords
template<>
void PADiffusionSetup2D<3>(const int Q1D,
                           const int coeffDim,
                           const int NE,
                           const Array<double> &w,
                           const Vector &j,
                           const Vector &c,
                           Vector &d)
{
   MFEM_VERIFY(coeffDim == 1, "Matrix and vector coefficients not supported");
   constexpr int DIM = 2;
   constexpr int SDIM = 3;
   const bool const_c = c.Size() == 1;
   const auto W = Reshape(w.Read(), Q1D,Q1D);
   const auto J = Reshape(j.Read(), Q1D,Q1D,SDIM,DIM,NE);
   const auto C = const_c ? Reshape(c.Read(), 1,1,1) :
                  Reshape(c.Read(), Q1D,Q1D,NE);
   auto D = Reshape(d.Write(), Q1D,Q1D, 3, NE);
   MFEM_FORALL_2D(e, NE, Q1D,Q1D,1,
   {
      MFEM_FOREACH_THREAD(qx,x,Q1D)
      {
         MFEM_FOREACH_THREAD(qy,y,Q1D)
         {
            const double wq = W(qx,qy);
            const double J11 = J(qx,qy,0,0,e);
            const double J21 = J(qx,qy,1,0,e);
            const double J31 = J(qx,qy,2,0,e);
            const double J12 = J(qx,qy,0,1,e);
            const double J22 = J(qx,qy,1,1,e);
            const double J32 = J(qx,qy,2,1,e);
            const double E = J11*J11 + J21*J21 + J31*J31;
            const double G = J12*J12 + J22*J22 + J32*J32;
            const double F = J11*J12 + J21*J22 + J31*J32;
            const double iw = 1.0 / sqrt(E*G - F*F);
            const double coeff = const_c ? C(0,0,0) : C(qx,qy,e);
            const double alpha = wq * coeff * iw;
            D(qx,qy,0,e) =  alpha * G; // 1,1
            D(qx,qy,1,e) = -alpha * F; // 1,2
            D(qx,qy,2,e) =  alpha * E; // 2,2
         }
      }
   });
}

// PA Diffusion Assemble 3D kernel
void PADiffusionSetup3D(const int Q1D,
                        const int coeffDim,
                        const int NE,
                        const Array<double> &w,
                        const Vector &j,
                        const Vector &c,
                        Vector &d)
{
   const bool symmetric = (coeffDim != 9);
   const bool const_c = c.Size() == 1;
   MFEM_VERIFY(coeffDim < 6 ||
               !const_c, "Constant matrix coefficient not supported");
   const auto W = Reshape(w.Read(), Q1D,Q1D,Q1D);
   const auto J = Reshape(j.Read(), Q1D,Q1D,Q1D,3,3,NE);
   const auto C = const_c ? Reshape(c.Read(), 1,1,1,1,1) :
                  Reshape(c.Read(), coeffDim,Q1D,Q1D,Q1D,NE);
   auto D = Reshape(d.Write(), Q1D,Q1D,Q1D, symmetric ? 6 : 9, NE);
   MFEM_FORALL_3D(e, NE, Q1D, Q1D, Q1D,
   {
      MFEM_FOREACH_THREAD(qx,x,Q1D)
      {
         MFEM_FOREACH_THREAD(qy,y,Q1D)
         {
            MFEM_FOREACH_THREAD(qz,z,Q1D)
            {
               const double J11 = J(qx,qy,qz,0,0,e);
               const double J21 = J(qx,qy,qz,1,0,e);
               const double J31 = J(qx,qy,qz,2,0,e);
               const double J12 = J(qx,qy,qz,0,1,e);
               const double J22 = J(qx,qy,qz,1,1,e);
               const double J32 = J(qx,qy,qz,2,1,e);
               const double J13 = J(qx,qy,qz,0,2,e);
               const double J23 = J(qx,qy,qz,1,2,e);
               const double J33 = J(qx,qy,qz,2,2,e);
               const double detJ = J11 * (J22 * J33 - J32 * J23) -
               /* */               J21 * (J12 * J33 - J32 * J13) +
               /* */               J31 * (J12 * J23 - J22 * J13);
               const double w_detJ = W(qx,qy,qz) / detJ;
               // adj(J)
               const double A11 = (J22 * J33) - (J23 * J32);
               const double A12 = (J32 * J13) - (J12 * J33);
               const double A13 = (J12 * J23) - (J22 * J13);
               const double A21 = (J31 * J23) - (J21 * J33);
               const double A22 = (J11 * J33) - (J13 * J31);
               const double A23 = (J21 * J13) - (J11 * J23);
               const double A31 = (J21 * J32) - (J31 * J22);
               const double A32 = (J31 * J12) - (J11 * J32);
               const double A33 = (J11 * J22) - (J12 * J21);

               if (coeffDim == 6 || coeffDim == 9) // Matrix coefficient version
               {
                  // Compute entries of R = MJ^{-T} = M adj(J)^T, without det J.
                  const double M11 = C(0, qx,qy,qz, e);
                  const double M12 = C(1, qx,qy,qz, e);
                  const double M13 = C(2, qx,qy,qz, e);
                  const double M21 = (!symmetric) ? C(3, qx,qy,qz, e) : M12;
                  const double M22 = (!symmetric) ? C(4, qx,qy,qz, e) : C(3, qx,qy,qz, e);
                  const double M23 = (!symmetric) ? C(5, qx,qy,qz, e) : C(4, qx,qy,qz, e);
                  const double M31 = (!symmetric) ? C(6, qx,qy,qz, e) : M13;
                  const double M32 = (!symmetric) ? C(7, qx,qy,qz, e) : M23;
                  const double M33 = (!symmetric) ? C(8, qx,qy,qz, e) : C(5, qx,qy,qz, e);

                  const double R11 = M11*A11 + M12*A12 + M13*A13;
                  const double R12 = M11*A21 + M12*A22 + M13*A23;
                  const double R13 = M11*A31 + M12*A32 + M13*A33;
                  const double R21 = M21*A11 + M22*A12 + M23*A13;
                  const double R22 = M21*A21 + M22*A22 + M23*A23;
                  const double R23 = M21*A31 + M22*A32 + M23*A33;
                  const double R31 = M31*A11 + M32*A12 + M33*A13;
                  const double R32 = M31*A21 + M32*A22 + M33*A23;
                  const double R33 = M31*A31 + M32*A32 + M33*A33;

                  // Now set D to J^{-1} R = adj(J) R
                  D(qx,qy,qz,0,e) = w_detJ * (A11*R11 + A12*R21 + A13*R31); // 1,1
                  const double D12 = w_detJ * (A11*R12 + A12*R22 + A13*R32);
                  D(qx,qy,qz,1,e) = D12; // 1,2
                  D(qx,qy,qz,2,e) = w_detJ * (A11*R13 + A12*R23 + A13*R33); // 1,3

                  const double D21 = w_detJ * (A21*R11 + A22*R21 + A23*R31);
                  const double D22 = w_detJ * (A21*R12 + A22*R22 + A23*R32);
                  const double D23 = w_detJ * (A21*R13 + A22*R23 + A23*R33);

                  const double D33 = w_detJ * (A31*R13 + A32*R23 + A33*R33);

                  D(qx,qy,qz,3,e) = symmetric ? D22 : D21; // 2,2 or 2,1
                  D(qx,qy,qz,4,e) = symmetric ? D23 : D22; // 2,3 or 2,2
                  D(qx,qy,qz,5,e) = symmetric ? D33 : D23; // 3,3 or 2,3

                  if (!symmetric)
                  {
                     D(qx,qy,qz,6,e) = w_detJ * (A31*R11 + A32*R21 + A33*R31); // 3,1
                     D(qx,qy,qz,7,e) = w_detJ * (A31*R12 + A32*R22 + A33*R32); // 3,2
                     D(qx,qy,qz,8,e) = D33; // 3,3
                  }
               }
               else  // Vector or scalar coefficient version
               {
                  const double C1 = const_c ? C(0,0,0,0,0) : C(0,qx,qy,qz,e);
                  const double C2 = const_c ? C(0,0,0,0,0) :
                                    (coeffDim == 3 ? C(1,qx,qy,qz,e) : C(0,qx,qy,qz,e));
                  const double C3 = const_c ? C(0,0,0,0,0) :
                                    (coeffDim == 3 ? C(2,qx,qy,qz,e) : C(0,qx,qy,qz,e));

                  // detJ J^{-1} J^{-T} = (1/detJ) adj(J) adj(J)^T
                  D(qx,qy,qz,0,e) = w_detJ * (C1*A11*A11 + C2*A12*A12 + C3*A13*A13); // 1,1
                  D(qx,qy,qz,1,e) = w_detJ * (C1*A11*A21 + C2*A12*A22 + C3*A13*A23); // 2,1
                  D(qx,qy,qz,2,e) = w_detJ * (C1*A11*A31 + C2*A12*A32 + C3*A13*A33); // 3,1
                  D(qx,qy,qz,3,e) = w_detJ * (C1*A21*A21 + C2*A22*A22 + C3*A23*A23); // 2,2
                  D(qx,qy,qz,4,e) = w_detJ * (C1*A21*A31 + C2*A22*A32 + C3*A23*A33); // 3,2
                  D(qx,qy,qz,5,e) = w_detJ * (C1*A31*A31 + C2*A32*A32 + C3*A33*A33); // 3,3
               }
            }
         }
      }
   });
}

static void PADiffusionSetup(const int dim,
                             const int sdim,
                             const int D1D,
                             const int Q1D,
                             const int coeffDim,
                             const int NE,
                             const Array<double> &W,
                             const Vector &J,
                             const Vector &C,
                             Vector &D)
{
   if (dim == 1) { MFEM_ABORT("dim==1 not supported in PADiffusionSetup"); }
   if (dim == 2)
   {
#ifdef MFEM_USE_OCCA
      if (DeviceCanUseOcca())
      {
         OccaPADiffusionSetup2D(D1D, Q1D, NE, W, J, C, D);
         return;
      }
#else
      MFEM_CONTRACT_VAR(D1D);
#endif // MFEM_USE_OCCA
      if (sdim == 2) { PADiffusionSetup2D<2>(Q1D, coeffDim, NE, W, J, C, D); }
      if (sdim == 3) { PADiffusionSetup2D<3>(Q1D, coeffDim, NE, W, J, C, D); }
   }
   if (dim == 3)
   {
#ifdef MFEM_USE_OCCA
      if (DeviceCanUseOcca())
      {
         OccaPADiffusionSetup3D(D1D, Q1D, NE, W, J, C, D);
         return;
      }
#endif // MFEM_USE_OCCA
      PADiffusionSetup3D(Q1D, coeffDim, NE, W, J, C, D);
   }
}

////////////////////////////////////////////////////////////////////////////////
template<typename T> MFEM_HOST_DEVICE inline
void HouseholderReflect(T *A, const T *v,
                        const T b, const int m, const int n,
                        const int row, const int col)
{
   for (int j = 0; j < n; j++)
   {
      T w = A[0*row + j*col];
      for (int i = 1; i < m; i++) { w += v[i] * A[i*row + j*col]; }
      A[0*row + j*col] -= b * w;
      for (int i = 1; i < m; i++) { A[i*row + j*col] -= b * w * v[i]; }
   }
}

template<int Q1D, typename T> MFEM_HOST_DEVICE inline
void HouseholderApplyQ(T *A, const T *Q, const T *tau,
                       const int k, const int row, const int col)
{
   T v[Q1D];
   for (int ii=0; ii<k; ii++)
   {
      const int i = k-1-ii;
      for (int j = i+1; j < Q1D; j++) { v[j] = Q[j*k+i]; }
      // Apply Householder reflector (I - tau v v^T) coG^T
      HouseholderReflect(&A[i*row], &v[i], tau[i], Q1D-i, Q1D, row, col);
   }
}

template<int D1D, int Q1D, typename T> MFEM_HOST_DEVICE inline
void QRFactorization(T *mat, T *tau)
{
   T v[Q1D];
   DeviceMatrix B(mat, D1D, Q1D);
   for (int i = 0; i < D1D; i++)
   {
      // Calculate Householder vector, magnitude
      T sigma = 0.0;
      v[i] = B(i,i);
      for (int j = i + 1; j < Q1D; j++)
      {
         v[j] = B(i,j);
         sigma += v[j] * v[j];
      }
      T norm = std::sqrt(v[i]*v[i] + sigma); // norm of v[i:m]
      T Rii = -copysign(norm, v[i]);
      v[i] -= Rii;
      // norm of v[i:m] after modification above and scaling below
      //   norm = sqrt(v[i]*v[i] + sigma) / v[i];
      //   tau = 2 / (norm*norm)
      tau[i] = 2 * v[i]*v[i] / (v[i]*v[i] + sigma);
      for (int j=i+1; j<Q1D; j++) { v[j] /= v[i]; }
      // Apply Householder reflector to lower right panel
      HouseholderReflect(&mat[i*D1D+i+1], &v[i], tau[i],
                         Q1D-i, D1D-i-1, D1D, 1);
      // Save v
      B(i,i) = Rii;
      for (int j=i+1; j<Q1D; j++) { B(i,j) = v[j]; }
   }
}

template<int D1D, int Q1D>
void GetCollocatedGrad(const ConstDeviceMatrix &b,
                       const ConstDeviceMatrix &g,
                       const DeviceMatrix &CoG)
{
   double tau[Q1D];
   double B1d[Q1D*D1D];
   double G1d[Q1D*D1D];
   DeviceMatrix B(B1d, D1D, Q1D);
   DeviceMatrix G(G1d, D1D, Q1D);

   for (int d = 0; d < D1D; d++)
   {
      for (int q = 0; q < Q1D; q++)
      {
         B(d,q) = b(q,d);
         G(d,q) = g(q,d);
      }
   }
   QRFactorization<D1D,Q1D>(B1d, tau);
   // Apply Rinv, colograd1d = grad1d Rinv
   for (int i = 0; i < Q1D; i++)
   {
      CoG(0,i) = G(0,i)/B(0,0);
      for (int j = 1; j < D1D; j++)
      {
         CoG(j,i) = G(j,i);
         for (int k = 0; k < j; k++) { CoG(j,i) -= B(j,k)*CoG(k,i); }
         CoG(j,i) /= B(j,j);
      }
      for (int j = D1D; j < Q1D; j++) { CoG(j,i) = 0.0; }
   }
   // Apply Qtranspose, colograd = colograd Qtranspose
   HouseholderApplyQ<Q1D>((double*)CoG, B1d, tau, D1D, 1, Q1D);
}

////////////////////////////////////////////////////////////////////////////////
void DiffusionIntegrator::AssemblePA(const FiniteElementSpace &fes)
{
   const MemoryType mt = (memory_type == MemoryType::DEFAULT) ?
                         Device::GetDeviceMemoryType() : memory_type;

   // If device options allow fast kernels, set the action type to L2L
   action_type =
      (Device::FastKernelsEnabled())?
      ActionType::L2L: // all fast kernel are L2L
      ActionType::E2E; // default is E2E

   // Assuming the same element type
   fespace = &fes;
   Mesh *mesh = fes.GetMesh();
   if (mesh->GetNE() == 0) { return; }
   const FiniteElement &el = *fes.GetFE(0);
   const IntegrationRule *ir = IntRule ? IntRule : &GetRule(el, el);
   if (DeviceCanUseCeed())
   {
      delete ceedOp;
      MFEM_VERIFY(!VQ && !MQ && !SMQ,
                  "Only scalar coefficient supported for DiffusionIntegrator"
                  " with libCEED");
      action_type = ActionType::L2L;
      ceedOp = new ceed::PADiffusionIntegrator(fes, *ir, Q);
      return;
   }
   const int dims = el.GetDim();
   const int symmDims = (dims * (dims + 1)) / 2; // 1x1: 1, 2x2: 3, 3x3: 6
   const int nq = ir->GetNPoints();
   dim = mesh->Dimension();
   ne = fes.GetNE();
   geom = mesh->GetGeometricFactors(*ir, GeometricFactors::JACOBIANS, mt);
   const int sdim = mesh->SpaceDimension();
   maps = &el.GetDofToQuad(*ir, DofToQuad::TENSOR);
   dofs1D = maps->ndof;
   quad1D = maps->nqpt;
   int coeffDim = 1;
   Vector coeff;
   const int MQfullDim = MQ ? MQ->GetHeight() * MQ->GetWidth() : 0;
   if (MQ)
   {
      symmetric = false;
      MFEM_VERIFY(MQ->GetHeight() == dim && MQ->GetWidth() == dim, "");

      coeffDim = MQfullDim;

      coeff.SetSize(MQfullDim * nq * ne);

      DenseMatrix GM;
      GM.SetSize(dim);

      auto C = Reshape(coeff.HostWrite(), MQfullDim, nq, ne);
      for (int e=0; e<ne; ++e)
      {
         ElementTransformation *tr = mesh->GetElementTransformation(e);
         for (int p=0; p<nq; ++p)
         {
            MQ->Eval(GM, *tr, ir->IntPoint(p));
            for (int i=0; i<dim; ++i)
               for (int j=0; j<dim; ++j)
               {
                  C(j+(i*dim), p, e) = GM(i,j);
               }
         }
      }
   }
   else if (SMQ)
   {
      MFEM_VERIFY(SMQ->GetSize() == dim, "");
      coeffDim = symmDims;
      coeff.SetSize(symmDims * nq * ne);

      DenseSymmetricMatrix SM;
      SM.SetSize(dim);

      auto C = Reshape(coeff.HostWrite(), symmDims, nq, ne);

      for (int e=0; e<ne; ++e)
      {
         ElementTransformation *tr = mesh->GetElementTransformation(e);
         for (int p=0; p<nq; ++p)
         {
            SMQ->Eval(SM, *tr, ir->IntPoint(p));
            int cnt = 0;
            for (int i=0; i<dim; ++i)
               for (int j=i; j<dim; ++j, ++cnt)
               {
                  C(cnt, p, e) = SM(i,j);
               }
         }
      }
   }
   else if (VQ)
   {
      MFEM_VERIFY(VQ->GetVDim() == dim, "");
      coeffDim = VQ->GetVDim();
      coeff.SetSize(coeffDim * nq * ne);
      auto C = Reshape(coeff.HostWrite(), coeffDim, nq, ne);
      Vector DM(coeffDim);
      for (int e=0; e<ne; ++e)
      {
         ElementTransformation *tr = mesh->GetElementTransformation(e);
         for (int p=0; p<nq; ++p)
         {
            VQ->Eval(DM, *tr, ir->IntPoint(p));
            for (int i=0; i<coeffDim; ++i)
            {
               C(i, p, e) = DM[i];
            }
         }
      }
   }
   else if (Q == nullptr)
   {
      coeff.SetSize(1);
      coeff(0) = 1.0;
   }
   else if (ConstantCoefficient* cQ = dynamic_cast<ConstantCoefficient*>(Q))
   {
      coeff.SetSize(1);
      coeff(0) = cQ->constant;
   }
   else if (QuadratureFunctionCoefficient* qfQ =
               dynamic_cast<QuadratureFunctionCoefficient*>(Q))
   {
      const QuadratureFunction &qFun = qfQ->GetQuadFunction();
      MFEM_VERIFY(qFun.Size() == ne*nq,
                  "Incompatible QuadratureFunction dimension \n");

      MFEM_VERIFY(ir == &qFun.GetSpace()->GetElementIntRule(0),
                  "IntegrationRule used within integrator and in"
                  " QuadratureFunction appear to be different");
      qFun.Read();
      coeff.MakeRef(const_cast<QuadratureFunction &>(qFun),0);
   }
   else
   {
      coeff.SetSize(nq * ne);
      auto C = Reshape(coeff.HostWrite(), nq, ne);
      for (int e = 0; e < ne; ++e)
      {
         ElementTransformation& T = *fes.GetElementTransformation(e);
         for (int q = 0; q < nq; ++q)
         {
            C(q,e) = Q->Eval(T, ir->IntPoint(q));
         }
      }
   }

   if (Device::FastKernelsEnabled())
   {
      NVTX("CoG");
      const int D1D = dofs1D;
      const int Q1D = quad1D;
      const int id = (D1D << 4) | Q1D;

      CoG.SetSize(Q1D*Q1D);
      CoG.UseDevice(true);
      assert(CoG.UseDevice());

      void (*KoG)(const ConstDeviceMatrix &b,
                  const ConstDeviceMatrix &g,
                  const DeviceMatrix &CoG) = nullptr;

      switch (id) // orders 1~8
      {
         case 0x23: KoG=GetCollocatedGrad<2,3>; break; // 1
         case 0x34: KoG=GetCollocatedGrad<3,4>; break; // 2
         case 0x45: KoG=GetCollocatedGrad<4,5>; break; // 3
         case 0x56: KoG=GetCollocatedGrad<5,6>; break; // 4
         case 0x67: KoG=GetCollocatedGrad<6,7>; break; // 5
         case 0x78: KoG=GetCollocatedGrad<7,8>; break; // 6
         //case 0x89: KoG=GetCollocatedGrad<8,9>; break; // 7
         //case 0x9A: KoG=GetCollocatedGrad<9,10>; break; // 8
         default: MFEM_ABORT("Unknown kernel 0x" << std::hex << id << std::dec);
      }

      KoG(ConstDeviceMatrix(maps->B.HostRead(),Q1D,D1D),
          ConstDeviceMatrix(maps->G.HostRead(),Q1D,D1D),
          DeviceMatrix(CoG.HostReadWrite(),Q1D,Q1D));
   }

   pa_data.SetSize((symmetric ? symmDims : MQfullDim) * nq * ne, mt);
   PADiffusionSetup(dim, sdim, dofs1D, quad1D, coeffDim, ne, ir->GetWeights(),
                    geom->J, coeff, pa_data);
}

template<int T_D1D = 0, int T_Q1D = 0>
static void PADiffusionDiagonal2D(const int NE,
                                  const bool symmetric,
                                  const Array<double> &b,
                                  const Array<double> &g,
                                  const Vector &d,
                                  Vector &y,
                                  const int d1d = 0,
                                  const int q1d = 0)
{
   const int D1D = T_D1D ? T_D1D : d1d;
   const int Q1D = T_Q1D ? T_Q1D : q1d;
   MFEM_VERIFY(D1D <= MAX_D1D, "");
   MFEM_VERIFY(Q1D <= MAX_Q1D, "");
   auto B = Reshape(b.Read(), Q1D, D1D);
   auto G = Reshape(g.Read(), Q1D, D1D);
   // note the different shape for D, if this is a symmetric matrix we only
   // store necessary entries
   auto D = Reshape(d.Read(), Q1D*Q1D, symmetric ? 3 : 4, NE);
   auto Y = Reshape(y.ReadWrite(), D1D, D1D, NE);
   MFEM_FORALL(e, NE,
   {
      const int D1D = T_D1D ? T_D1D : d1d;
      const int Q1D = T_Q1D ? T_Q1D : q1d;
      constexpr int MD1 = T_D1D ? T_D1D : MAX_D1D;
      constexpr int MQ1 = T_Q1D ? T_Q1D : MAX_Q1D;
      // gradphi \cdot Q \gradphi has four terms
      double QD0[MQ1][MD1];
      double QD1[MQ1][MD1];
      double QD2[MQ1][MD1];
      for (int qx = 0; qx < Q1D; ++qx)
      {
         for (int dy = 0; dy < D1D; ++dy)
         {
            QD0[qx][dy] = 0.0;
            QD1[qx][dy] = 0.0;
            QD2[qx][dy] = 0.0;
            for (int qy = 0; qy < Q1D; ++qy)
            {
               const int q = qx + qy * Q1D;
               const double D00 = D(q,0,e);
               const double D10 = D(q,1,e);
               const double D01 = symmetric ? D10 : D(q,2,e);
               const double D11 = symmetric ? D(q,2,e) : D(q,3,e);
               QD0[qx][dy] += B(qy, dy) * B(qy, dy) * D00;
               QD1[qx][dy] += B(qy, dy) * G(qy, dy) * (D01 + D10);
               QD2[qx][dy] += G(qy, dy) * G(qy, dy) * D11;
            }
         }
      }
      for (int dy = 0; dy < D1D; ++dy)
      {
         for (int dx = 0; dx < D1D; ++dx)
         {
            for (int qx = 0; qx < Q1D; ++qx)
            {
               Y(dx,dy,e) += G(qx, dx) * G(qx, dx) * QD0[qx][dy];
               Y(dx,dy,e) += G(qx, dx) * B(qx, dx) * QD1[qx][dy];
               Y(dx,dy,e) += B(qx, dx) * B(qx, dx) * QD2[qx][dy];
            }
         }
      }
   });
}

// Shared memory PA Diffusion Diagonal 2D kernel
template<int T_D1D = 0, int T_Q1D = 0, int T_NBZ = 0>
static void SmemPADiffusionDiagonal2D(const int NE,
                                      const bool symmetric,
                                      const Array<double> &b_,
                                      const Array<double> &g_,
                                      const Vector &d_,
                                      Vector &y_,
                                      const int d1d = 0,
                                      const int q1d = 0)
{
   const int D1D = T_D1D ? T_D1D : d1d;
   const int Q1D = T_Q1D ? T_Q1D : q1d;
   constexpr int NBZ = T_NBZ ? T_NBZ : 1;
   constexpr int MQ1 = T_Q1D ? T_Q1D : MAX_Q1D;
   constexpr int MD1 = T_D1D ? T_D1D : MAX_D1D;
   MFEM_VERIFY(D1D <= MD1, "");
   MFEM_VERIFY(Q1D <= MQ1, "");
   auto b = Reshape(b_.Read(), Q1D, D1D);
   auto g = Reshape(g_.Read(), Q1D, D1D);
   auto D = Reshape(d_.Read(), Q1D*Q1D, symmetric ? 3 : 4, NE);
   auto Y = Reshape(y_.ReadWrite(), D1D, D1D, NE);
   MFEM_FORALL_2D(e, NE, Q1D, Q1D, NBZ,
   {
      const int tidz = MFEM_THREAD_ID(z);
      const int D1D = T_D1D ? T_D1D : d1d;
      const int Q1D = T_Q1D ? T_Q1D : q1d;
      constexpr int NBZ = T_NBZ ? T_NBZ : 1;
      constexpr int MQ1 = T_Q1D ? T_Q1D : MAX_Q1D;
      constexpr int MD1 = T_D1D ? T_D1D : MAX_D1D;
      MFEM_SHARED double BG[2][MQ1*MD1];
      double (*B)[MD1] = (double (*)[MD1]) (BG+0);
      double (*G)[MD1] = (double (*)[MD1]) (BG+1);
      MFEM_SHARED double QD[3][NBZ][MD1][MQ1];
      double (*QD0)[MD1] = (double (*)[MD1])(QD[0] + tidz);
      double (*QD1)[MD1] = (double (*)[MD1])(QD[1] + tidz);
      double (*QD2)[MD1] = (double (*)[MD1])(QD[2] + tidz);
      if (tidz == 0)
      {
         MFEM_FOREACH_THREAD(d,y,D1D)
         {
            MFEM_FOREACH_THREAD(q,x,Q1D)
            {
               B[q][d] = b(q,d);
               G[q][d] = g(q,d);
            }
         }
      }
      MFEM_SYNC_THREAD;
      MFEM_FOREACH_THREAD(qx,x,Q1D)
      {
         MFEM_FOREACH_THREAD(dy,y,D1D)
         {
            QD0[qx][dy] = 0.0;
            QD1[qx][dy] = 0.0;
            QD2[qx][dy] = 0.0;
            for (int qy = 0; qy < Q1D; ++qy)
            {
               const int q = qx + qy * Q1D;
               const double D00 = D(q,0,e);
               const double D10 = D(q,1,e);
               const double D01 = symmetric ? D10 : D(q,2,e);
               const double D11 = symmetric ? D(q,2,e) : D(q,3,e);
               const double By = B[qy][dy];
               const double Gy = G[qy][dy];
               const double BBy = By * By;
               const double BGy = By * Gy;
               const double GGy = Gy * Gy;
               QD0[qx][dy] += BBy * D00;
               QD1[qx][dy] += BGy * (D01 + D10);
               QD2[qx][dy] += GGy * D11;
            }
         }
      }
      MFEM_SYNC_THREAD;
      MFEM_FOREACH_THREAD(dy,y,D1D)
      {
         MFEM_FOREACH_THREAD(dx,x,D1D)
         {
            for (int qx = 0; qx < Q1D; ++qx)
            {
               const double Bx = B[qx][dx];
               const double Gx = G[qx][dx];
               const double BBx = Bx * Bx;
               const double BGx = Bx * Gx;
               const double GGx = Gx * Gx;
               Y(dx,dy,e) += GGx * QD0[qx][dy];
               Y(dx,dy,e) += BGx * QD1[qx][dy];
               Y(dx,dy,e) += BBx * QD2[qx][dy];
            }
         }
      }
   });
}

template<int T_D1D = 0, int T_Q1D = 0>
static void PADiffusionDiagonal3D(const int NE,
                                  const bool symmetric,
                                  const Array<double> &b,
                                  const Array<double> &g,
                                  const Vector &d,
                                  Vector &y,
                                  const int d1d = 0,
                                  const int q1d = 0)
{
   constexpr int DIM = 3;
   const int D1D = T_D1D ? T_D1D : d1d;
   const int Q1D = T_Q1D ? T_Q1D : q1d;
   constexpr int MQ1 = T_Q1D ? T_Q1D : MAX_Q1D;
   constexpr int MD1 = T_D1D ? T_D1D : MAX_D1D;
   MFEM_VERIFY(D1D <= MD1, "");
   MFEM_VERIFY(Q1D <= MQ1, "");
   auto B = Reshape(b.Read(), Q1D, D1D);
   auto G = Reshape(g.Read(), Q1D, D1D);
   auto Q = Reshape(d.Read(), Q1D*Q1D*Q1D, symmetric ? 6 : 9, NE);
   auto Y = Reshape(y.ReadWrite(), D1D, D1D, D1D, NE);
   MFEM_FORALL(e, NE,
   {
      const int D1D = T_D1D ? T_D1D : d1d;
      const int Q1D = T_Q1D ? T_Q1D : q1d;
      constexpr int MD1 = T_D1D ? T_D1D : MAX_D1D;
      constexpr int MQ1 = T_Q1D ? T_Q1D : MAX_Q1D;
      double QQD[MQ1][MQ1][MD1];
      double QDD[MQ1][MD1][MD1];
      for (int i = 0; i < DIM; ++i)
      {
         for (int j = 0; j < DIM; ++j)
         {
            // first tensor contraction, along z direction
            for (int qx = 0; qx < Q1D; ++qx)
            {
               for (int qy = 0; qy < Q1D; ++qy)
               {
                  for (int dz = 0; dz < D1D; ++dz)
                  {
                     QQD[qx][qy][dz] = 0.0;
                     for (int qz = 0; qz < Q1D; ++qz)
                     {
                        const int q = qx + (qy + qz * Q1D) * Q1D;
                        const int ksym = j >= i ?
                        3 - (3-i)*(2-i)/2 + j:
                        3 - (3-j)*(2-j)/2 + i;
                        const int k = symmetric ? ksym : (i*DIM) + j;
                        const double O = Q(q,k,e);
                        const double Bz = B(qz,dz);
                        const double Gz = G(qz,dz);
                        const double L = i==2 ? Gz : Bz;
                        const double R = j==2 ? Gz : Bz;
                        QQD[qx][qy][dz] += L * O * R;
                     }
                  }
               }
            }
            // second tensor contraction, along y direction
            for (int qx = 0; qx < Q1D; ++qx)
            {
               for (int dz = 0; dz < D1D; ++dz)
               {
                  for (int dy = 0; dy < D1D; ++dy)
                  {
                     QDD[qx][dy][dz] = 0.0;
                     for (int qy = 0; qy < Q1D; ++qy)
                     {
                        const double By = B(qy,dy);
                        const double Gy = G(qy,dy);
                        const double L = i==1 ? Gy : By;
                        const double R = j==1 ? Gy : By;
                        QDD[qx][dy][dz] += L * QQD[qx][qy][dz] * R;
                     }
                  }
               }
            }
            // third tensor contraction, along x direction
            for (int dz = 0; dz < D1D; ++dz)
            {
               for (int dy = 0; dy < D1D; ++dy)
               {
                  for (int dx = 0; dx < D1D; ++dx)
                  {
                     for (int qx = 0; qx < Q1D; ++qx)
                     {
                        const double Bx = B(qx,dx);
                        const double Gx = G(qx,dx);
                        const double L = i==0 ? Gx : Bx;
                        const double R = j==0 ? Gx : Bx;
                        Y(dx, dy, dz, e) += L * QDD[qx][dy][dz] * R;
                     }
                  }
               }
            }
         }
      }
   });
}

// Shared memory PA Diffusion Diagonal 3D kernel
template<int T_D1D = 0, int T_Q1D = 0>
static void SmemPADiffusionDiagonal3D(const int NE,
                                      const bool symmetric,
                                      const Array<double> &b_,
                                      const Array<double> &g_,
                                      const Vector &d_,
                                      Vector &y_,
                                      const int d1d = 0,
                                      const int q1d = 0)
{
   constexpr int DIM = 3;
   const int D1D = T_D1D ? T_D1D : d1d;
   const int Q1D = T_Q1D ? T_Q1D : q1d;
   constexpr int MQ1 = T_Q1D ? T_Q1D : MAX_Q1D;
   constexpr int MD1 = T_D1D ? T_D1D : MAX_D1D;
   MFEM_VERIFY(D1D <= MD1, "");
   MFEM_VERIFY(Q1D <= MQ1, "");
   auto b = Reshape(b_.Read(), Q1D, D1D);
   auto g = Reshape(g_.Read(), Q1D, D1D);
   auto D = Reshape(d_.Read(), Q1D*Q1D*Q1D, symmetric ? 6 : 9, NE);
   auto Y = Reshape(y_.ReadWrite(), D1D, D1D, D1D, NE);
   MFEM_FORALL_3D(e, NE, Q1D, Q1D, Q1D,
   {
      const int tidz = MFEM_THREAD_ID(z);
      const int D1D = T_D1D ? T_D1D : d1d;
      const int Q1D = T_Q1D ? T_Q1D : q1d;
      constexpr int MQ1 = T_Q1D ? T_Q1D : MAX_Q1D;
      constexpr int MD1 = T_D1D ? T_D1D : MAX_D1D;
      MFEM_SHARED double BG[2][MQ1*MD1];
      double (*B)[MD1] = (double (*)[MD1]) (BG+0);
      double (*G)[MD1] = (double (*)[MD1]) (BG+1);
      MFEM_SHARED double QQD[MQ1][MQ1][MD1];
      MFEM_SHARED double QDD[MQ1][MD1][MD1];
      if (tidz == 0)
      {
         MFEM_FOREACH_THREAD(d,y,D1D)
         {
            MFEM_FOREACH_THREAD(q,x,Q1D)
            {
               B[q][d] = b(q,d);
               G[q][d] = g(q,d);
            }
         }
      }
      MFEM_SYNC_THREAD;
      for (int i = 0; i < DIM; ++i)
      {
         for (int j = 0; j < DIM; ++j)
         {
            // first tensor contraction, along z direction
            MFEM_FOREACH_THREAD(qx,x,Q1D)
            {
               MFEM_FOREACH_THREAD(qy,y,Q1D)
               {
                  MFEM_FOREACH_THREAD(dz,z,D1D)
                  {
                     QQD[qx][qy][dz] = 0.0;
                     for (int qz = 0; qz < Q1D; ++qz)
                     {
                        const int q = qx + (qy + qz * Q1D) * Q1D;
                        const int ksym = j >= i ?
                                         3 - (3-i)*(2-i)/2 + j:
                                         3 - (3-j)*(2-j)/2 + i;
                        const int k = symmetric ? ksym : (i*DIM) + j;
                        const double O = D(q,k,e);
                        const double Bz = B[qz][dz];
                        const double Gz = G[qz][dz];
                        const double L = i==2 ? Gz : Bz;
                        const double R = j==2 ? Gz : Bz;
                        QQD[qx][qy][dz] += L * O * R;
                     }
                  }
               }
            }
            MFEM_SYNC_THREAD;
            // second tensor contraction, along y direction
            MFEM_FOREACH_THREAD(qx,x,Q1D)
            {
               MFEM_FOREACH_THREAD(dz,z,D1D)
               {
                  MFEM_FOREACH_THREAD(dy,y,D1D)
                  {
                     QDD[qx][dy][dz] = 0.0;
                     for (int qy = 0; qy < Q1D; ++qy)
                     {
                        const double By = B[qy][dy];
                        const double Gy = G[qy][dy];
                        const double L = i==1 ? Gy : By;
                        const double R = j==1 ? Gy : By;
                        QDD[qx][dy][dz] += L * QQD[qx][qy][dz] * R;
                     }
                  }
               }
            }
            MFEM_SYNC_THREAD;
            // third tensor contraction, along x direction
            MFEM_FOREACH_THREAD(dz,z,D1D)
            {
               MFEM_FOREACH_THREAD(dy,y,D1D)
               {
                  MFEM_FOREACH_THREAD(dx,x,D1D)
                  {
                     for (int qx = 0; qx < Q1D; ++qx)
                     {
                        const double Bx = B[qx][dx];
                        const double Gx = G[qx][dx];
                        const double L = i==0 ? Gx : Bx;
                        const double R = j==0 ? Gx : Bx;
                        Y(dx, dy, dz, e) += L * QDD[qx][dy][dz] * R;
                     }
                  }
               }
            }
            MFEM_SYNC_THREAD;
         }
      }
   });
}

static void PADiffusionAssembleDiagonal(const int dim,
                                        const int D1D,
                                        const int Q1D,
                                        const int NE,
                                        const bool symm,
                                        const Array<double> &B,
                                        const Array<double> &G,
                                        const Vector &D,
                                        Vector &Y)
{
   if (dim == 2)
   {
      switch ((D1D << 4 ) | Q1D)
      {
         case 0x22: return SmemPADiffusionDiagonal2D<2,2,8>(NE,symm,B,G,D,Y);
         case 0x33: return SmemPADiffusionDiagonal2D<3,3,8>(NE,symm,B,G,D,Y);
         case 0x44: return SmemPADiffusionDiagonal2D<4,4,4>(NE,symm,B,G,D,Y);
         case 0x55: return SmemPADiffusionDiagonal2D<5,5,4>(NE,symm,B,G,D,Y);
         case 0x66: return SmemPADiffusionDiagonal2D<6,6,2>(NE,symm,B,G,D,Y);
         case 0x77: return SmemPADiffusionDiagonal2D<7,7,2>(NE,symm,B,G,D,Y);
         case 0x88: return SmemPADiffusionDiagonal2D<8,8,1>(NE,symm,B,G,D,Y);
         case 0x99: return SmemPADiffusionDiagonal2D<9,9,1>(NE,symm,B,G,D,Y);
         default: return PADiffusionDiagonal2D(NE,symm,B,G,D,Y,D1D,Q1D);
      }
   }
   else if (dim == 3)
   {
      switch ((D1D << 4 ) | Q1D)
      {
         case 0x22: return SmemPADiffusionDiagonal3D<2,2>(NE,symm,B,G,D,Y);
         case 0x23: return SmemPADiffusionDiagonal3D<2,3>(NE,symm,B,G,D,Y);
         case 0x34: return SmemPADiffusionDiagonal3D<3,4>(NE,symm,B,G,D,Y);
         case 0x45: return SmemPADiffusionDiagonal3D<4,5>(NE,symm,B,G,D,Y);
         case 0x46: return SmemPADiffusionDiagonal3D<4,6>(NE,symm,B,G,D,Y);
         case 0x56: return SmemPADiffusionDiagonal3D<5,6>(NE,symm,B,G,D,Y);
         case 0x67: return SmemPADiffusionDiagonal3D<6,7>(NE,symm,B,G,D,Y);
         case 0x78: return SmemPADiffusionDiagonal3D<7,8>(NE,symm,B,G,D,Y);
         case 0x89: return SmemPADiffusionDiagonal3D<8,9>(NE,symm,B,G,D,Y);
         case 0x9A: return SmemPADiffusionDiagonal3D<9,10>(NE,symm,B,G,D,Y);
         default: return PADiffusionDiagonal3D(NE,symm,B,G,D,Y,D1D,Q1D);
      }
   }
   MFEM_ABORT("Unknown kernel.");
}

void DiffusionIntegrator::AssembleDiagonalPA(Vector &diag)
{
   if (DeviceCanUseCeed())
   {
      ceedOp->GetDiagonal(diag);
   }
   else if (Device::FastKernelsEnabled())
   {
      NDK_PADiffusionAssembleDiagonal(dim, dofs1D, quad1D, ne, symmetric,
                                      fespace, maps, pa_data, diag);
   }
   else
   {
      if (pa_data.Size()==0) { AssemblePA(*fespace); }
      PADiffusionAssembleDiagonal(dim, dofs1D, quad1D, ne, symmetric,
                                  maps->B, maps->G, pa_data, diag);
   }
}


#ifdef MFEM_USE_OCCA
// OCCA PA Diffusion Apply 2D kernel
static void OccaPADiffusionApply2D(const int D1D,
                                   const int Q1D,
                                   const int NE,
                                   const Array<double> &B,
                                   const Array<double> &G,
                                   const Array<double> &Bt,
                                   const Array<double> &Gt,
                                   const Vector &D,
                                   const Vector &X,
                                   Vector &Y)
{
   occa::properties props;
   props["defines/D1D"] = D1D;
   props["defines/Q1D"] = Q1D;
   const occa::memory o_B = OccaMemoryRead(B.GetMemory(), B.Size());
   const occa::memory o_G = OccaMemoryRead(G.GetMemory(), G.Size());
   const occa::memory o_Bt = OccaMemoryRead(Bt.GetMemory(), Bt.Size());
   const occa::memory o_Gt = OccaMemoryRead(Gt.GetMemory(), Gt.Size());
   const occa::memory o_D = OccaMemoryRead(D.GetMemory(), D.Size());
   const occa::memory o_X = OccaMemoryRead(X.GetMemory(), X.Size());
   occa::memory o_Y = OccaMemoryReadWrite(Y.GetMemory(), Y.Size());
   const occa_id_t id = std::make_pair(D1D,Q1D);
   if (!Device::Allows(Backend::OCCA_CUDA))
   {
      static occa_kernel_t OccaDiffApply2D_cpu;
      if (OccaDiffApply2D_cpu.find(id) == OccaDiffApply2D_cpu.end())
      {
         const occa::kernel DiffusionApply2D_CPU =
            mfem::OccaDev().buildKernel("occa://mfem/fem/occa.okl",
                                        "DiffusionApply2D_CPU", props);
         OccaDiffApply2D_cpu.emplace(id, DiffusionApply2D_CPU);
      }
      OccaDiffApply2D_cpu.at(id)(NE, o_B, o_G, o_Bt, o_Gt, o_D, o_X, o_Y);
   }
   else
   {
      static occa_kernel_t OccaDiffApply2D_gpu;
      if (OccaDiffApply2D_gpu.find(id) == OccaDiffApply2D_gpu.end())
      {
         const occa::kernel DiffusionApply2D_GPU =
            mfem::OccaDev().buildKernel("occa://mfem/fem/occa.okl",
                                        "DiffusionApply2D_GPU", props);
         OccaDiffApply2D_gpu.emplace(id, DiffusionApply2D_GPU);
      }
      OccaDiffApply2D_gpu.at(id)(NE, o_B, o_G, o_Bt, o_Gt, o_D, o_X, o_Y);
   }
}

// OCCA PA Diffusion Apply 3D kernel
static void OccaPADiffusionApply3D(const int D1D,
                                   const int Q1D,
                                   const int NE,
                                   const Array<double> &B,
                                   const Array<double> &G,
                                   const Array<double> &Bt,
                                   const Array<double> &Gt,
                                   const Vector &D,
                                   const Vector &X,
                                   Vector &Y)
{
   occa::properties props;
   props["defines/D1D"] = D1D;
   props["defines/Q1D"] = Q1D;
   const occa::memory o_B = OccaMemoryRead(B.GetMemory(), B.Size());
   const occa::memory o_G = OccaMemoryRead(G.GetMemory(), G.Size());
   const occa::memory o_Bt = OccaMemoryRead(Bt.GetMemory(), Bt.Size());
   const occa::memory o_Gt = OccaMemoryRead(Gt.GetMemory(), Gt.Size());
   const occa::memory o_D = OccaMemoryRead(D.GetMemory(), D.Size());
   const occa::memory o_X = OccaMemoryRead(X.GetMemory(), X.Size());
   occa::memory o_Y = OccaMemoryReadWrite(Y.GetMemory(), Y.Size());
   const occa_id_t id = std::make_pair(D1D,Q1D);
   if (!Device::Allows(Backend::OCCA_CUDA))
   {
      static occa_kernel_t OccaDiffApply3D_cpu;
      if (OccaDiffApply3D_cpu.find(id) == OccaDiffApply3D_cpu.end())
      {
         const occa::kernel DiffusionApply3D_CPU =
            mfem::OccaDev().buildKernel("occa://mfem/fem/occa.okl",
                                        "DiffusionApply3D_CPU", props);
         OccaDiffApply3D_cpu.emplace(id, DiffusionApply3D_CPU);
      }
      OccaDiffApply3D_cpu.at(id)(NE, o_B, o_G, o_Bt, o_Gt, o_D, o_X, o_Y);
   }
   else
   {
      static occa_kernel_t OccaDiffApply3D_gpu;
      if (OccaDiffApply3D_gpu.find(id) == OccaDiffApply3D_gpu.end())
      {
         const occa::kernel DiffusionApply3D_GPU =
            mfem::OccaDev().buildKernel("occa://mfem/fem/occa.okl",
                                        "DiffusionApply3D_GPU", props);
         OccaDiffApply3D_gpu.emplace(id, DiffusionApply3D_GPU);
      }
      OccaDiffApply3D_gpu.at(id)(NE, o_B, o_G, o_Bt, o_Gt, o_D, o_X, o_Y);
   }
}
#endif // MFEM_USE_OCCA

// PA Diffusion Apply 2D kernel
template<int T_D1D = 0, int T_Q1D = 0>
static void PADiffusionApply2D(const int NE,
                               const bool symmetric,
                               const Array<double> &b_,
                               const Array<double> &g_,
                               const Array<double> &bt_,
                               const Array<double> &gt_,
                               const Vector &d_,
                               const Vector &x_,
                               Vector &y_,
                               const int d1d = 0,
                               const int q1d = 0)
{
   const int D1D = T_D1D ? T_D1D : d1d;
   const int Q1D = T_Q1D ? T_Q1D : q1d;
   MFEM_VERIFY(D1D <= MAX_D1D, "");
   MFEM_VERIFY(Q1D <= MAX_Q1D, "");
   auto B = Reshape(b_.Read(), Q1D, D1D);
   auto G = Reshape(g_.Read(), Q1D, D1D);
   auto Bt = Reshape(bt_.Read(), D1D, Q1D);
   auto Gt = Reshape(gt_.Read(), D1D, Q1D);
   auto D = Reshape(d_.Read(), Q1D*Q1D, symmetric ? 3 : 4, NE);
   auto X = Reshape(x_.Read(), D1D, D1D, NE);
   auto Y = Reshape(y_.ReadWrite(), D1D, D1D, NE);
   MFEM_FORALL(e, NE,
   {
      const int D1D = T_D1D ? T_D1D : d1d;
      const int Q1D = T_Q1D ? T_Q1D : q1d;
      // the following variables are evaluated at compile time
      constexpr int max_D1D = T_D1D ? T_D1D : MAX_D1D;
      constexpr int max_Q1D = T_Q1D ? T_Q1D : MAX_Q1D;

      double grad[max_Q1D][max_Q1D][2];
      for (int qy = 0; qy < Q1D; ++qy)
      {
         for (int qx = 0; qx < Q1D; ++qx)
         {
            grad[qy][qx][0] = 0.0;
            grad[qy][qx][1] = 0.0;
         }
      }
      for (int dy = 0; dy < D1D; ++dy)
      {
         double gradX[max_Q1D][2];
         for (int qx = 0; qx < Q1D; ++qx)
         {
            gradX[qx][0] = 0.0;
            gradX[qx][1] = 0.0;
         }
         for (int dx = 0; dx < D1D; ++dx)
         {
            const double s = X(dx,dy,e);
            for (int qx = 0; qx < Q1D; ++qx)
            {
               gradX[qx][0] += s * B(qx,dx);
               gradX[qx][1] += s * G(qx,dx);
            }
         }
         for (int qy = 0; qy < Q1D; ++qy)
         {
            const double wy  = B(qy,dy);
            const double wDy = G(qy,dy);
            for (int qx = 0; qx < Q1D; ++qx)
            {
               grad[qy][qx][0] += gradX[qx][1] * wy;
               grad[qy][qx][1] += gradX[qx][0] * wDy;
            }
         }
      }
      // Calculate Dxy, xDy in plane
      for (int qy = 0; qy < Q1D; ++qy)
      {
         for (int qx = 0; qx < Q1D; ++qx)
         {
            const int q = qx + qy * Q1D;

            const double O11 = D(q,0,e);
            const double O21 = D(q,1,e);
            const double O12 = symmetric ? O21 : D(q,2,e);
            const double O22 = symmetric ? D(q,2,e) : D(q,3,e);

            const double gradX = grad[qy][qx][0];
            const double gradY = grad[qy][qx][1];

            grad[qy][qx][0] = (O11 * gradX) + (O12 * gradY);
            grad[qy][qx][1] = (O21 * gradX) + (O22 * gradY);
         }
      }
      for (int qy = 0; qy < Q1D; ++qy)
      {
         double gradX[max_D1D][2];
         for (int dx = 0; dx < D1D; ++dx)
         {
            gradX[dx][0] = 0;
            gradX[dx][1] = 0;
         }
         for (int qx = 0; qx < Q1D; ++qx)
         {
            const double gX = grad[qy][qx][0];
            const double gY = grad[qy][qx][1];
            for (int dx = 0; dx < D1D; ++dx)
            {
               const double wx  = Bt(dx,qx);
               const double wDx = Gt(dx,qx);
               gradX[dx][0] += gX * wDx;
               gradX[dx][1] += gY * wx;
            }
         }
         for (int dy = 0; dy < D1D; ++dy)
         {
            const double wy  = Bt(dy,qy);
            const double wDy = Gt(dy,qy);
            for (int dx = 0; dx < D1D; ++dx)
            {
               Y(dx,dy,e) += ((gradX[dx][0] * wy) + (gradX[dx][1] * wDy));
            }
         }
      }
   });
}

// Shared memory PA Diffusion Apply 2D kernel
template<int T_D1D = 0, int T_Q1D = 0, int T_NBZ = 0>
static void SmemPADiffusionApply2D(const int NE,
                                   const bool symmetric,
                                   const Array<double> &b_,
                                   const Array<double> &g_,
                                   const Vector &d_,
                                   const Vector &x_,
                                   Vector &y_,
                                   const int d1d = 0,
                                   const int q1d = 0)
{
   const int D1D = T_D1D ? T_D1D : d1d;
   const int Q1D = T_Q1D ? T_Q1D : q1d;
   constexpr int NBZ = T_NBZ ? T_NBZ : 1;
   constexpr int MQ1 = T_Q1D ? T_Q1D : MAX_Q1D;
   constexpr int MD1 = T_D1D ? T_D1D : MAX_D1D;
   MFEM_VERIFY(D1D <= MD1, "");
   MFEM_VERIFY(Q1D <= MQ1, "");
   auto b = Reshape(b_.Read(), Q1D, D1D);
   auto g = Reshape(g_.Read(), Q1D, D1D);
   auto D = Reshape(d_.Read(), Q1D*Q1D, symmetric ? 3 : 4, NE);
   auto x = Reshape(x_.Read(), D1D, D1D, NE);
   auto Y = Reshape(y_.ReadWrite(), D1D, D1D, NE);

   MFEM_FORALL_2D(e, NE, Q1D, Q1D, NBZ,
   {
      const int tidz = MFEM_THREAD_ID(z);
      const int D1D = T_D1D ? T_D1D : d1d;
      const int Q1D = T_Q1D ? T_Q1D : q1d;
      constexpr int NBZ = T_NBZ ? T_NBZ : 1;
      constexpr int MQ1 = T_Q1D ? T_Q1D : MAX_Q1D;
      constexpr int MD1 = T_D1D ? T_D1D : MAX_D1D;
      MFEM_SHARED double sBG[2][MQ1*MD1];
      double (*B)[MD1] = (double (*)[MD1]) (sBG+0);
      double (*G)[MD1] = (double (*)[MD1]) (sBG+1);
      double (*Bt)[MQ1] = (double (*)[MQ1]) (sBG+0);
      double (*Gt)[MQ1] = (double (*)[MQ1]) (sBG+1);
      MFEM_SHARED double Xz[NBZ][MD1][MD1];
      MFEM_SHARED double GD[2][NBZ][MD1][MQ1];
      MFEM_SHARED double GQ[2][NBZ][MD1][MQ1];
      double (*X)[MD1] = (double (*)[MD1])(Xz + tidz);
      double (*DQ0)[MD1] = (double (*)[MD1])(GD[0] + tidz);
      double (*DQ1)[MD1] = (double (*)[MD1])(GD[1] + tidz);
      double (*QQ0)[MD1] = (double (*)[MD1])(GQ[0] + tidz);
      double (*QQ1)[MD1] = (double (*)[MD1])(GQ[1] + tidz);
      MFEM_FOREACH_THREAD(dy,y,D1D)
      {
         MFEM_FOREACH_THREAD(dx,x,D1D)
         {
            X[dy][dx] = x(dx,dy,e);
         }
      }
      if (tidz == 0)
      {
         MFEM_FOREACH_THREAD(dy,y,D1D)
         {
            MFEM_FOREACH_THREAD(q,x,Q1D)
            {
               B[q][dy] = b(q,dy);
               G[q][dy] = g(q,dy);
            }
         }
      }
      MFEM_SYNC_THREAD;

      MFEM_FOREACH_THREAD(dy,y,D1D)
      {
         MFEM_FOREACH_THREAD(qx,x,Q1D)
         {
            double u = 0.0;
            double v = 0.0;
            for (int dx = 0; dx < D1D; ++dx)
            {
               const double coords = X[dy][dx];
               u += B[qx][dx] * coords;
               v += G[qx][dx] * coords;
            }
            DQ0[dy][qx] = u;
            DQ1[dy][qx] = v;
         }
      }
      MFEM_SYNC_THREAD;
      MFEM_FOREACH_THREAD(qy,y,Q1D)
      {
         MFEM_FOREACH_THREAD(qx,x,Q1D)
         {
            double u = 0.0;
            double v = 0.0;
            for (int dy = 0; dy < D1D; ++dy)
            {
               u += DQ1[dy][qx] * B[qy][dy];
               v += DQ0[dy][qx] * G[qy][dy];
            }
            QQ0[qy][qx] = u;
            QQ1[qy][qx] = v;
         }
      }
      MFEM_SYNC_THREAD;
      MFEM_FOREACH_THREAD(qy,y,Q1D)
      {
         MFEM_FOREACH_THREAD(qx,x,Q1D)
         {
            const int q = (qx + ((qy) * Q1D));
            const double O11 = D(q,0,e);
            const double O21 = D(q,1,e);
            const double O12 = symmetric ? O21 : D(q,2,e);
            const double O22 = symmetric ? D(q,2,e) : D(q,3,e);
            const double gX = QQ0[qy][qx];
            const double gY = QQ1[qy][qx];
            QQ0[qy][qx] = (O11 * gX) + (O12 * gY);
            QQ1[qy][qx] = (O21 * gX) + (O22 * gY);
         }
      }
      MFEM_SYNC_THREAD;
      if (tidz == 0)
      {
         MFEM_FOREACH_THREAD(dy,y,D1D)
         {
            MFEM_FOREACH_THREAD(q,x,Q1D)
            {
               Bt[dy][q] = b(q,dy);
               Gt[dy][q] = g(q,dy);
            }
         }
      }
      MFEM_SYNC_THREAD;
      MFEM_FOREACH_THREAD(qy,y,Q1D)
      {
         MFEM_FOREACH_THREAD(dx,x,D1D)
         {
            double u = 0.0;
            double v = 0.0;
            for (int qx = 0; qx < Q1D; ++qx)
            {
               u += Gt[dx][qx] * QQ0[qy][qx];
               v += Bt[dx][qx] * QQ1[qy][qx];
            }
            DQ0[qy][dx] = u;
            DQ1[qy][dx] = v;
         }
      }
      MFEM_SYNC_THREAD;
      MFEM_FOREACH_THREAD(dy,y,D1D)
      {
         MFEM_FOREACH_THREAD(dx,x,D1D)
         {
            double u = 0.0;
            double v = 0.0;
            for (int qy = 0; qy < Q1D; ++qy)
            {
               u += DQ0[qy][dx] * Bt[dy][qy];
               v += DQ1[qy][dx] * Gt[dy][qy];
            }
            Y(dx,dy,e) += (u + v);
         }
      }
   });
}

// PA Diffusion Apply 3D kernel
template<int T_D1D = 0, int T_Q1D = 0>
static void PADiffusionApply3D(const int NE,
                               const bool symmetric,
                               const Array<double> &b,
                               const Array<double> &g,
                               const Array<double> &bt,
                               const Array<double> &gt,
                               const Vector &d_,
                               const Vector &x_,
                               Vector &y_,
                               int d1d = 0, int q1d = 0)
{
   const int D1D = T_D1D ? T_D1D : d1d;
   const int Q1D = T_Q1D ? T_Q1D : q1d;
   dbg("D1D:%d, Q1D:%d",D1D,Q1D);
   MFEM_VERIFY(D1D <= MAX_D1D, "");
   MFEM_VERIFY(Q1D <= MAX_Q1D, "");
   auto B = Reshape(b.Read(), Q1D, D1D);
   auto G = Reshape(g.Read(), Q1D, D1D);
   auto Bt = Reshape(bt.Read(), D1D, Q1D);
   auto Gt = Reshape(gt.Read(), D1D, Q1D);
   auto D = Reshape(d_.Read(), Q1D*Q1D*Q1D, symmetric ? 6 : 9, NE);
   auto X = Reshape(x_.Read(), D1D, D1D, D1D, NE);
   auto Y = Reshape(y_.ReadWrite(), D1D, D1D, D1D, NE);
   MFEM_FORALL(e, NE,
   {
      const int D1D = T_D1D ? T_D1D : d1d;
      const int Q1D = T_Q1D ? T_Q1D : q1d;
      constexpr int max_D1D = T_D1D ? T_D1D : MAX_D1D;
      constexpr int max_Q1D = T_Q1D ? T_Q1D : MAX_Q1D;
      double grad[max_Q1D][max_Q1D][max_Q1D][3];
      for (int qz = 0; qz < Q1D; ++qz)
      {
         for (int qy = 0; qy < Q1D; ++qy)
         {
            for (int qx = 0; qx < Q1D; ++qx)
            {
               grad[qz][qy][qx][0] = 0.0;
               grad[qz][qy][qx][1] = 0.0;
               grad[qz][qy][qx][2] = 0.0;
            }
         }
      }
      for (int dz = 0; dz < D1D; ++dz)
      {
         double gradXY[max_Q1D][max_Q1D][3];
         for (int qy = 0; qy < Q1D; ++qy)
         {
            for (int qx = 0; qx < Q1D; ++qx)
            {
               gradXY[qy][qx][0] = 0.0;
               gradXY[qy][qx][1] = 0.0;
               gradXY[qy][qx][2] = 0.0;
            }
         }
         for (int dy = 0; dy < D1D; ++dy)
         {
            double gradX[max_Q1D][2];
            for (int qx = 0; qx < Q1D; ++qx)
            {
               gradX[qx][0] = 0.0;
               gradX[qx][1] = 0.0;
            }
            for (int dx = 0; dx < D1D; ++dx)
            {
               const double s = X(dx,dy,dz,e);
               for (int qx = 0; qx < Q1D; ++qx)
               {
                  gradX[qx][0] += s * B(qx,dx);
                  gradX[qx][1] += s * G(qx,dx);
               }
            }
            for (int qy = 0; qy < Q1D; ++qy)
            {
               const double wy  = B(qy,dy);
               const double wDy = G(qy,dy);
               for (int qx = 0; qx < Q1D; ++qx)
               {
                  const double wx  = gradX[qx][0];
                  const double wDx = gradX[qx][1];
                  gradXY[qy][qx][0] += wDx * wy;
                  gradXY[qy][qx][1] += wx  * wDy;
                  gradXY[qy][qx][2] += wx  * wy;
               }
            }
         }
         for (int qz = 0; qz < Q1D; ++qz)
         {
            const double wz  = B(qz,dz);
            const double wDz = G(qz,dz);
            for (int qy = 0; qy < Q1D; ++qy)
            {
               for (int qx = 0; qx < Q1D; ++qx)
               {
                  grad[qz][qy][qx][0] += gradXY[qy][qx][0] * wz;
                  grad[qz][qy][qx][1] += gradXY[qy][qx][1] * wz;
                  grad[qz][qy][qx][2] += gradXY[qy][qx][2] * wDz;
               }
            }
         }
      }
      // Calculate Dxyz, xDyz, xyDz in plane
      for (int qz = 0; qz < Q1D; ++qz)
      {
         for (int qy = 0; qy < Q1D; ++qy)
         {
            for (int qx = 0; qx < Q1D; ++qx)
            {
               const int q = qx + (qy + qz * Q1D) * Q1D;
               const double O11 = D(q,0,e);
               const double O12 = D(q,1,e);
               const double O13 = D(q,2,e);
               const double O21 = symmetric ? O12 : D(q,3,e);
               const double O22 = symmetric ? D(q,3,e) : D(q,4,e);
               const double O23 = symmetric ? D(q,4,e) : D(q,5,e);
               const double O31 = symmetric ? O13 : D(q,6,e);
               const double O32 = symmetric ? O23 : D(q,7,e);
               const double O33 = symmetric ? D(q,5,e) : D(q,8,e);
               const double gradX = grad[qz][qy][qx][0];
               const double gradY = grad[qz][qy][qx][1];
               const double gradZ = grad[qz][qy][qx][2];
               grad[qz][qy][qx][0] = (O11*gradX)+(O12*gradY)+(O13*gradZ);
               grad[qz][qy][qx][1] = (O21*gradX)+(O22*gradY)+(O23*gradZ);
               grad[qz][qy][qx][2] = (O31*gradX)+(O32*gradY)+(O33*gradZ);
            }
         }
      }
      for (int qz = 0; qz < Q1D; ++qz)
      {
         double gradXY[max_D1D][max_D1D][3];
         for (int dy = 0; dy < D1D; ++dy)
         {
            for (int dx = 0; dx < D1D; ++dx)
            {
               gradXY[dy][dx][0] = 0;
               gradXY[dy][dx][1] = 0;
               gradXY[dy][dx][2] = 0;
            }
         }
         for (int qy = 0; qy < Q1D; ++qy)
         {
            double gradX[max_D1D][3];
            for (int dx = 0; dx < D1D; ++dx)
            {
               gradX[dx][0] = 0;
               gradX[dx][1] = 0;
               gradX[dx][2] = 0;
            }
            for (int qx = 0; qx < Q1D; ++qx)
            {
               const double gX = grad[qz][qy][qx][0];
               const double gY = grad[qz][qy][qx][1];
               const double gZ = grad[qz][qy][qx][2];
               for (int dx = 0; dx < D1D; ++dx)
               {
                  const double wx  = Bt(dx,qx);
                  const double wDx = Gt(dx,qx);
                  gradX[dx][0] += gX * wDx;
                  gradX[dx][1] += gY * wx;
                  gradX[dx][2] += gZ * wx;
               }
            }
            for (int dy = 0; dy < D1D; ++dy)
            {
               const double wy  = Bt(dy,qy);
               const double wDy = Gt(dy,qy);
               for (int dx = 0; dx < D1D; ++dx)
               {
                  gradXY[dy][dx][0] += gradX[dx][0] * wy;
                  gradXY[dy][dx][1] += gradX[dx][1] * wDy;
                  gradXY[dy][dx][2] += gradX[dx][2] * wy;
               }
            }
         }
         for (int dz = 0; dz < D1D; ++dz)
         {
            const double wz  = Bt(dz,qz);
            const double wDz = Gt(dz,qz);
            for (int dy = 0; dy < D1D; ++dy)
            {
               for (int dx = 0; dx < D1D; ++dx)
               {
                  Y(dx,dy,dz,e) +=
                     ((gradXY[dy][dx][0] * wz) +
                      (gradXY[dy][dx][1] * wz) +
                      (gradXY[dy][dx][2] * wDz));
               }
            }
         }
      }
   });
}

template<int T_D1D = 0, int T_Q1D = 0>
static void SmemPADiffusionApply3D(const int NE,
                                   const bool symmetric,
                                   const Array<double> &b_,
                                   const Array<double> &g_,
                                   const Vector &d_,
                                   const Vector &x_,
                                   Vector &y_,
                                   const int d1d = 0,
                                   const int q1d = 0)
{
   MFEM_NVTX;
   const int D1D = T_D1D ? T_D1D : d1d;
   const int Q1D = T_Q1D ? T_Q1D : q1d;
   //dbg("D1D:%d, Q1D:%d",D1D,Q1D);
   constexpr int M1Q = T_Q1D ? T_Q1D : MAX_Q1D;
   constexpr int M1D = T_D1D ? T_D1D : MAX_D1D;
   MFEM_VERIFY(D1D <= M1D, "");
   MFEM_VERIFY(Q1D <= M1Q, "");
   auto b = Reshape(b_.Read(), Q1D, D1D);
   auto g = Reshape(g_.Read(), Q1D, D1D);
   auto d = Reshape(d_.Read(), Q1D, Q1D, Q1D, symmetric ? 6 : 9, NE);
   auto x = Reshape(x_.Read(), D1D, D1D, D1D, NE);
   auto y = Reshape(y_.ReadWrite(), D1D, D1D, D1D, NE);
   MFEM_FORALL_3D(e, NE, Q1D, Q1D, Q1D,
   {
      const int D1D = T_D1D ? T_D1D : d1d;
      const int Q1D = T_Q1D ? T_Q1D : q1d;
      constexpr int MQ1 = T_Q1D ? T_Q1D : MAX_Q1D;
      constexpr int MD1 = T_D1D ? T_D1D : MAX_D1D;
      constexpr int MDQ = (MQ1 > MD1) ? MQ1 : MD1;
      MFEM_SHARED double sBG[2][MQ1*MD1];
      double (*B)[MD1] = (double (*)[MD1]) (sBG+0);
      double (*G)[MD1] = (double (*)[MD1]) (sBG+1);
      double (*Bt)[MQ1] = (double (*)[MQ1]) (sBG+0);
      double (*Gt)[MQ1] = (double (*)[MQ1]) (sBG+1);
      MFEM_SHARED double sm0[3][MDQ*MDQ*MDQ];
      MFEM_SHARED double sm1[3][MDQ*MDQ*MDQ];
      double (*X)[MD1][MD1]    = (double (*)[MD1][MD1]) (sm0+2);
      double (*DDQ0)[MD1][MQ1] = (double (*)[MD1][MQ1]) (sm0+0);
      double (*DDQ1)[MD1][MQ1] = (double (*)[MD1][MQ1]) (sm0+1);
      double (*DQQ0)[MQ1][MQ1] = (double (*)[MQ1][MQ1]) (sm1+0);
      double (*DQQ1)[MQ1][MQ1] = (double (*)[MQ1][MQ1]) (sm1+1);
      double (*DQQ2)[MQ1][MQ1] = (double (*)[MQ1][MQ1]) (sm1+2);
      double (*QQQ0)[MQ1][MQ1] = (double (*)[MQ1][MQ1]) (sm0+0);
      double (*QQQ1)[MQ1][MQ1] = (double (*)[MQ1][MQ1]) (sm0+1);
      double (*QQQ2)[MQ1][MQ1] = (double (*)[MQ1][MQ1]) (sm0+2);
      double (*QQD0)[MQ1][MD1] = (double (*)[MQ1][MD1]) (sm1+0);
      double (*QQD1)[MQ1][MD1] = (double (*)[MQ1][MD1]) (sm1+1);
      double (*QQD2)[MQ1][MD1] = (double (*)[MQ1][MD1]) (sm1+2);
      double (*QDD0)[MD1][MD1] = (double (*)[MD1][MD1]) (sm0+0);
      double (*QDD1)[MD1][MD1] = (double (*)[MD1][MD1]) (sm0+1);
      double (*QDD2)[MD1][MD1] = (double (*)[MD1][MD1]) (sm0+2);
      MFEM_FOREACH_THREAD(dz,z,D1D)
      {
         MFEM_FOREACH_THREAD(dy,y,D1D)
         {
            MFEM_FOREACH_THREAD(dx,x,D1D)
            {
               X[dz][dy][dx] = x(dx,dy,dz,e);
            }
         }
      }
      MFEM_SYNC_THREAD;
      if (MFEM_THREAD_ID(z) == 0)
      {
         MFEM_FOREACH_THREAD(dy,y,D1D)
         {
            MFEM_FOREACH_THREAD(qx,x,Q1D)
            {
               B[qx][dy] = b(qx,dy);
               G[qx][dy] = g(qx,dy);
            }
         }
      }
      MFEM_SYNC_THREAD;
      MFEM_FOREACH_THREAD(dz,z,D1D)
      {
         MFEM_FOREACH_THREAD(dy,y,D1D)
         {
            MFEM_FOREACH_THREAD(qx,x,Q1D)
            {
               double u = 0.0, v = 0.0;
               MFEM_UNROLL(MD1)
               for (int dx = 0; dx < D1D; ++dx)
               {
                  const double coords = X[dz][dy][dx];
                  u += coords * B[qx][dx];
                  v += coords * G[qx][dx];
               }
               DDQ0[dz][dy][qx] = u;
               DDQ1[dz][dy][qx] = v;
            }
         }
      }
      MFEM_SYNC_THREAD;
      MFEM_FOREACH_THREAD(dz,z,D1D)
      {
         MFEM_FOREACH_THREAD(qy,y,Q1D)
         {
            MFEM_FOREACH_THREAD(qx,x,Q1D)
            {
               double u = 0.0, v = 0.0, w = 0.0;
               MFEM_UNROLL(MD1)
               for (int dy = 0; dy < D1D; ++dy)
               {
                  u += DDQ1[dz][dy][qx] * B[qy][dy];
                  v += DDQ0[dz][dy][qx] * G[qy][dy];
                  w += DDQ0[dz][dy][qx] * B[qy][dy];
               }
               DQQ0[dz][qy][qx] = u;
               DQQ1[dz][qy][qx] = v;
               DQQ2[dz][qy][qx] = w;
            }
         }
      }
      MFEM_SYNC_THREAD;
      MFEM_FOREACH_THREAD(qz,z,Q1D)
      {
         MFEM_FOREACH_THREAD(qy,y,Q1D)
         {
            MFEM_FOREACH_THREAD(qx,x,Q1D)
            {
               double u = 0.0, v = 0.0, w = 0.0;
               MFEM_UNROLL(MD1)
               for (int dz = 0; dz < D1D; ++dz)
               {
                  u += DQQ0[dz][qy][qx] * B[qz][dz];
                  v += DQQ1[dz][qy][qx] * B[qz][dz];
                  w += DQQ2[dz][qy][qx] * G[qz][dz];
               }
               const double O11 = d(qx,qy,qz,0,e);
               const double O12 = d(qx,qy,qz,1,e);
               const double O13 = d(qx,qy,qz,2,e);
               const double O21 = symmetric ? O12 : d(qx,qy,qz,3,e);
               const double O22 = symmetric ? d(qx,qy,qz,3,e) : d(qx,qy,qz,4,e);
               const double O23 = symmetric ? d(qx,qy,qz,4,e) : d(qx,qy,qz,5,e);
               const double O31 = symmetric ? O13 : d(qx,qy,qz,6,e);
               const double O32 = symmetric ? O23 : d(qx,qy,qz,7,e);
               const double O33 = symmetric ? d(qx,qy,qz,5,e) : d(qx,qy,qz,8,e);
               const double gX = u;
               const double gY = v;
               const double gZ = w;
               QQQ0[qz][qy][qx] = (O11*gX) + (O12*gY) + (O13*gZ);
               QQQ1[qz][qy][qx] = (O21*gX) + (O22*gY) + (O23*gZ);
               QQQ2[qz][qy][qx] = (O31*gX) + (O32*gY) + (O33*gZ);
            }
         }
      }
      MFEM_SYNC_THREAD;
      if (MFEM_THREAD_ID(z) == 0)
      {
         MFEM_FOREACH_THREAD(dy,y,D1D)
         {
            MFEM_FOREACH_THREAD(qx,x,Q1D)
            {
               Bt[dy][qx] = b(qx,dy);
               Gt[dy][qx] = g(qx,dy);
            }
         }
      }
      MFEM_SYNC_THREAD;
      MFEM_FOREACH_THREAD(qz,z,Q1D)
      {
         MFEM_FOREACH_THREAD(qy,y,Q1D)
         {
            MFEM_FOREACH_THREAD(dx,x,D1D)
            {
               double u = 0.0, v = 0.0, w = 0.0;
               MFEM_UNROLL(MQ1)
               for (int qx = 0; qx < Q1D; ++qx)
               {
                  u += QQQ0[qz][qy][qx] * Gt[dx][qx];
                  v += QQQ1[qz][qy][qx] * Bt[dx][qx];
                  w += QQQ2[qz][qy][qx] * Bt[dx][qx];
               }
               QQD0[qz][qy][dx] = u;
               QQD1[qz][qy][dx] = v;
               QQD2[qz][qy][dx] = w;
            }
         }
      }
      MFEM_SYNC_THREAD;
      MFEM_FOREACH_THREAD(qz,z,Q1D)
      {
         MFEM_FOREACH_THREAD(dy,y,D1D)
         {
            MFEM_FOREACH_THREAD(dx,x,D1D)
            {
               double u = 0.0, v = 0.0, w = 0.0;
               MFEM_UNROLL(Q1D)
               for (int qy = 0; qy < Q1D; ++qy)
               {
                  u += QQD0[qz][qy][dx] * Bt[dy][qy];
                  v += QQD1[qz][qy][dx] * Gt[dy][qy];
                  w += QQD2[qz][qy][dx] * Bt[dy][qy];
               }
               QDD0[qz][dy][dx] = u;
               QDD1[qz][dy][dx] = v;
               QDD2[qz][dy][dx] = w;
            }
         }
      }
      MFEM_SYNC_THREAD;
      MFEM_FOREACH_THREAD(dz,z,D1D)
      {
         MFEM_FOREACH_THREAD(dy,y,D1D)
         {
            MFEM_FOREACH_THREAD(dx,x,D1D)
            {
               double u = 0.0, v = 0.0, w = 0.0;
               MFEM_UNROLL(MQ1)
               for (int qz = 0; qz < Q1D; ++qz)
               {
                  u += QDD0[qz][dy][dx] * Bt[dz][qz];
                  v += QDD1[qz][dy][dx] * Bt[dz][qz];
                  w += QDD2[qz][dy][dx] * Gt[dz][qz];
               }
               y(dx,dy,dz,e) += (u + v + w);
            }
         }
      }
      MFEM_SYNC_THREAD;
   });
}

static void PADiffusionApply(const int dim,
                             const int D1D,
                             const int Q1D,
                             const int NE,
                             const bool symm,
                             const Array<double> &B,
                             const Array<double> &G,
                             const Array<double> &Bt,
                             const Array<double> &Gt,
                             const Vector &D,
                             const Vector &X,
                             Vector &Y)
{
#ifdef MFEM_USE_OCCA
   if (DeviceCanUseOcca())
   {
      if (dim == 2)
      {
         OccaPADiffusionApply2D(D1D,Q1D,NE,B,G,Bt,Gt,D,X,Y);
         return;
      }
      if (dim == 3)
      {
         OccaPADiffusionApply3D(D1D,Q1D,NE,B,G,Bt,Gt,D,X,Y);
         return;
      }
      MFEM_ABORT("OCCA PADiffusionApply unknown kernel!");
   }
#endif // MFEM_USE_OCCA
<<<<<<< HEAD
   const int ID = (D1D << 4) | Q1D;
   //dbg("Diffusion #0x%x",ID);
=======
   const int id = (D1D << 4) | Q1D;
>>>>>>> a8b5004e

   if (dim == 2)
   {
      switch (id)
      {
         case 0x22: return SmemPADiffusionApply2D<2,2,16>(NE,symm,B,G,D,X,Y);
         case 0x23: return SmemPADiffusionApply2D<2,3,16>(NE,symm,B,G,D,X,Y);
         case 0x33: return SmemPADiffusionApply2D<3,3,16>(NE,symm,B,G,D,X,Y);
         case 0x34: return SmemPADiffusionApply2D<3,4,16>(NE,symm,B,G,D,X,Y);
         case 0x44: return SmemPADiffusionApply2D<4,4,8>(NE,symm,B,G,D,X,Y);
         case 0x45: return SmemPADiffusionApply2D<4,5,8>(NE,symm,B,G,D,X,Y);
         case 0x55: return SmemPADiffusionApply2D<5,5,8>(NE,symm,B,G,D,X,Y);
         case 0x66: return SmemPADiffusionApply2D<6,6,4>(NE,symm,B,G,D,X,Y);
         case 0x77: return SmemPADiffusionApply2D<7,7,4>(NE,symm,B,G,D,X,Y);
         case 0x88: return SmemPADiffusionApply2D<8,8,2>(NE,symm,B,G,D,X,Y);
         case 0x99: return SmemPADiffusionApply2D<9,9,2>(NE,symm,B,G,D,X,Y);
         default:   return PADiffusionApply2D(NE,symm,B,G,Bt,Gt,D,X,Y,D1D,Q1D);
      }
   }

   if (dim == 3)
   {
      switch (id)
      {
         //case 0x22: return SmemPADiffusionApply3D<2,2>(NE,symm,B,G,D,X,Y);
         case 0x23: return SmemPADiffusionApply3D<2,3>(NE,symm,B,G,D,X,Y);
         case 0x34: return SmemPADiffusionApply3D<3,4>(NE,symm,B,G,D,X,Y);
         case 0x45: return SmemPADiffusionApply3D<4,5>(NE,symm,B,G,D,X,Y);
         //case 0x46: return SmemPADiffusionApply3D<4,6>(NE,symm,B,G,D,X,Y);
         case 0x56: return SmemPADiffusionApply3D<5,6>(NE,symm,B,G,D,X,Y);
         //case 0x58: return SmemPADiffusionApply3D<5,8>(NE,symm,B,G,D,X,Y);
         case 0x67: return SmemPADiffusionApply3D<6,7>(NE,symm,B,G,D,X,Y);
         case 0x78: return SmemPADiffusionApply3D<7,8>(NE,symm,B,G,D,X,Y);
         case 0x89: return SmemPADiffusionApply3D<8,9>(NE,symm,B,G,D,X,Y);
            //default:   return PADiffusionApply3D(NE,symm,B,G,Bt,Gt,D,X,Y,D1D,Q1D);
      }
   }
   MFEM_ABORT("Unknown kernel: 0x"<<std::hex << id << std::dec);
}

// PA Diffusion Apply kernel
void DiffusionIntegrator::AddMultPA(const Vector &x, Vector &y) const
{
   if (DeviceCanUseCeed())
   {
      ceedOp->AddMult(x, y);
   }
   else if (Device::FastKernelsEnabled())
   {
      NDK_PADiffusionApply(dim, dofs1D, quad1D, ne, CoG,
                           fespace, maps,
                           pa_data, x, y);
   }
   else
   {
      PADiffusionApply(dim, dofs1D, quad1D, ne, symmetric,
                       maps->B, maps->G, maps->Bt, maps->Gt,
                       pa_data, x, y);
   }
}

void DiffusionIntegrator::AddMultTransposePA(const Vector &x, Vector &y) const
{
   if (symmetric)
   {
      AddMultPA(x, y);
   }
   else
   {
      MFEM_ABORT("DiffusionIntegrator::AddMultTransposePA only implemented in "
                 "the symmetric case.")
   }
}

} // namespace mfem<|MERGE_RESOLUTION|>--- conflicted
+++ resolved
@@ -1938,12 +1938,7 @@
       MFEM_ABORT("OCCA PADiffusionApply unknown kernel!");
    }
 #endif // MFEM_USE_OCCA
-<<<<<<< HEAD
-   const int ID = (D1D << 4) | Q1D;
-   //dbg("Diffusion #0x%x",ID);
-=======
    const int id = (D1D << 4) | Q1D;
->>>>>>> a8b5004e
 
    if (dim == 2)
    {
