--- conflicted
+++ resolved
@@ -21,22 +21,15 @@
 // *****************************************************************************
 typedef struct mm2dev
 {
-<<<<<<< HEAD
    bool host = true;
    size_t bytes = 0;
    void *h_adrs = NULL;
    void *d_adrs = NULL;
+   memory o_adrs;
    bool ranged = false;
-   const void *b_adrs = NULL;
+   void *b_adrs = NULL;
    size_t n_rangers = 0;
    void **rangers = NULL;
-=======
-   bool host;
-   size_t bytes;
-   void *h_adrs;
-   void *d_adrs;
-   memory o_adrs;
->>>>>>> 08065a98
 } mm2dev_t;
 
 // *****************************************************************************
@@ -63,18 +56,11 @@
    }
    // **************************************************************************
 private:
-<<<<<<< HEAD
-   void Setup();
    void *Insert(const void*, const size_t, const size_t,
                 const char* file, const int line, const void* = NULL);
-   void *Erase(const void*);
+   void *Erase(void*);
    void *Range(const void*);
    bool Known(const void*, const bool = false);
-=======
-   void *Insert(void*, const size_t, const size_t);
-   void *Erase(void*);
-   bool Known(const void*);
->>>>>>> 08065a98
 
 public:
    // **************************************************************************
