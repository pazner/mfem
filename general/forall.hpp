--- conflicted
+++ resolved
@@ -23,18 +23,6 @@
 namespace mfem
 {
 
-<<<<<<< HEAD
-// Maximum size of dofs and quads in 1D.
-#if defined(MFEM_USE_HIP)
-const int MAX_D1D = 10;
-const int MAX_Q1D = 10;
-#elif defined(MFEM_USE_CUDA)
-const int MAX_D1D = 14;
-const int MAX_Q1D = 14;
-#else
-const int MAX_D1D = 32;
-const int MAX_Q1D = 32;
-=======
 // The following DofQuadLimit_ structs define the maximum values of D1D and Q1D
 // often used in the "fallback kernels" for partial assembly. Different limits
 // take effect for different architectures. The limits should be queried using
@@ -83,7 +71,6 @@
 #else
    static constexpr int MAX_D1D = 14;
    static constexpr int MAX_Q1D = 14;
->>>>>>> 1c58d6d3
 #endif
    static constexpr int HCURL_MAX_D1D = 10;
    static constexpr int HCURL_MAX_Q1D = 10;
