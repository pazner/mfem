--- conflicted
+++ resolved
@@ -63,7 +63,6 @@
 #define MFEM_FOREACH_THREAD(i,k,N) for(int i=0; i<N; i++)
 #endif
 
-<<<<<<< HEAD
 #if defined(MFEM_USE_CUDA)
 #include <cublas_v2.h>
 #include <cusolverDn.h>
@@ -85,11 +84,7 @@
 #define MFEM_CU_or_HIP(stub)
 #define MFEM_CUDA_or_HIP(stub)
 #endif
-
-// 'double' atomicAdd implementation for previous versions of CUDA
-=======
 // 'double' and 'float' atomicAdd implementation for previous versions of CUDA
->>>>>>> e13989a2
 #if defined(MFEM_USE_CUDA) && defined(__CUDA_ARCH__) && __CUDA_ARCH__ < 600
 MFEM_DEVICE inline mfem::real_t atomicAdd(mfem::real_t *add, mfem::real_t val)
 {
