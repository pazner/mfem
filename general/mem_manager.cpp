// Copyright (c) 2010-2020, Lawrence Livermore National Security, LLC. Produced
// at the Lawrence Livermore National Laboratory. All Rights reserved. See files
// LICENSE and NOTICE for details. LLNL-CODE-806117.
//
// This file is part of the MFEM library. For more information and source code
// availability visit https://mfem.org.
//
// MFEM is free software; you can redistribute it and/or modify it under the
// terms of the BSD-3 license. We welcome feedback and contributions, see file
// CONTRIBUTING.md for details.

#include "forall.hpp"
#include "mem_manager.hpp"

#include <list>
#include <cstring> // std::memcpy, std::memcmp
#include <unordered_map>
#include <algorithm> // std::max

// Uncomment to try _WIN32 platform
//#define _WIN32
//#define _aligned_malloc(s,a) malloc(s)

#ifndef _WIN32
#include <unistd.h>
#include <signal.h>
#include <sys/mman.h>
#define mfem_memalign(p,a,s) posix_memalign(p,a,s)
#define mfem_aligned_free free
#else
#define mfem_memalign(p,a,s) (((*(p))=_aligned_malloc((s),(a))),*(p)?0:errno)
#define mfem_aligned_free _aligned_free
#endif

#ifdef MFEM_USE_UMPIRE
#include "umpire/Umpire.hpp"

// Make sure Umpire is build with CUDA support if MFEM is built with it.
#if defined(MFEM_USE_CUDA) && !defined(UMPIRE_ENABLE_CUDA)
#error "CUDA is not enabled in Umpire!"
#endif
// Make sure Umpire is build with HIP support if MFEM is built with it.
#if defined(MFEM_USE_HIP) && !defined(UMPIRE_ENABLE_HIP)
#error "HIP is not enabled in Umpire!"
#endif
#endif // MFEM_USE_UMPIRE

namespace mfem
{

MemoryType GetMemoryType(MemoryClass mc)
{
   switch (mc)
   {
      case MemoryClass::HOST:    return mm.GetHostMemoryType();
      case MemoryClass::HOST_32: return MemoryType::HOST_32;
      case MemoryClass::HOST_64: return MemoryType::HOST_64;
      case MemoryClass::DEVICE:  return mm.GetDeviceMemoryType();
      case MemoryClass::MANAGED: return MemoryType::MANAGED;
   }
   MFEM_VERIFY(false,"");
   return MemoryType::HOST;
}

// We want to keep this pairs, as it is checked in MFEM_VERIFY_TYPES
MemoryType MemoryManager::GetDualMemoryType_(MemoryType mt)
{
   switch (mt)
   {
      case MemoryType::HOST:           return MemoryType::DEVICE;
      case MemoryType::HOST_32:        return MemoryType::DEVICE;
      case MemoryType::HOST_64:        return MemoryType::DEVICE;
      case MemoryType::HOST_DEBUG:     return MemoryType::DEVICE_DEBUG;
      case MemoryType::HOST_UMPIRE:    return MemoryType::DEVICE_UMPIRE;
      case MemoryType::MANAGED:        return MemoryType::MANAGED;
      case MemoryType::DEVICE:         return MemoryType::HOST;
      case MemoryType::DEVICE_DEBUG:   return MemoryType::HOST_DEBUG;
      case MemoryType::DEVICE_UMPIRE:  return MemoryType::HOST_UMPIRE;
      default: mfem_error("Unknown memory type!");
   }
   MFEM_VERIFY(false,"");
   return MemoryType::HOST;
}

static void MFEM_VERIFY_TYPES(const MemoryType h_mt, const MemoryType d_mt)
{
   MFEM_ASSERT(IsHostMemory(h_mt),"");
   MFEM_ASSERT(IsDeviceMemory(d_mt),"");
   const bool sync =
      (h_mt == MemoryType::HOST_UMPIRE && d_mt == MemoryType::DEVICE_UMPIRE) ||
      (h_mt == MemoryType::HOST_DEBUG && d_mt == MemoryType::DEVICE_DEBUG) ||
      (h_mt == MemoryType::MANAGED && d_mt == MemoryType::MANAGED) ||
      (h_mt == MemoryType::HOST_64 && d_mt == MemoryType::DEVICE) ||
      (h_mt == MemoryType::HOST_32 && d_mt == MemoryType::DEVICE) ||
      (h_mt == MemoryType::HOST && d_mt == MemoryType::DEVICE);
   MFEM_VERIFY(sync, "");
}

MemoryClass operator*(MemoryClass mc1, MemoryClass mc2)
{
   //          | HOST     HOST_32  HOST_64  DEVICE   MANAGED
   // ---------+---------------------------------------------
   //  HOST    | HOST     HOST_32  HOST_64  DEVICE   MANAGED
   //  HOST_32 | HOST_32  HOST_32  HOST_64  DEVICE   MANAGED
   //  HOST_64 | HOST_64  HOST_64  HOST_64  DEVICE   MANAGED
   //  DEVICE  | DEVICE   DEVICE   DEVICE   DEVICE   MANAGED
   //  MANAGED | MANAGED  MANAGED  MANAGED  MANAGED  MANAGED

   // Using the enumeration ordering:
   //    HOST < HOST_32 < HOST_64 < DEVICE < MANAGED,
   // the above table is simply: a*b = max(a,b).

   return std::max(mc1, mc2);
}


// Instantiate Memory<T>::PrintFlags for T = int and T = double.
template void Memory<int>::PrintFlags() const;
template void Memory<double>::PrintFlags() const;

// Instantiate Memory<T>::CompareHostAndDevice for T = int and T = double.
template int Memory<int>::CompareHostAndDevice(int size) const;
template int Memory<double>::CompareHostAndDevice(int size) const;


namespace internal
{

/// Memory class that holds:
///   - the host and the device pointer
///   - the size in bytes of this memory region
///   - the host and device type of this memory region
struct Memory
{
   void *const h_ptr;
   void *d_ptr;
   const size_t bytes;
   const MemoryType h_mt, d_mt;
   mutable bool h_rw, d_rw;
   Memory(void *p, size_t b, MemoryType h, MemoryType d):
      h_ptr(p), d_ptr(nullptr), bytes(b), h_mt(h), d_mt(d),
      h_rw(true), d_rw(true) { }
};

/// Alias class that holds the base memory region and the offset
struct Alias
{
   Memory *mem;
   size_t offset;
   size_t counter;
   MemoryType h_mt;
};

/// Maps for the Memory and the Alias classes
typedef std::unordered_map<const void*, Memory> MemoryMap;
typedef std::unordered_map<const void*, Alias> AliasMap;

struct Maps
{
   MemoryMap memories;
   AliasMap aliases;
};

} // namespace mfem::internal

static internal::Maps *maps;

namespace internal
{

/// The host memory space base abstract class
class HostMemorySpace
{
public:
   virtual ~HostMemorySpace() { }
   virtual void Alloc(void **ptr, size_t bytes) { *ptr = std::malloc(bytes); }
   virtual void Dealloc(void *ptr) { std::free(ptr); }
   virtual void Protect(const Memory&, size_t) { }
   virtual void Unprotect(const Memory&, size_t) { }
   virtual void AliasProtect(const void*, size_t) { }
   virtual void AliasUnprotect(const void*, size_t) { }
};

/// The device memory space base abstract class
class DeviceMemorySpace
{
public:
   virtual ~DeviceMemorySpace() { }
   virtual void Alloc(Memory &base) { base.d_ptr = std::malloc(base.bytes); }
   virtual void Dealloc(Memory &base) { std::free(base.d_ptr); }
   virtual void Protect(const Memory&) { }
   virtual void Unprotect(const Memory&) { }
   virtual void AliasProtect(const void*, size_t) { }
   virtual void AliasUnprotect(const void*, size_t) { }
   virtual void *HtoD(void *dst, const void *src, size_t bytes)
   { return std::memcpy(dst, src, bytes); }
   virtual void *DtoD(void *dst, const void *src, size_t bytes)
   { return std::memcpy(dst, src, bytes); }
   virtual void *DtoH(void *dst, const void *src, size_t bytes)
   { return std::memcpy(dst, src, bytes); }
};

/// The default std:: host memory space
class StdHostMemorySpace : public HostMemorySpace { };

/// The No host memory space
struct NoHostMemorySpace : public HostMemorySpace
{
   void Alloc(void**, const size_t) { mfem_error("! Host Alloc error"); }
};

/// The aligned 32 host memory space
class Aligned32HostMemorySpace : public HostMemorySpace
{
public:
   Aligned32HostMemorySpace(): HostMemorySpace() { }
   void Alloc(void **ptr, size_t bytes)
   { if (mfem_memalign(ptr, 32, bytes) != 0) { throw ::std::bad_alloc(); } }
   void Dealloc(void *ptr) { mfem_aligned_free(ptr); }
};

/// The aligned 64 host memory space
class Aligned64HostMemorySpace : public HostMemorySpace
{
public:
   Aligned64HostMemorySpace(): HostMemorySpace() { }
   void Alloc(void **ptr, size_t bytes)
   { if (mfem_memalign(ptr, 64, bytes) != 0) { throw ::std::bad_alloc(); } }
   void Dealloc(void *ptr) { mfem_aligned_free(ptr); }
};

#ifndef _WIN32
static uintptr_t pagesize = 0;
static uintptr_t pagemask = 0;

/// Returns the restricted base address of the DEBUG segment
inline const void *MmuAddrR(const void *ptr)
{
   const uintptr_t addr = (uintptr_t) ptr;
   return (addr & pagemask) ? (void*) ((addr + pagesize) & ~pagemask) : ptr;
}

/// Returns the prolongated base address of the MMU segment
inline const void *MmuAddrP(const void *ptr)
{
   const uintptr_t addr = (uintptr_t) ptr;
   return (void*) (addr & ~pagemask);
}

/// Compute the restricted length for the MMU segment
inline uintptr_t MmuLengthR(const void *ptr, const size_t bytes)
{
   // a ---->A:|    |:B<---- b
   const uintptr_t a = (uintptr_t) ptr;
   const uintptr_t A = (uintptr_t) MmuAddrR(ptr);
   MFEM_ASSERT(a <= A, "");
   const uintptr_t b = a + bytes;
   const uintptr_t B = b & ~pagemask;
   MFEM_ASSERT(B <= b, "");
   const uintptr_t length = B > A ? B - A : 0;
   MFEM_ASSERT(length % pagesize == 0,"");
   return length;
}

/// Compute the prolongated length for the MMU segment
inline uintptr_t MmuLengthP(const void *ptr, const size_t bytes)
{
   // |:A<----a |    |  b---->B:|
   const uintptr_t a = (uintptr_t) ptr;
   const uintptr_t A = (uintptr_t) MmuAddrP(ptr);
   MFEM_ASSERT(A <= a, "");
   const uintptr_t b = a + bytes;
   const uintptr_t B = b & pagemask ? (b + pagesize) & ~pagemask : b;
   MFEM_ASSERT(b <= B, "");
   MFEM_ASSERT(B >= A,"");
   const uintptr_t length = B - A;
   MFEM_ASSERT(length % pagesize == 0,"");
   return length;
}

/// The protected access error, used for the host
static void MmuError(int, siginfo_t *si, void*)
{
   fflush(0);
   char str[64];
   const void *ptr = si->si_addr;
   sprintf(str, "Error while accessing address %p!", ptr);
   mfem::out << std::endl << "An illegal memory access was made!";
   MFEM_ABORT(str);
}

/// MMU initialization, setting SIGBUS & SIGSEGV signals to MmuError
static void MmuInit()
{
   if (pagesize > 0) { return; }
   struct sigaction sa;
   sa.sa_flags = SA_SIGINFO;
   sigemptyset(&sa.sa_mask);
   sa.sa_sigaction = MmuError;
   if (sigaction(SIGBUS, &sa, NULL) == -1) { mfem_error("SIGBUS"); }
   if (sigaction(SIGSEGV, &sa, NULL) == -1) { mfem_error("SIGSEGV"); }
   pagesize = (uintptr_t) sysconf(_SC_PAGE_SIZE);
   MFEM_ASSERT(pagesize > 0, "pagesize must not be less than 1");
   pagemask = pagesize - 1;
}

/// MMU allocation, through ::mmap
inline void MmuAlloc(void **ptr, const size_t bytes)
{
   const size_t length = bytes == 0 ? 8 : bytes;
   const int prot = PROT_READ | PROT_WRITE;
   const int flags = MAP_ANONYMOUS | MAP_PRIVATE;
   *ptr = ::mmap(NULL, length, prot, flags, -1, 0);
   if (*ptr == MAP_FAILED) { throw ::std::bad_alloc(); }
}

/// MMU deallocation, through ::munmap
inline void MmuDealloc(void *ptr, const size_t bytes)
{
   const size_t length = bytes == 0 ? 8 : bytes;
   if (::munmap(ptr, length) == -1) { mfem_error("Dealloc error!"); }
}

/// MMU protection, through ::mprotect with no read/write accesses
inline void MmuProtect(const void *ptr, const size_t bytes)
{
   if (!::mprotect(const_cast<void*>(ptr), bytes, PROT_NONE)) { return; }
   mfem_error("MMU protection (NONE) error");
}

/// MMU un-protection, through ::mprotect with read/write accesses
inline void MmuAllow(const void *ptr, const size_t bytes)
{
   const int RW = PROT_READ | PROT_WRITE;
   if (!::mprotect(const_cast<void*>(ptr), bytes, RW)) { return; }
   mfem_error("MMU protection (R/W) error");
}
#else
inline void MmuInit() { }
inline void MmuAlloc(void **ptr, const size_t bytes) { *ptr = std::malloc(bytes); }
inline void MmuDealloc(void *ptr, const size_t) { std::free(ptr); }
inline void MmuProtect(const void*, const size_t) { }
inline void MmuAllow(const void*, const size_t) { }
inline const void *MmuAddrR(const void *a) { return a; }
inline const void *MmuAddrP(const void *a) { return a; }
inline uintptr_t MmuLengthR(const void*, const size_t) { return 0; }
inline uintptr_t MmuLengthP(const void*, const size_t) { return 0; }
#endif

/// The MMU host memory space
class MmuHostMemorySpace : public HostMemorySpace
{
public:
   MmuHostMemorySpace(): HostMemorySpace() { MmuInit(); }
   void Alloc(void **ptr, size_t bytes) { MmuAlloc(ptr, bytes); }
   void Dealloc(void *ptr) { MmuDealloc(ptr, maps->memories.at(ptr).bytes); }
   void Protect(const Memory& mem, size_t bytes)
   { if (mem.h_rw) { mem.h_rw = false; MmuProtect(mem.h_ptr, bytes); } }
   void Unprotect(const Memory &mem, size_t bytes)
   { if (!mem.h_rw) { mem.h_rw = true; MmuAllow(mem.h_ptr, bytes); } }
   /// Aliases need to be restricted during protection
   void AliasProtect(const void *ptr, size_t bytes)
   { MmuProtect(MmuAddrR(ptr), MmuLengthR(ptr, bytes)); }
   /// Aliases need to be prolongated for un-protection
   void AliasUnprotect(const void *ptr, size_t bytes)
   { MmuAllow(MmuAddrP(ptr), MmuLengthP(ptr, bytes)); }
};

/// The UVM host memory space
class UvmHostMemorySpace : public HostMemorySpace
{
public:
   UvmHostMemorySpace(): HostMemorySpace() { }
   void Alloc(void **ptr, size_t bytes) { CuMallocManaged(ptr, bytes == 0 ? 8 : bytes); }
   void Dealloc(void *ptr) { CuMemFree(ptr); }
};

/// The 'No' device memory space
class NoDeviceMemorySpace: public DeviceMemorySpace
{
public:
   void Alloc(internal::Memory&) { mfem_error("! Device Alloc"); }
   void Dealloc(Memory&) { mfem_error("! Device Dealloc"); }
   void *HtoD(void*, const void*, size_t) { mfem_error("!HtoD"); return nullptr; }
   void *DtoD(void*, const void*, size_t) { mfem_error("!DtoD"); return nullptr; }
   void *DtoH(void*, const void*, size_t) { mfem_error("!DtoH"); return nullptr; }
};

/// The std:: device memory space, used with the 'debug' device
class StdDeviceMemorySpace : public DeviceMemorySpace { };

/// The CUDA device memory space
class CudaDeviceMemorySpace: public DeviceMemorySpace
{
public:
   CudaDeviceMemorySpace(): DeviceMemorySpace() { }
   void Alloc(Memory &base) { CuMemAlloc(&base.d_ptr, base.bytes); }
   void Dealloc(Memory &base) { CuMemFree(base.d_ptr); }
   void *HtoD(void *dst, const void *src, size_t bytes)
   { return CuMemcpyHtoD(dst, src, bytes); }
   void *DtoD(void* dst, const void* src, size_t bytes)
   { return CuMemcpyDtoD(dst, src, bytes); }
   void *DtoH(void *dst, const void *src, size_t bytes)
   { return CuMemcpyDtoH(dst, src, bytes); }
};

/// The HIP device memory space
class HipDeviceMemorySpace: public DeviceMemorySpace
{
public:
   HipDeviceMemorySpace(): DeviceMemorySpace() { }
   void Alloc(Memory &base) { HipMemAlloc(&base.d_ptr, base.bytes); }
   void Dealloc(Memory &base) { HipMemFree(base.d_ptr); }
   void *HtoD(void *dst, const void *src, size_t bytes)
   { return HipMemcpyHtoD(dst, src, bytes); }
   void *DtoD(void* dst, const void* src, size_t bytes)
   { return HipMemcpyDtoD(dst, src, bytes); }
   void *DtoH(void *dst, const void *src, size_t bytes)
   { return HipMemcpyDtoH(dst, src, bytes); }
};

/// The UVM device memory space.
class UvmCudaMemorySpace : public DeviceMemorySpace
{
public:
   void Alloc(Memory &base) { base.d_ptr = base.h_ptr; }
   void Dealloc(Memory&) { }
   void *HtoD(void *dst, const void *src, size_t bytes)
   {
      if (dst == src) { MFEM_STREAM_SYNC; return dst; }
      return CuMemcpyHtoD(dst, src, bytes);
   }
   void *DtoD(void* dst, const void* src, size_t bytes)
   { return CuMemcpyDtoD(dst, src, bytes); }
   void *DtoH(void *dst, const void *src, size_t bytes)
   {
      if (dst == src) { MFEM_STREAM_SYNC; return dst; }
      return CuMemcpyDtoH(dst, src, bytes);
   }
};

/// The MMU device memory space
class MmuDeviceMemorySpace : public DeviceMemorySpace
{
public:
   MmuDeviceMemorySpace(): DeviceMemorySpace() { }
   void Alloc(Memory &m) { MmuAlloc(&m.d_ptr, m.bytes); }
   void Dealloc(Memory &m) { MmuDealloc(m.d_ptr, m.bytes); }
   void Protect(const Memory &m)
   { if (m.d_rw) { m.d_rw = false; MmuProtect(m.d_ptr, m.bytes); } }
   void Unprotect(const Memory &m)
   { if (!m.d_rw) { m.d_rw = true; MmuAllow(m.d_ptr, m.bytes); } }
   /// Aliases need to be restricted during protection
   void AliasProtect(const void *ptr, size_t bytes)
   { MmuProtect(MmuAddrR(ptr), MmuLengthR(ptr, bytes)); }
   /// Aliases need to be prolongated for un-protection
   void AliasUnprotect(const void *ptr, size_t bytes)
   { MmuAllow(MmuAddrP(ptr), MmuLengthP(ptr, bytes)); }
   void *HtoD(void *dst, const void *src, size_t bytes)
   { return std::memcpy(dst, src, bytes); }
   void *DtoD(void *dst, const void *src, size_t bytes)
   { return std::memcpy(dst, src, bytes); }
   void *DtoH(void *dst, const void *src, size_t bytes)
   { return std::memcpy(dst, src, bytes); }
};

#ifndef MFEM_USE_UMPIRE
class UmpireHostMemorySpace : public NoHostMemorySpace { };
class UmpireDeviceMemorySpace : public NoDeviceMemorySpace { };
#else
/// The Umpire host memory space
class UmpireHostMemorySpace : public HostMemorySpace
{
private:
   const char *name;
   umpire::ResourceManager &rm;
   umpire::Allocator h_allocator;
   umpire::strategy::AllocationStrategy *strat;
public:
   ~UmpireHostMemorySpace() { h_allocator.release(); }
   UmpireHostMemorySpace():
      HostMemorySpace(),
      name(mm.GetUmpireAllocatorHostName()),
      rm(umpire::ResourceManager::getInstance()),
      h_allocator(rm.isAllocator(name)? rm.getAllocator(name):
                  rm.makeAllocator<umpire::strategy::DynamicPool>
                  (name, rm.getAllocator("HOST"))),
      strat(h_allocator.getAllocationStrategy()) { }
   void Alloc(void **ptr, size_t bytes) { *ptr = h_allocator.allocate(bytes); }
   void Dealloc(void *ptr) { h_allocator.deallocate(ptr); }
   void Insert(void *ptr, size_t bytes)
   { rm.registerAllocation(ptr, {ptr, bytes, strat}); }
};

/// The Umpire device memory space
#ifdef MFEM_USE_CUDA
class UmpireDeviceMemorySpace : public DeviceMemorySpace
{
private:
   const char *name;
   umpire::ResourceManager &rm;
   umpire::Allocator d_allocator;
public:
   ~UmpireDeviceMemorySpace() { d_allocator.release(); }
   UmpireDeviceMemorySpace():
      DeviceMemorySpace(),
      name(mm.GetUmpireAllocatorDeviceName()),
      rm(umpire::ResourceManager::getInstance()),
      d_allocator(rm.isAllocator(name)? rm.getAllocator(name):
                  rm.makeAllocator<umpire::strategy::DynamicPool>
                  (name, rm.getAllocator("DEVICE"))) { }
   void Alloc(Memory &base) { base.d_ptr = d_allocator.allocate(base.bytes); }
   void Dealloc(Memory &base) { d_allocator.deallocate(base.d_ptr); }
   void *HtoD(void *dst, const void *src, size_t bytes)
   {
#ifdef MFEM_USE_CUDA
      return CuMemcpyHtoD(dst, src, bytes);
#endif
#ifdef MFEM_USE_HIP
      return HipMemcpyHtoD(dst, src, bytes);
#endif
      //rm.copy(dst, const_cast<void*>(src), bytes); return dst;
   }
   void *DtoD(void* dst, const void* src, size_t bytes)
   {
#ifdef MFEM_USE_CUDA
      return CuMemcpyDtoD(dst, src, bytes);
#endif
#ifdef MFEM_USE_HIP
      return HipMemcpyDtoD(dst, src, bytes);
#endif
      //rm.copy(dst, const_cast<void*>(src), bytes); return dst;
   }
   void *DtoH(void *dst, const void *src, size_t bytes)
   {
#ifdef MFEM_USE_CUDA
      return CuMemcpyDtoH(dst, src, bytes);
#endif
#ifdef MFEM_USE_HIP
      return HipMemcpyDtoH(dst, src, bytes);
#endif
      //rm.copy(dst, const_cast<void*>(src), bytes); return dst;
   }
};
#else
class UmpireDeviceMemorySpace : public NoDeviceMemorySpace { };
#endif // MFEM_USE_CUDA
#endif // MFEM_USE_UMPIRE

/// Memory space controller class
class Ctrl
{
   typedef MemoryType MT;

public:
   HostMemorySpace *host[HostMemoryTypeSize];
   DeviceMemorySpace *device[DeviceMemoryTypeSize];

public:
   Ctrl(): host{nullptr}, device{nullptr} { }

   void Configure()
   {
      if (host[HostMemoryType])
      {
         mfem_error("Memory backends have already been configured!");
      }

      // Filling the host memory backends
      // HOST, HOST_32 & HOST_64 are always ready
      // MFEM_USE_UMPIRE will set either [No/Umpire] HostMemorySpace
      host[static_cast<int>(MT::HOST)] = new StdHostMemorySpace();
      host[static_cast<int>(MT::HOST_32)] = new Aligned32HostMemorySpace();
      host[static_cast<int>(MT::HOST_64)] = new Aligned64HostMemorySpace();
      // HOST_DEBUG is delayed, as it reroutes signals
      host[static_cast<int>(MT::HOST_DEBUG)] = nullptr;
      host[static_cast<int>(MT::HOST_UMPIRE)] = new UmpireHostMemorySpace();
      host[static_cast<int>(MT::MANAGED)] = new UvmHostMemorySpace();

      // Filling the device memory backends, shifting with the device size
      constexpr int shift = DeviceMemoryType;
      device[static_cast<int>(MT::MANAGED)-shift] = new UvmCudaMemorySpace();
      // All other devices controllers are delayed
      device[static_cast<int>(MemoryType::DEVICE)-shift] = nullptr;
      device[static_cast<int>(MT::DEVICE_DEBUG)-shift] = nullptr;
      device[static_cast<int>(MT::DEVICE_UMPIRE)-shift] = nullptr;
   }

   HostMemorySpace* Host(const MemoryType mt)
   {
      const int mt_i = static_cast<int>(mt);
      // Delayed host controllers initialization
      if (!host[mt_i]) { host[mt_i] = NewHostCtrl(mt); }
      MFEM_ASSERT(host[mt_i], "Host memory controller is not configured!");
      return host[mt_i];
   }

   DeviceMemorySpace* Device(const MemoryType mt)
   {
      const int mt_i = static_cast<int>(mt) - DeviceMemoryType;
      MFEM_ASSERT(mt_i >= 0,"");
      // Lazy device controller initializations
      if (!device[mt_i]) { device[mt_i] = NewDeviceCtrl(mt); }
      MFEM_ASSERT(device[mt_i], "Memory manager has not been configured!");
      return device[mt_i];
   }

   ~Ctrl()
   {
      constexpr int mt_h = HostMemoryType;
      constexpr int mt_d = DeviceMemoryType;
      for (int mt = mt_h; mt < HostMemoryTypeSize; mt++) { delete host[mt]; }
      for (int mt = mt_d; mt < MemoryTypeSize; mt++) { delete device[mt-mt_d]; }
   }

private:
   HostMemorySpace* NewHostCtrl(const MemoryType mt)
   {
      if (mt == MT::HOST_DEBUG) { return new MmuHostMemorySpace(); }
      MFEM_ABORT("Unknown host memory controller!");
      return nullptr;
   }

   DeviceMemorySpace* NewDeviceCtrl(const MemoryType mt)
   {
      switch (mt)
      {
         case MT::DEVICE_UMPIRE: return new UmpireDeviceMemorySpace();
         case MT::DEVICE_DEBUG: return new MmuDeviceMemorySpace();
         case MT::DEVICE:
         {
#if defined(MFEM_USE_CUDA)
            return new CudaDeviceMemorySpace();
#elif defined(MFEM_USE_HIP)
            return new HipDeviceMemorySpace();
#else
            MFEM_ABORT("No device memory controller!");
            break;
#endif
         }
         default: MFEM_ABORT("Unknown device memory controller!");
      }
      return nullptr;
   }
};

} // namespace mfem::internal

static internal::Ctrl *ctrl;

void *MemoryManager::New_(void *h_tmp, size_t bytes, MemoryType mt,
                          unsigned &flags)
{
   MFEM_ASSERT(exists, "Internal error!");
   MFEM_ASSERT(mt != MemoryType::HOST, "Internal error!");
   const bool is_host_mem = IsHostMemory(mt);
   const MemType dual_mt = GetDualMemoryType_(mt);
   const MemType h_mt = is_host_mem ? mt : dual_mt;
   const MemType d_mt = is_host_mem ? dual_mt : mt;
   MFEM_VERIFY_TYPES(h_mt, d_mt);
   void *h_ptr = h_tmp;
   if (h_tmp == nullptr) { ctrl->Host(h_mt)->Alloc(&h_ptr, bytes); }
   flags = Mem::REGISTERED;
   flags |= Mem::OWNS_INTERNAL | Mem::OWNS_HOST | Mem::OWNS_DEVICE;
   flags |= is_host_mem ? Mem::VALID_HOST : Mem::VALID_DEVICE;
   if (is_host_mem) { mm.Insert(h_ptr, bytes, h_mt, d_mt); }
   else { mm.InsertDevice(nullptr, h_ptr, bytes, h_mt, d_mt); }
   CheckHostMemoryType_(h_mt, h_ptr, false);
   return h_ptr;
}

void *MemoryManager::Register_(void *ptr, void *h_tmp, size_t bytes,
                               MemoryType mt,
                               bool own, bool alias, unsigned &flags)
{
   MFEM_CONTRACT_VAR(alias);
   MFEM_ASSERT(exists, "Internal error!");
   MFEM_ASSERT(!alias, "Cannot register an alias!");
   const bool is_host_mem = IsHostMemory(mt);
   const MemType dual_mt = GetDualMemoryType_(mt);
   const MemType h_mt = is_host_mem ? mt : dual_mt;
   const MemType d_mt = is_host_mem ? dual_mt : mt;
   MFEM_VERIFY_TYPES(h_mt, d_mt);

   if (ptr == nullptr && h_tmp == nullptr)
   {
      MFEM_VERIFY(bytes == 0, "internal error");
      return nullptr;
   }

   flags |= Mem::REGISTERED | Mem::OWNS_INTERNAL;
   void *h_ptr;

   if (is_host_mem) // HOST TYPES + MANAGED
   {
      h_ptr = ptr;
      mm.Insert(h_ptr, bytes, h_mt, d_mt);
      flags = (own ? flags | Mem::OWNS_HOST : flags & ~Mem::OWNS_HOST) |
              Mem::OWNS_DEVICE | Mem::VALID_HOST;
   }
   else // DEVICE TYPES
   {
      h_ptr = h_tmp;
      if (own && h_tmp == nullptr) { ctrl->Host(h_mt)->Alloc(&h_ptr, bytes); }
      mm.InsertDevice(ptr, h_ptr, bytes, h_mt, d_mt);
      flags = own ? flags | Mem::OWNS_DEVICE : flags & ~Mem::OWNS_DEVICE;
      flags = own ? flags | Mem::OWNS_HOST   : flags & ~Mem::OWNS_HOST;
      flags |= Mem::VALID_DEVICE;
   }
   CheckHostMemoryType_(h_mt, h_ptr, alias);
   return h_ptr;
}

void MemoryManager::Alias_(void *base_h_ptr, size_t offset, size_t bytes,
                           unsigned base_flags, unsigned &flags)
{
   mm.InsertAlias(base_h_ptr, (char*)base_h_ptr + offset, bytes,
                  base_flags & Mem::ALIAS);
   flags = (base_flags | Mem::ALIAS | Mem::OWNS_INTERNAL) &
           ~(Mem::OWNS_HOST | Mem::OWNS_DEVICE);
}

MemoryType MemoryManager::Delete_(void *h_ptr, MemoryType mt, unsigned flags)
{
   const bool alias = flags & Mem::ALIAS;
   const bool registered = flags & Mem::REGISTERED;
   const bool owns_host = flags & Mem::OWNS_HOST;
   const bool owns_device = flags & Mem::OWNS_DEVICE;
   const bool owns_internal = flags & Mem::OWNS_INTERNAL;
   MFEM_ASSERT(registered || IsHostMemory(mt),"");
   MFEM_ASSERT(!owns_device || owns_internal, "invalid Memory state");
   if (!mm.exists || !registered) { return mt; }
   if (alias)
   {
      if (owns_internal)
      {
         const MemoryType h_mt = maps->aliases.at(h_ptr).h_mt;
         MFEM_ASSERT(mt == h_mt,"");
         mm.EraseAlias(h_ptr);
         return h_mt;
      }
   }
   else // Known
   {
      const MemoryType h_mt = mt;
      MFEM_ASSERT(!owns_internal ||
                  mt == maps->memories.at(h_ptr).h_mt,"");
      if (owns_host && (h_mt != MemoryType::HOST))
      { ctrl->Host(h_mt)->Dealloc(h_ptr); }
      if (owns_internal) { mm.Erase(h_ptr, owns_device); }
      return h_mt;
   }
   return mt;
}

bool MemoryManager::MemoryClassCheck_(MemoryClass mc, void *h_ptr,
                                      MemoryType h_mt, size_t bytes,
                                      unsigned flags)
{
   if (!h_ptr)
   {
      MFEM_VERIFY(bytes == 0, "Trying to access NULL with size " << bytes);
      return true;
   }

   const bool known = mm.IsKnown(h_ptr);
   const bool alias = mm.IsAlias(h_ptr);
   const bool check = known || ((flags & Mem::ALIAS) && alias);
   MFEM_VERIFY(check,"");
   const internal::Memory &mem =
      (flags & Mem::ALIAS) ?
      *maps->aliases.at(h_ptr).mem : maps->memories.at(h_ptr);
   const MemoryType &d_mt = mem.d_mt;
   switch (mc)
   {
      case MemoryClass::HOST_32:
      {
         MFEM_VERIFY(h_mt == MemoryType::HOST_32 ||
                     h_mt == MemoryType::HOST_64,"");
         return true;
      }
      case MemoryClass::HOST_64:
      {
         MFEM_VERIFY(h_mt == MemoryType::HOST_64,"");
         return true;
      }
      case MemoryClass::DEVICE:
      {
         MFEM_VERIFY(d_mt == MemoryType::DEVICE ||
                     d_mt == MemoryType::DEVICE_DEBUG ||
                     d_mt == MemoryType::DEVICE_UMPIRE ||
                     d_mt == MemoryType::MANAGED,"");
         return true;
      }
      case MemoryClass::MANAGED:
      {
         MFEM_VERIFY((h_mt == MemoryType::MANAGED &&
                      d_mt == MemoryType::MANAGED),"");
         return true;
      }
      default: break;
   }
   return true;
}

void *MemoryManager::ReadWrite_(void *h_ptr, MemoryType h_mt, MemoryClass mc,
                                size_t bytes, unsigned &flags)
{
   if (h_ptr) { CheckHostMemoryType_(h_mt, h_ptr, flags & Mem::ALIAS); }
   if (bytes > 0) { MFEM_VERIFY(flags & Mem::REGISTERED,""); }
   MFEM_ASSERT(MemoryClassCheck_(mc, h_ptr, h_mt, bytes, flags),"");
   if (IsHostMemory(GetMemoryType(mc)) && mc < MemoryClass::DEVICE)
   {
      const bool copy = !(flags & Mem::VALID_HOST);
      flags = (flags | Mem::VALID_HOST) & ~Mem::VALID_DEVICE;
      if (flags & Mem::ALIAS)
      { return mm.GetAliasHostPtr(h_ptr, bytes, copy); }
      else { return mm.GetHostPtr(h_ptr, bytes, copy); }
   }
   else
   {
      const bool copy = !(flags & Mem::VALID_DEVICE);
      flags = (flags | Mem::VALID_DEVICE) & ~Mem::VALID_HOST;
      if (flags & Mem::ALIAS)
      { return mm.GetAliasDevicePtr(h_ptr, bytes, copy); }
      else { return mm.GetDevicePtr(h_ptr, bytes, copy); }
   }
}

const void *MemoryManager::Read_(void *h_ptr, MemoryType h_mt, MemoryClass mc,
                                 size_t bytes, unsigned &flags)
{
   if (h_ptr) { CheckHostMemoryType_(h_mt, h_ptr, flags & Mem::ALIAS); }
   if (bytes > 0) { MFEM_VERIFY(flags & Mem::REGISTERED,""); }
   MFEM_ASSERT(MemoryClassCheck_(mc, h_ptr, h_mt, bytes, flags),"");
   if (IsHostMemory(GetMemoryType(mc)) && mc < MemoryClass::DEVICE)
   {
      const bool copy = !(flags & Mem::VALID_HOST);
      flags |= Mem::VALID_HOST;
      if (flags & Mem::ALIAS)
      { return mm.GetAliasHostPtr(h_ptr, bytes, copy); }
      else { return mm.GetHostPtr(h_ptr, bytes, copy); }
   }
   else
   {
      const bool copy = !(flags & Mem::VALID_DEVICE);
      flags |= Mem::VALID_DEVICE;
      if (flags & Mem::ALIAS)
      { return mm.GetAliasDevicePtr(h_ptr, bytes, copy); }
      else { return mm.GetDevicePtr(h_ptr, bytes, copy); }
   }
}

void *MemoryManager::Write_(void *h_ptr, MemoryType h_mt, MemoryClass mc,
                            size_t bytes, unsigned &flags)
{
   if (h_ptr) { CheckHostMemoryType_(h_mt, h_ptr, flags & Mem::ALIAS); }
   if (bytes > 0) { MFEM_VERIFY(flags & Mem::REGISTERED,""); }
   MFEM_ASSERT(MemoryClassCheck_(mc, h_ptr, h_mt, bytes, flags),"");
   if (IsHostMemory(GetMemoryType(mc)) && mc < MemoryClass::DEVICE)
   {
      flags = (flags | Mem::VALID_HOST) & ~Mem::VALID_DEVICE;
      if (flags & Mem::ALIAS)
      { return mm.GetAliasHostPtr(h_ptr, bytes, false); }
      else { return mm.GetHostPtr(h_ptr, bytes, false); }
   }
   else
   {
      flags = (flags | Mem::VALID_DEVICE) & ~Mem::VALID_HOST;
      if (flags & Mem::ALIAS)
      { return mm.GetAliasDevicePtr(h_ptr, bytes, false); }
      else { return mm.GetDevicePtr(h_ptr, bytes, false); }

   }
}

void MemoryManager::SyncAlias_(const void *base_h_ptr, void *alias_h_ptr,
                               size_t alias_bytes, unsigned base_flags,
                               unsigned &alias_flags)
{
   // This is called only when (base_flags & Mem::REGISTERED) is true.
   // Note that (alias_flags & REGISTERED) may not be true.
   MFEM_ASSERT(alias_flags & Mem::ALIAS, "not an alias");
   if ((base_flags & Mem::VALID_HOST) && !(alias_flags & Mem::VALID_HOST))
   {
      mm.GetAliasHostPtr(alias_h_ptr, alias_bytes, true);
   }
   if ((base_flags & Mem::VALID_DEVICE) && !(alias_flags & Mem::VALID_DEVICE))
   {
      if (!(alias_flags & Mem::REGISTERED))
      {
         mm.InsertAlias(base_h_ptr, alias_h_ptr, alias_bytes, base_flags & Mem::ALIAS);
         alias_flags = (alias_flags | Mem::REGISTERED | Mem::OWNS_INTERNAL) &
                       ~(Mem::OWNS_HOST | Mem::OWNS_DEVICE);
      }
      mm.GetAliasDevicePtr(alias_h_ptr, alias_bytes, true);
   }
   alias_flags = (alias_flags & ~(Mem::VALID_HOST | Mem::VALID_DEVICE)) |
                 (base_flags & (Mem::VALID_HOST | Mem::VALID_DEVICE));
}

MemoryType MemoryManager::GetDeviceMemoryType_(void *h_ptr)
{
   if (mm.exists)
   {
      const bool known = mm.IsKnown(h_ptr);
      if (known)
      {
         internal::Memory &mem = maps->memories.at(h_ptr);
         return mem.d_mt;
      }
      const bool alias = mm.IsAlias(h_ptr);
      if (alias)
      {
         internal::Memory *mem = maps->aliases.at(h_ptr).mem;
         return mem->d_mt;
      }
   }
   MFEM_ABORT("internal error");
   return MemoryManager::host_mem_type;
}

MemoryType MemoryManager::GetHostMemoryType_(void *h_ptr)
{
   if (!mm.exists) { return MemoryManager::host_mem_type; }
   if (mm.IsKnown(h_ptr)) { return maps->memories.at(h_ptr).h_mt; }
   if (mm.IsAlias(h_ptr)) { return maps->aliases.at(h_ptr).mem->h_mt; }
   return MemoryManager::host_mem_type;
}

void MemoryManager::Copy_(void *dst_h_ptr, const void *src_h_ptr,
                          size_t bytes, unsigned src_flags,
                          unsigned &dst_flags)
{
   // Type of copy to use based on the src and dest validity flags:
   //            |       src
   //            |  h  |  d  |  hd
   // -----------+-----+-----+------
   //         h  | h2h   d2h   h2h
   //  dest   d  | h2d   d2d   d2d
   //        hd  | h2h   d2d   d2d

   const bool dst_on_host =
      (dst_flags & Mem::VALID_HOST) &&
      (!(dst_flags & Mem::VALID_DEVICE) ||
       ((src_flags & Mem::VALID_HOST) && !(src_flags & Mem::VALID_DEVICE)));

   dst_flags = dst_flags &
               ~(dst_on_host ? Mem::VALID_DEVICE : Mem::VALID_HOST);

   const bool src_on_host =
      (src_flags & Mem::VALID_HOST) &&
      (!(src_flags & Mem::VALID_DEVICE) ||
       ((dst_flags & Mem::VALID_HOST) && !(dst_flags & Mem::VALID_DEVICE)));

   const void *src_d_ptr =
      src_on_host ? NULL :
      ((src_flags & Mem::ALIAS) ?
       mm.GetAliasDevicePtr(src_h_ptr, bytes, false) :
       mm.GetDevicePtr(src_h_ptr, bytes, false));

   if (dst_on_host)
   {
      if (src_on_host)
      {
         if (dst_h_ptr != src_h_ptr && bytes != 0)
         {
            MFEM_ASSERT((const char*)dst_h_ptr + bytes <= src_h_ptr ||
                        (const char*)src_h_ptr + bytes <= dst_h_ptr,
                        "data overlaps!");
            std::memcpy(dst_h_ptr, src_h_ptr, bytes);
         }
      }
      else
      {
         if (dst_h_ptr != src_d_ptr && bytes != 0)
         {
            internal::Memory &src_d_base = maps->memories.at(src_d_ptr);
            MemoryType src_d_mt = src_d_base.d_mt;
            ctrl->Device(src_d_mt)->DtoH(dst_h_ptr, src_d_ptr, bytes);
         }
      }
   }
   else
   {
      void *dest_d_ptr = (dst_flags & Mem::ALIAS) ?
                         mm.GetAliasDevicePtr(dst_h_ptr, bytes, false) :
                         mm.GetDevicePtr(dst_h_ptr, bytes, false);
      if (src_on_host)
      {
         const bool known = mm.IsKnown(dst_h_ptr);
         const bool alias = dst_flags & Mem::ALIAS;
         MFEM_VERIFY(alias||known,"");
         const MemoryType d_mt = known ?
                                 maps->memories.at(dst_h_ptr).d_mt :
                                 maps->aliases.at(dst_h_ptr).mem->d_mt;
         ctrl->Device(d_mt)->HtoD(dest_d_ptr, src_h_ptr, bytes);
      }
      else
      {
         if (dest_d_ptr != src_d_ptr && bytes != 0)
         {
            const bool known = mm.IsKnown(dst_h_ptr);
            const bool alias = dst_flags & Mem::ALIAS;
            MFEM_VERIFY(alias||known,"");
            const MemoryType d_mt = known ?
                                    maps->memories.at(dst_h_ptr).d_mt :
                                    maps->aliases.at(dst_h_ptr).mem->d_mt;
            ctrl->Device(d_mt)->DtoD(dest_d_ptr, src_d_ptr, bytes);
         }
      }
   }
}

void MemoryManager::CopyToHost_(void *dest_h_ptr, const void *src_h_ptr,
                                size_t bytes, unsigned src_flags)
{
   const bool src_on_host = src_flags & Mem::VALID_HOST;
   if (src_on_host)
   {
      if (dest_h_ptr != src_h_ptr && bytes != 0)
      {
         MFEM_ASSERT((char*)dest_h_ptr + bytes <= src_h_ptr ||
                     (const char*)src_h_ptr + bytes <= dest_h_ptr,
                     "data overlaps!");
         std::memcpy(dest_h_ptr, src_h_ptr, bytes);
      }
   }
   else
   {
      MFEM_ASSERT(IsKnown_(src_h_ptr), "internal error");
      const void *src_d_ptr = (src_flags & Mem::ALIAS) ?
                              mm.GetAliasDevicePtr(src_h_ptr, bytes, false) :
                              mm.GetDevicePtr(src_h_ptr, bytes, false);
      const internal::Memory &base = maps->memories.at(dest_h_ptr);
      const MemoryType d_mt = base.d_mt;
      ctrl->Device(d_mt)->DtoH(dest_h_ptr, src_d_ptr, bytes);
   }
}

void MemoryManager::CopyFromHost_(void *dest_h_ptr, const void *src_h_ptr,
                                  size_t bytes, unsigned &dest_flags)
{
   const bool dest_on_host = dest_flags & Mem::VALID_HOST;
   if (dest_on_host)
   {
      if (dest_h_ptr != src_h_ptr && bytes != 0)
      {
         MFEM_ASSERT((char*)dest_h_ptr + bytes <= src_h_ptr ||
                     (const char*)src_h_ptr + bytes <= dest_h_ptr,
                     "data overlaps!");
         std::memcpy(dest_h_ptr, src_h_ptr, bytes);
      }
   }
   else
   {
      void *dest_d_ptr = (dest_flags & Mem::ALIAS) ?
                         mm.GetAliasDevicePtr(dest_h_ptr, bytes, false) :
                         mm.GetDevicePtr(dest_h_ptr, bytes, false);
      const internal::Memory &base = maps->memories.at(dest_h_ptr);
      const MemoryType d_mt = base.d_mt;
      ctrl->Device(d_mt)->HtoD(dest_d_ptr, src_h_ptr, bytes);
   }
   dest_flags = dest_flags &
                ~(dest_on_host ? Mem::VALID_DEVICE : Mem::VALID_HOST);
}

bool MemoryManager::IsKnown_(const void *h_ptr)
{
   return maps->memories.find(h_ptr) != maps->memories.end();
}

bool MemoryManager::IsAlias_(const void *h_ptr)
{
   return maps->aliases.find(h_ptr) != maps->aliases.end();
}

void MemoryManager::Insert(void *h_ptr, size_t bytes,
                           MemoryType h_mt, MemoryType d_mt)
{
   if (h_ptr == NULL)
   {
      MFEM_VERIFY(bytes == 0, "Trying to add NULL with size " << bytes);
      return;
   }
   MFEM_VERIFY_TYPES(h_mt, d_mt);
#ifdef MFEM_DEBUG
   auto res =
#endif
      maps->memories.emplace(h_ptr, internal::Memory(h_ptr, bytes, h_mt, d_mt));
#ifdef MFEM_DEBUG
   if (res.second == false)
   {
      auto &m = res.first->second;
      MFEM_VERIFY(m.bytes >= bytes && m.h_mt == h_mt && m.d_mt == d_mt,
                  "Address already present with different attributes!");
   }
#endif
}

void MemoryManager::InsertDevice(void *d_ptr, void *h_ptr, size_t bytes,
                                 MemoryType h_mt, MemoryType d_mt)
{
   MFEM_VERIFY_TYPES(h_mt, d_mt);
   MFEM_ASSERT(h_ptr != NULL, "internal error");
   Insert(h_ptr, bytes, h_mt, d_mt);
   internal::Memory &mem = maps->memories.at(h_ptr);
   if (d_ptr == NULL) { ctrl->Device(d_mt)->Alloc(mem); }
   else { mem.d_ptr = d_ptr; }
}

void MemoryManager::InsertAlias(const void *base_ptr, void *alias_ptr,
                                const size_t bytes, const bool base_is_alias)
{
   size_t offset = static_cast<size_t>(static_cast<const char*>(alias_ptr) -
                                       static_cast<const char*>(base_ptr));
   if (!base_ptr)
   {
      MFEM_VERIFY(offset == 0,
                  "Trying to add alias to NULL at offset " << offset);
      return;
   }
   if (base_is_alias)
   {
      const internal::Alias &alias = maps->aliases.at(base_ptr);
      MFEM_ASSERT(alias.mem,"");
      base_ptr = alias.mem->h_ptr;
      offset += alias.offset;
   }
   internal::Memory &mem = maps->memories.at(base_ptr);
   MFEM_VERIFY(offset + bytes <= mem.bytes, "invalid alias");
   auto res =
      maps->aliases.emplace(alias_ptr,
                            internal::Alias{&mem, offset, 1, mem.h_mt});
   if (res.second == false) // alias_ptr was already in the map
   {
      internal::Alias &alias = res.first->second;
      // Update the alias data in case the existing alias is dangling
      alias.mem = &mem;
      alias.offset = offset;
      alias.h_mt = mem.h_mt;
      alias.counter++;
   }
}

void MemoryManager::Erase(void *h_ptr, bool free_dev_ptr)
{
   if (!h_ptr) { return; }
   auto mem_map_iter = maps->memories.find(h_ptr);
   if (mem_map_iter == maps->memories.end()) { mfem_error("Unknown pointer!"); }
   internal::Memory &mem = mem_map_iter->second;
   if (mem.d_ptr && free_dev_ptr) { ctrl->Device(mem.d_mt)->Dealloc(mem);}
   maps->memories.erase(mem_map_iter);
}

void MemoryManager::EraseAlias(void *alias_ptr)
{
   if (!alias_ptr) { return; }
   auto alias_map_iter = maps->aliases.find(alias_ptr);
   if (alias_map_iter == maps->aliases.end()) { mfem_error("Unknown alias!"); }
   internal::Alias &alias = alias_map_iter->second;
   if (--alias.counter) { return; }
   maps->aliases.erase(alias_map_iter);
}

void *MemoryManager::GetDevicePtr(const void *h_ptr, size_t bytes,
                                  bool copy_data)
{
   if (!h_ptr)
   {
      MFEM_VERIFY(bytes == 0, "Trying to access NULL with size " << bytes);
      return NULL;
   }
   internal::Memory &mem = maps->memories.at(h_ptr);
   const MemoryType &h_mt = mem.h_mt;
   const MemoryType &d_mt = mem.d_mt;
   MFEM_VERIFY_TYPES(h_mt, d_mt);
   if (!mem.d_ptr) { ctrl->Device(d_mt)->Alloc(mem); }
   // Aliases might have done some protections
   ctrl->Device(d_mt)->Unprotect(mem);
   if (copy_data)
   {
      MFEM_ASSERT(bytes <= mem.bytes, "invalid copy size");
      ctrl->Device(d_mt)->HtoD(mem.d_ptr, h_ptr, bytes);
   }
   ctrl->Host(h_mt)->Protect(mem, bytes);
   return mem.d_ptr;
}

void *MemoryManager::GetAliasDevicePtr(const void *alias_ptr, size_t bytes,
                                       bool copy)
{
   if (!alias_ptr)
   {
      MFEM_VERIFY(bytes == 0, "Trying to access NULL with size " << bytes);
      return NULL;
   }
   auto &alias_map = maps->aliases;
   auto alias_map_iter = alias_map.find(alias_ptr);
   if (alias_map_iter == alias_map.end()) { mfem_error("alias not found"); }
   const internal::Alias &alias = alias_map_iter->second;
   const size_t offset = alias.offset;
   internal::Memory &mem = *alias.mem;
   const MemoryType &h_mt = mem.h_mt;
   const MemoryType &d_mt = mem.d_mt;
   MFEM_VERIFY_TYPES(h_mt, d_mt);
   if (!mem.d_ptr) { ctrl->Device(d_mt)->Alloc(mem); }
   void *alias_h_ptr = static_cast<char*>(mem.h_ptr) + offset;
   void *alias_d_ptr = static_cast<char*>(mem.d_ptr) + offset;
   MFEM_ASSERT(alias_h_ptr == alias_ptr, "internal error");
<<<<<<< HEAD
   MFEM_ASSERT(offset + bytes <= mem.bytes, "internal error");
=======
   MFEM_ASSERT(bytes <= alias.bytes, "internal error");
   mem.d_rw = false;
>>>>>>> 84e68df8
   ctrl->Device(d_mt)->AliasUnprotect(alias_d_ptr, bytes);
   ctrl->Host(h_mt)->AliasUnprotect(alias_ptr, bytes);
   if (copy) { ctrl->Device(d_mt)->HtoD(alias_d_ptr, alias_h_ptr, bytes); }
   ctrl->Host(h_mt)->AliasProtect(alias_ptr, bytes);
   return alias_d_ptr;
}

void *MemoryManager::GetHostPtr(const void *ptr, size_t bytes, bool copy)
{
   const internal::Memory &mem = maps->memories.at(ptr);
   MFEM_ASSERT(mem.h_ptr == ptr, "internal error");
   MFEM_ASSERT(bytes <= mem.bytes, "internal error")
   const MemoryType &h_mt = mem.h_mt;
   const MemoryType &d_mt = mem.d_mt;
   MFEM_VERIFY_TYPES(h_mt, d_mt);
   // Aliases might have done some protections
   ctrl->Host(h_mt)->Unprotect(mem, bytes);
   if (mem.d_ptr) { ctrl->Device(d_mt)->Unprotect(mem); }
   if (copy && mem.d_ptr) { ctrl->Device(d_mt)->DtoH(mem.h_ptr, mem.d_ptr, bytes); }
   if (mem.d_ptr) { ctrl->Device(d_mt)->Protect(mem); }
   return mem.h_ptr;
}

void *MemoryManager::GetAliasHostPtr(const void *ptr, size_t bytes,
                                     bool copy_data)
{
   const internal::Alias &alias = maps->aliases.at(ptr);
   const internal::Memory *const mem = alias.mem;
   const MemoryType &h_mt = mem->h_mt;
   const MemoryType &d_mt = mem->d_mt;
   MFEM_VERIFY_TYPES(h_mt, d_mt);
   void *alias_h_ptr = static_cast<char*>(mem->h_ptr) + alias.offset;
   void *alias_d_ptr = static_cast<char*>(mem->d_ptr) + alias.offset;
   MFEM_ASSERT(alias_h_ptr == ptr,  "internal error");
   mem->h_rw = false;
   ctrl->Host(h_mt)->AliasUnprotect(alias_h_ptr, bytes);
   if (mem->d_ptr) { ctrl->Device(d_mt)->AliasUnprotect(alias_d_ptr, bytes); }
   if (copy_data && mem->d_ptr)
   { ctrl->Device(d_mt)->DtoH(const_cast<void*>(ptr), alias_d_ptr, bytes); }
   if (mem->d_ptr) { ctrl->Device(d_mt)->AliasProtect(alias_d_ptr, bytes); }
   return alias_h_ptr;
}

void MemoryManager::Init()
{
   if (exists) { return; }
   maps = new internal::Maps();
   ctrl = new internal::Ctrl();
   ctrl->Configure();
   exists = true;
}

MemoryManager::MemoryManager() { Init(); }

MemoryManager::~MemoryManager() { if (exists) { Destroy(); } }

void MemoryManager::Configure(const MemoryType host_mt,
                              const MemoryType device_mt)
{
   Init();
   host_mem_type = host_mt;
   device_mem_type = device_mt;
}

#ifdef MFEM_USE_UMPIRE
void MemoryManager::SetUmpireAllocatorNames(const char *h_name,
                                            const char *d_name)
{
   h_umpire_name = h_name;
   d_umpire_name = d_name;
}
#endif

void MemoryManager::Destroy()
{
   MFEM_VERIFY(exists, "MemoryManager has already been destroyed!");
   for (auto& n : maps->memories)
   {
      internal::Memory &mem = n.second;
      bool mem_h_ptr = mem.h_mt != MemoryType::HOST && mem.h_ptr;
      if (mem_h_ptr) { ctrl->Host(mem.h_mt)->Dealloc(mem.h_ptr); }
      if (mem.d_ptr) { ctrl->Device(mem.d_mt)->Dealloc(mem); }
   }
   delete maps; maps = nullptr;
   delete ctrl; ctrl = nullptr;
   host_mem_type = MemoryType::HOST;
   device_mem_type = MemoryType::HOST;
   exists = false;
}

void MemoryManager::RegisterCheck(void *ptr)
{
   if (ptr != NULL)
   {
      if (!IsKnown(ptr))
      {
         mfem_error("Pointer is not registered!");
      }
   }
}

int MemoryManager::PrintPtrs(std::ostream &out)
{
   int n_out = 0;
   for (const auto& n : maps->memories)
   {
      const internal::Memory &mem = n.second;
      out << "\nkey " << n.first << ", "
          << "h_ptr " << mem.h_ptr << ", "
          << "d_ptr " << mem.d_ptr;
      n_out++;
   }
   if (maps->memories.size() > 0) { out << std::endl; }
   return n_out;
}

int MemoryManager::PrintAliases(std::ostream &out)
{
   int n_out = 0;
   for (const auto& n : maps->aliases)
   {
      const internal::Alias &alias = n.second;
      out << "\nalias: key " << n.first << ", "
          << "h_ptr " << alias.mem->h_ptr << ", "
          << "offset " << alias.offset << ", "
          << "counter " << alias.counter;
      n_out++;
   }
   if (maps->aliases.size() > 0) { out << std::endl; }
   return n_out;
}

int MemoryManager::CompareHostAndDevice_(void *h_ptr, size_t size,
                                         unsigned flags)
{
   void *d_ptr = (flags & Mem::ALIAS) ?
                 mm.GetAliasDevicePtr(h_ptr, size, false) :
                 mm.GetDevicePtr(h_ptr, size, false);
   char *h_buf = new char[size];
   CuMemcpyDtoH(h_buf, d_ptr, size);
   int res = std::memcmp(h_ptr, h_buf, size);
   delete [] h_buf;
   return res;
}


void MemoryPrintFlags(unsigned flags)
{
   typedef Memory<int> Mem;
   mfem::out
         << "\n   registered    = " << bool(flags & Mem::REGISTERED)
         << "\n   owns host     = " << bool(flags & Mem::OWNS_HOST)
         << "\n   owns device   = " << bool(flags & Mem::OWNS_DEVICE)
         << "\n   owns internal = " << bool(flags & Mem::OWNS_INTERNAL)
         << "\n   valid host    = " << bool(flags & Mem::VALID_HOST)
         << "\n   valid device  = " << bool(flags & Mem::VALID_DEVICE)
         << "\n   device flag   = " << bool(flags & Mem::USE_DEVICE)
         << "\n   alias         = " << bool(flags & Mem::ALIAS)
         << std::endl;
}

void MemoryManager::CheckHostMemoryType_(MemoryType h_mt, void *h_ptr,
                                         bool alias)
{
   if (!mm.exists) {return;}
   if (!alias)
   {
      auto it = maps->memories.find(h_ptr);
      MFEM_VERIFY(it != maps->memories.end() && h_mt == it->second.h_mt,"");
   }
   else
   {
      auto it = maps->aliases.find(h_ptr);
      MFEM_VERIFY(it != maps->aliases.end() && h_mt == it->second.mem->h_mt,"");
   }
}

MemoryManager mm;

bool MemoryManager::exists = false;

#ifdef MFEM_USE_UMPIRE
const char* MemoryManager::h_umpire_name = "HOST";
const char* MemoryManager::d_umpire_name = "DEVICE";
#endif

MemoryType MemoryManager::host_mem_type = MemoryType::HOST;
MemoryType MemoryManager::device_mem_type = MemoryType::HOST;

const char *MemoryTypeName[MemoryTypeSize] =
{
   "host-std", "host-32", "host-64", "host-debug", "host-umpire",
#if defined(MFEM_USE_CUDA)
   "cuda-uvm",
   "cuda",
#elif defined(MFEM_USE_HIP)
   "hip-uvm",
   "hip",
#else
   "managed",
   "device",
#endif
   "device-debug",
#if defined(MFEM_USE_CUDA)
   "cuda-umpire"
#elif defined(MFEM_USE_HIP)
   "hip-umpire"
#else
   "device-umpire"
#endif
};

} // namespace mfem<|MERGE_RESOLUTION|>--- conflicted
+++ resolved
@@ -1208,12 +1208,8 @@
    void *alias_h_ptr = static_cast<char*>(mem.h_ptr) + offset;
    void *alias_d_ptr = static_cast<char*>(mem.d_ptr) + offset;
    MFEM_ASSERT(alias_h_ptr == alias_ptr, "internal error");
-<<<<<<< HEAD
    MFEM_ASSERT(offset + bytes <= mem.bytes, "internal error");
-=======
-   MFEM_ASSERT(bytes <= alias.bytes, "internal error");
    mem.d_rw = false;
->>>>>>> 84e68df8
    ctrl->Device(d_mt)->AliasUnprotect(alias_d_ptr, bytes);
    ctrl->Host(h_mt)->AliasUnprotect(alias_ptr, bytes);
    if (copy) { ctrl->Device(d_mt)->HtoD(alias_d_ptr, alias_h_ptr, bytes); }
