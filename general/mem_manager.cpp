// Copyright (c) 2010, Lawrence Livermore National Security, LLC. Produced at
// the Lawrence Livermore National Laboratory. LLNL-CODE-443211. All Rights
// reserved. See file COPYRIGHT for details.
//
// This file is part of the MFEM library. For more information and source code
// availability see http://mfem.org.
//
// MFEM is free software; you can redistribute it and/or modify it under the
// terms of the GNU Lesser General Public License (as published by the Free
// Software Foundation) version 2.1 dated February 1999.

#include "../general/forall.hpp"
<<<<<<< HEAD
#include "mem_manager.hpp"
=======

#include <cstring> // std::memcpy, std::memcmp
>>>>>>> 9411ef90

#include <list>
#include <cstring> // std::memcpy
#include <unordered_map>
#include <algorithm> // std::max

// Uncomment to try _WIN32 platform
//#define _WIN32
//#define _aligned_malloc(s,a) malloc(s)

#ifndef _WIN32
#include <unistd.h>
#include <signal.h>
#include <sys/mman.h>
#define mfem_memalign(p,a,s) posix_memalign(p,a,s)
#else
#define mfem_memalign(p,a,s) (((*(p))=_aligned_malloc((s),(a))),*(p)?0:errno)
#endif

#ifdef MFEM_USE_UMPIRE
#include "umpire/Umpire.hpp"
#endif // MFEM_USE_UMPIRE

namespace mfem
{

MemoryType GetMemoryType(MemoryClass mc)
{
   switch (mc)
   {
      case MemoryClass::HOST:    return mm.GetHostMemoryType();
      case MemoryClass::HOST_32: return MemoryType::HOST_32;
      case MemoryClass::HOST_64: return MemoryType::HOST_64;
      case MemoryClass::DEVICE:  return mm.GetDeviceMemoryType();
      case MemoryClass::MANAGED: return MemoryType::HOST_MANAGED;
   }
   MFEM_VERIFY(false,"");
   return MemoryType::HOST;
}

MemoryType MemoryManager::GetDualMemoryType_(MemoryType mt)
{
   switch (mt)
   {
      case MemoryType::HOST:           return MemoryType::DEVICE;
      case MemoryType::HOST_32:        return MemoryType::DEVICE;
      case MemoryType::HOST_64:        return MemoryType::DEVICE;
      case MemoryType::HOST_DEBUG:     return MemoryType::DEVICE_DEBUG;
      case MemoryType::HOST_UMPIRE:    return MemoryType::DEVICE_UMPIRE;
      case MemoryType::HOST_MANAGED:   return MemoryType::DEVICE_MANAGED;
      case MemoryType::DEVICE:         return MemoryType::HOST;
      case MemoryType::DEVICE_DEBUG:   return MemoryType::HOST_DEBUG;
      case MemoryType::DEVICE_UMPIRE:  return MemoryType::HOST_UMPIRE;
      case MemoryType::DEVICE_MANAGED: return MemoryType::HOST_MANAGED;
      default: mfem_error("Unknown memory type!");
   }
   MFEM_VERIFY(false,"");
   return MemoryType::HOST;
}

static void MFEM_VERIFY_TYPES(const MemoryType h_mt, const MemoryType d_mt)
{
   MFEM_ASSERT(IsHostMemory(h_mt),"");
   MFEM_ASSERT(!IsHostMemory(d_mt),"");
   const bool sync =
      (h_mt == MemoryType::HOST_MANAGED && d_mt == MemoryType::DEVICE_MANAGED) ||
      (h_mt == MemoryType::HOST_UMPIRE && d_mt == MemoryType::DEVICE_UMPIRE) ||
      (h_mt == MemoryType::HOST_DEBUG && d_mt == MemoryType::DEVICE_DEBUG) ||
      (h_mt == MemoryType::HOST_64 && d_mt == MemoryType::DEVICE) ||
      (h_mt == MemoryType::HOST_32 && d_mt == MemoryType::DEVICE) ||
      (h_mt == MemoryType::HOST && d_mt == MemoryType::DEVICE);
   MFEM_VERIFY(sync, "");
}

MemoryClass operator*(MemoryClass mc1, MemoryClass mc2)
{
   //          | HOST     HOST_32  HOST_64  DEVICE   MANAGED
   // ---------+---------------------------------------------
   //  HOST    | HOST     HOST_32  HOST_64  DEVICE   MANAGED
   //  HOST_32 | HOST_32  HOST_32  HOST_64  DEVICE   MANAGED
   //  HOST_64 | HOST_64  HOST_64  HOST_64  DEVICE   MANAGED
   //  DEVICE  | DEVICE   DEVICE   DEVICE   DEVICE   MANAGED
   //  MANAGED | MANAGED  MANAGED  MANAGED  MANAGED  MANAGED

   // Using the enumeration ordering:
   //    HOST < HOST_32 < HOST_64 < DEVICE < MANAGED,
   // the above table is simply: a*b = max(a,b).

   return std::max(mc1, mc2);
}


// Instantiate Memory<T>::PrintFlags for T = int and T = double.
template void Memory<int>::PrintFlags() const;
template void Memory<double>::PrintFlags() const;

// Instantiate Memory<T>::CompareHostAndDevice for T = int and T = double.
template int Memory<int>::CompareHostAndDevice(int size) const;
template int Memory<double>::CompareHostAndDevice(int size) const;


namespace internal
{

/// Memory class that holds:
///   - the host and the device pointer
///   - the size in bytes of this memory region
///   - the host and device type of this memory region
struct Memory
{
   void *const h_ptr;
   void *d_ptr;
   const size_t bytes;
   const MemoryType h_mt, d_mt;
   Memory(void *p, size_t b, MemoryType h, MemoryType d):
      h_ptr(p), d_ptr(nullptr), bytes(b), h_mt(h), d_mt(d) { }
};

/// Alias class that holds the base memory region and the offset
struct Alias
{
   Memory *const mem;
   const size_t offset, bytes;
   size_t counter;
   const MemoryType h_mt;
};

/// Maps for the Memory and the Alias classes
typedef std::unordered_map<const void*, Memory> MemoryMap;
typedef std::unordered_map<const void*, Alias> AliasMap;

struct Maps
{
   MemoryMap memories;
   AliasMap aliases;
};

} // namespace mfem::internal

static internal::Maps *maps;

namespace internal
{

/// The host memory space base abstract class
class HostMemorySpace
{
public:
   HostMemorySpace() { }
   virtual ~HostMemorySpace() { }
   virtual void Alloc(void **ptr, size_t bytes) { *ptr = std::malloc(bytes); }
   virtual void Dealloc(void *ptr) { std::free(ptr); }
   virtual void Protect(const void *ptr, size_t bytes) { }
   virtual void Unprotect(const void *ptr, size_t bytes) { }
   virtual void AliasProtect(const void *ptr, size_t bytes) { }
   virtual void AliasUnprotect(const void *ptr, size_t bytes) { }
};

/// The device memory space base abstract class
class DeviceMemorySpace
{
public:
   virtual ~DeviceMemorySpace() { }
   virtual void Alloc(Memory &base) { base.d_ptr = std::malloc(base.bytes); }
   virtual void Dealloc(Memory &base) { std::free(base.d_ptr); }
   virtual void Protect(const Memory &base) { }
   virtual void Unprotect(const Memory &base) { }
   virtual void AliasProtect(const void *ptr, size_t bytes) { }
   virtual void AliasUnprotect(const void *ptr, size_t bytes) { }
   virtual void *HtoD(void *dst, const void *src, size_t bytes)
   { return std::memcpy(dst, src, bytes); }
   virtual void *DtoD(void *dst, const void *src, size_t bytes)
   { return std::memcpy(dst, src, bytes); }
   virtual void *DtoH(void *dst, const void *src, size_t bytes)
   { return std::memcpy(dst, src, bytes); }
};

/// The default std:: host memory space
class StdHostMemorySpace : public HostMemorySpace { };

/// The No host memory space
class NoHostMemorySpace : public HostMemorySpace
{
public:
   NoHostMemorySpace(): HostMemorySpace() { }
   void Alloc(void **ptr, const size_t bytes) { mfem_error("No Alloc error"); }
};

/// The aligned 32 host memory space
class Aligned32HostMemorySpace : public HostMemorySpace
{
public:
   Aligned32HostMemorySpace(): HostMemorySpace() { }
   void Alloc(void **ptr, size_t bytes)
   { if (mfem_memalign(ptr, 32, bytes) != 0) { throw ::std::bad_alloc(); } }
   void Dealloc(void *ptr) { std::free(ptr); }
};

/// The aligned 64 host memory space
class Aligned64HostMemorySpace : public HostMemorySpace
{
public:
   Aligned64HostMemorySpace(): HostMemorySpace() { }
   void Alloc(void **ptr, size_t bytes)
   { if (mfem_memalign(ptr, 64, bytes) != 0) { throw ::std::bad_alloc(); } }
};

#ifndef _WIN32
static uintptr_t pagesize = 0;
static uintptr_t pagemask = 0;

/// Returns the restricted base address of the DEBUG segment
inline const void *MmuAddrR(const void *ptr)
{
   const uintptr_t addr = (uintptr_t) ptr;
   return (addr & pagemask) ? (void*) ((addr + pagesize) & ~pagemask) : ptr;
}

/// Returns the prolongated base address of the MMU segment
inline const void *MmuAddrP(const void *ptr)
{
   const uintptr_t addr = (uintptr_t) ptr;
   return (void*) (addr & ~pagemask);
}

/// Compute the restricted length for the MMU segment
inline uintptr_t MmuLengthR(const void *ptr, const size_t bytes)
{
   // a ---->A:|    |:B<---- b
   const uintptr_t a = (uintptr_t) ptr;
   const uintptr_t A = (uintptr_t) MmuAddrR(ptr);
   MFEM_ASSERT(a <= A, "");
   const uintptr_t b = a + bytes;
   const uintptr_t B = b & ~pagemask;
   MFEM_ASSERT(B <= b, "");
   const uintptr_t length = B > A ? B - A : 0;
   MFEM_ASSERT(length % pagesize == 0,"");
   return length;
}

/// Compute the prolongated length for the MMU segment
inline uintptr_t MmuLengthP(const void *ptr, const size_t bytes)
{
   // |:A<----a |    |  b---->B:|
   const uintptr_t a = (uintptr_t) ptr;
   const uintptr_t A = (uintptr_t) MmuAddrP(ptr);
   MFEM_ASSERT(A <= a, "");
   const uintptr_t b = a + bytes;
   const uintptr_t B = b & pagemask ? (b + pagesize) & ~pagemask : b;
   MFEM_ASSERT(b <= B, "");
   MFEM_ASSERT(B >= A,"");
   const uintptr_t length = B - A;
   MFEM_ASSERT(length % pagesize == 0,"");
   return length;
}

/// The protected access error, used for the host
static void MmuError(int sig, siginfo_t *si, void *unused)
{
   fflush(0);
   char str[64];
   const void *ptr = si->si_addr;
   sprintf(str, "Error while accessing address %p!", ptr);
   mfem::out << std::endl << "An illegal memory access was made!";
   MFEM_ABORT(str);
}

/// MMU initialization, setting SIGBUS & SIGSEGV signals to MmuError
static void MmuInit()
{
   if (pagesize > 0) { return; }
   struct sigaction sa;
   sa.sa_flags = SA_SIGINFO;
   sigemptyset(&sa.sa_mask);
   sa.sa_sigaction = MmuError;
   if (sigaction(SIGBUS, &sa, NULL) == -1) { mfem_error("SIGBUS"); }
   if (sigaction(SIGSEGV, &sa, NULL) == -1) { mfem_error("SIGSEGV"); }
   pagesize = (uintptr_t) sysconf(_SC_PAGE_SIZE);
   MFEM_ASSERT(pagesize > 0, "pagesize must not be less than 1");
   pagemask = pagesize - 1;
}

/// MMU allocation, through ::mmap
inline void MmuAlloc(void **ptr, const size_t bytes)
{
   const size_t length = bytes == 0 ? 8 : bytes;
   const int prot = PROT_READ | PROT_WRITE;
   const int flags = MAP_ANONYMOUS | MAP_PRIVATE;
   *ptr = ::mmap(NULL, length, prot, flags, -1, 0);
   if (*ptr == MAP_FAILED) { throw ::std::bad_alloc(); }
}

/// MMU deallocation, through ::munmap
inline void MmuDealloc(void *ptr, const size_t bytes)
{
   const size_t length = bytes == 0 ? 8 : bytes;
   if (::munmap(ptr, length) == -1) { mfem_error("Dealloc error!"); }
}

/// MMU protection, through ::mprotect with no read/write accesses
inline void MmuProtect(const void *ptr, const size_t bytes)
{
   if (!::mprotect(const_cast<void*>(ptr), bytes, PROT_NONE)) { return; }
   mfem_error("mmu protection (NONE) error");
}

/// MMU un-protection, through ::mprotect with read/write accesses
inline void MmuAllow(const void *ptr, const size_t bytes)
{
   const int RW = PROT_READ | PROT_WRITE;
   if (!::mprotect(const_cast<void*>(ptr), bytes, RW)) { return; }
   mfem_error("mmu protection (R/W) error");
}
#else
inline void MmuInit() { }
inline void MmuAlloc(void **ptr, const size_t bytes) { *ptr = std::malloc(bytes); }
inline void MmuDealloc(void *ptr, const size_t) { std::free(ptr); }
inline void MmuProtect(const void*, const size_t) { }
inline void MmuAllow(const void*, const size_t) { }
inline const void *MmuAddrR(const void *a) { return a; }
inline const void *MmuAddrP(const void *a) { return a; }
inline uintptr_t MmuLengthR(const void*, const size_t) { return 0; }
inline uintptr_t MmuLengthP(const void*, const size_t) { return 0; }
#endif

/// The MMU host memory space
class MmuHostMemorySpace : public HostMemorySpace
{
public:
   MmuHostMemorySpace(): HostMemorySpace() { MmuInit(); }
   void Alloc(void **ptr, size_t bytes) { MmuAlloc(ptr, bytes); }
   void Dealloc(void *ptr) { MmuDealloc(ptr, maps->memories.at(ptr).bytes); }
   void Protect(const void *ptr, size_t bytes) { MmuProtect(ptr, bytes); }
   void Unprotect(const void *ptr, size_t bytes) { MmuAllow(ptr, bytes); }
   /// Aliases need to be restricted during protection
   void AliasProtect(const void *ptr, size_t bytes)
   { MmuProtect(MmuAddrR(ptr), MmuLengthR(ptr, bytes)); }
   /// Aliases need to be prolongated for un-protection
   void AliasUnprotect(const void *ptr, size_t bytes)
   { MmuAllow(MmuAddrP(ptr), MmuLengthP(ptr, bytes)); }
};

/// The UVM host memory space
class UvmHostMemorySpace : public HostMemorySpace
{
public:
   UvmHostMemorySpace() { }
   ~UvmHostMemorySpace() { }
   void Alloc(void **ptr, size_t bytes) { CuMallocManaged(ptr, bytes == 0 ? 8 : bytes); }
   void Dealloc(void *ptr) { CuMemFree(ptr); }
};

/// The 'No' device memory space
class NoDeviceMemorySpace: public DeviceMemorySpace
{
public:
   void Alloc(internal::Memory &base) { mfem_error("No device alloc"); }
   void Dealloc(Memory &base) { mfem_error("No device dealloc"); }
   void *HtoD(void *dst, const void *src, size_t bytes)
   { mfem_error("No device HtoD"); return nullptr; }
   void *DtoD(void* dst, const void* src, size_t bytes)
   { mfem_error("No device DtoD"); return nullptr; }
   void *DtoH(void *dst, const void *src, size_t bytes)
   { mfem_error("No device DtoH"); return nullptr; }
};

/// The std:: device memory space, used with the 'debug' device
class StdDeviceMemorySpace : public DeviceMemorySpace { };

/// The CUDA device memory space
class CudaDeviceMemorySpace: public DeviceMemorySpace
{
public:
   CudaDeviceMemorySpace(): DeviceMemorySpace() { }
   void Alloc(Memory &base) { CuMemAlloc(&base.d_ptr, base.bytes); }
   void Dealloc(Memory &base) { CuMemFree(base.d_ptr); }
   void *HtoD(void *dst, const void *src, size_t bytes)
   { return CuMemcpyHtoD(dst, src, bytes); }
   void *DtoD(void* dst, const void* src, size_t bytes)
   { return CuMemcpyDtoD(dst, src, bytes); }
   void *DtoH(void *dst, const void *src, size_t bytes)
   { return CuMemcpyDtoH(dst, src, bytes); }
};

/// The HIP device memory space
class HipDeviceMemorySpace: public DeviceMemorySpace
{
public:
   HipDeviceMemorySpace(): DeviceMemorySpace() { }
   void Alloc(Memory &base) { HipMemAlloc(&base.d_ptr, base.bytes); }
   void Dealloc(Memory &base) { HipMemFree(base.d_ptr); }
   void *HtoD(void *dst, const void *src, size_t bytes)
   { return HipMemcpyHtoD(dst, src, bytes); }
   void *DtoD(void* dst, const void* src, size_t bytes)
   { return HipMemcpyDtoD(dst, src, bytes); }
   void *DtoH(void *dst, const void *src, size_t bytes)
   { return HipMemcpyDtoH(dst, src, bytes); }
};

/// The UVM device memory space.
class UvmCudaMemorySpace : public DeviceMemorySpace
{
public:
   UvmCudaMemorySpace(): DeviceMemorySpace() { }
   void Alloc(Memory &base) { base.d_ptr = base.h_ptr; }
   void Dealloc(Memory &base) { }
   void *HtoD(void *dst, const void *src, size_t bytes) { return dst; }
   void *DtoD(void* dst, const void* src, size_t bytes)
   { return CuMemcpyDtoD(dst, src, bytes); }
   void *DtoH(void *dst, const void *src, size_t bytes)
   { return CuMemcpyDtoH(dst, src, bytes); }
};

/// The MMU device memory space
class MmuDeviceMemorySpace : public DeviceMemorySpace
{
public:
   MmuDeviceMemorySpace(): DeviceMemorySpace() { }
   void Alloc(Memory &m) { MmuAlloc(&m.d_ptr, m.bytes); }
   void Dealloc(Memory &m) { MmuDealloc(m.d_ptr, m.bytes); }
   void Protect(const Memory &m) { MmuProtect(m.d_ptr, m.bytes); }
   void Unprotect(const Memory &m) { MmuAllow(m.d_ptr, m.bytes); }
   /// Aliases need to be restricted during protection
   void AliasProtect(const void *ptr, size_t bytes)
   { MmuProtect(MmuAddrR(ptr), MmuLengthR(ptr, bytes)); }
   /// Aliases need to be prolongated for un-protection
   void AliasUnprotect(const void *ptr, size_t bytes)
   { MmuAllow(MmuAddrP(ptr), MmuLengthP(ptr, bytes)); }
   void *HtoD(void *dst, const void *src, size_t bytes)
   { return std::memcpy(dst, src, bytes); }
   void *DtoD(void *dst, const void *src, size_t bytes)
   { return std::memcpy(dst, src, bytes); }
   void *DtoH(void *dst, const void *src, size_t bytes)
   { return std::memcpy(dst, src, bytes); }
};

#ifndef MFEM_USE_UMPIRE
class UmpireHostMemorySpace : public NoHostMemorySpace { };
class UmpireDeviceMemorySpace : public NoDeviceMemorySpace { };
#else
/// The Umpire host memory space
class UmpireHostMemorySpace : public HostMemorySpace
{
private:
   const char *name;
   umpire::ResourceManager &rm;
   umpire::Allocator h_allocator;
   umpire::strategy::AllocationStrategy *strat;
public:
   ~UmpireHostMemorySpace() { h_allocator.release(); }
   UmpireHostMemorySpace():
      HostMemorySpace(),
      name(mm.GetUmpireAllocatorHostName()),
      rm(umpire::ResourceManager::getInstance()),
      h_allocator(rm.isAllocator(name)? rm.getAllocator(name):
                  rm.makeAllocator<umpire::strategy::DynamicPool>
                  (name, rm.getAllocator("HOST"))),
      strat(h_allocator.getAllocationStrategy()) { }
   void Alloc(void **ptr, size_t bytes) { *ptr = h_allocator.allocate(bytes); }
   void Dealloc(void *ptr) { h_allocator.deallocate(ptr); }
   void Insert(void *ptr, size_t bytes)
   { rm.registerAllocation(ptr, {ptr, bytes, strat}); }
};

/// The Umpire device memory space
class UmpireDeviceMemorySpace : public DeviceMemorySpace
{
private:
   const char *name;
   umpire::ResourceManager &rm;
   umpire::Allocator d_allocator;
public:
   ~UmpireDeviceMemorySpace() { d_allocator.release(); }
   UmpireDeviceMemorySpace():
      DeviceMemorySpace(),
      name(mm.GetUmpireAllocatorDeviceName()),
      rm(umpire::ResourceManager::getInstance()),
      d_allocator(rm.isAllocator(name)? rm.getAllocator(name):
                  rm.makeAllocator<umpire::strategy::DynamicPool>
                  (name, rm.getAllocator("DEVICE"))) { }
   void Alloc(Memory &base) { base.d_ptr = d_allocator.allocate(base.bytes); }
   void Dealloc(Memory &base) { d_allocator.deallocate(base.d_ptr); }
   void *HtoD(void *dst, const void *src, size_t bytes)
   { rm.copy(dst, const_cast<void*>(src), bytes); return dst; }
   void *DtoD(void* dst, const void* src, size_t bytes)
   { rm.copy(dst, const_cast<void*>(src), bytes); return dst; }
   void *DtoH(void *dst, const void *src, size_t bytes)
   { rm.copy(dst, const_cast<void*>(src), bytes); return dst; }
};
#endif // MFEM_USE_UMPIRE

/// Memory space controller class
class Ctrl
{
   typedef MemoryType MT;

public:
   HostMemorySpace *host[HostMemoryTypeSize];
   DeviceMemorySpace *device[DeviceMemoryTypeSize];

public:
   Ctrl(): host{nullptr}, device{nullptr} { }

   void Configure()
   {
      if (host[static_cast<int>(MemoryType::HOST)])
      {
         mfem_error("Memory backends have already been configured!");
      }

      const bool debug = Device::Allows(Backend::DEBUG);

      // Filling the host memory backends
      // HOST, HOST_32 & HOST_64 are always ready
      // MFEM_USE_UMPIRE will set either [No/Umpire] HostMemorySpace
      host[static_cast<int>(MemoryType::HOST)] =
         static_cast<HostMemorySpace*>(new StdHostMemorySpace());

      host[static_cast<int>(MemoryType::HOST_UMPIRE)] =
         static_cast<HostMemorySpace*>(new UmpireHostMemorySpace());

      host[static_cast<int>(MemoryType::HOST_32)] =
         static_cast<HostMemorySpace*>(new Aligned32HostMemorySpace());

      host[static_cast<int>(MemoryType::HOST_64)] =
         static_cast<HostMemorySpace*>(new Aligned64HostMemorySpace());

      // Only create MmuHostMemorySpace if needed, as it reroutes signals.
      if (debug)
      {
         host[static_cast<int>(MemoryType::HOST_DEBUG)] =
            static_cast<HostMemorySpace*>(new MmuHostMemorySpace());
      }

      host[static_cast<int>(MemoryType::HOST_MANAGED)] =
         static_cast<HostMemorySpace*>(new UvmHostMemorySpace());

      // Filling the device memory backends, shifting with the host size
      // Debug is special because of wrap(HOST) => uses DEVICE
      device[static_cast<int>(MemoryType::DEVICE)-HostMemoryTypeSize] =
#if defined(MFEM_USE_CUDA)
         (debug) ?
         static_cast<DeviceMemorySpace*>(new MmuDeviceMemorySpace()):
         static_cast<DeviceMemorySpace*>(new CudaDeviceMemorySpace());
#elif defined(MFEM_USE_HIP)
         static_cast<DeviceMemorySpace*>(new HipDeviceMemorySpace());
#else
         (debug) ?
         static_cast<DeviceMemorySpace*>(new MmuDeviceMemorySpace()):
         static_cast<DeviceMemorySpace*>(new NoDeviceMemorySpace());
#endif

      device[static_cast<int>(MemoryType::DEVICE_MANAGED)-HostMemoryTypeSize] =
         static_cast<DeviceMemorySpace*>(new UvmCudaMemorySpace());

      device[static_cast<int>(MemoryType::DEVICE_UMPIRE)-HostMemoryTypeSize] =
         static_cast<DeviceMemorySpace*>(new UmpireDeviceMemorySpace());

      if (debug)
      {
         device[static_cast<int>(MemoryType::DEVICE_DEBUG)-HostMemoryTypeSize] =
            static_cast<DeviceMemorySpace*>(new MmuDeviceMemorySpace());
      }
   }

   HostMemorySpace* Host(const MemoryType mt)
   {
      const int mt_i = static_cast<int>(mt);
      MFEM_ASSERT(host[mt_i], "Memory manager has not been configured!");
      return host[mt_i];
   }

   DeviceMemorySpace* Device(const MemoryType mt)
   {
      const int mt_i = static_cast<int>(mt) - HostMemoryTypeSize;
      MFEM_ASSERT(device[mt_i], "Memory manager has not been configured!");
      return device[mt_i];
   }

   ~Ctrl()
   {
      for (MemoryType mt = MemoryType::HOST; mt<MemoryType::DEVICE; mt++)
      { delete host[static_cast<int>(mt)]; }

      for (MemoryType mt = MemoryType::DEVICE; mt<MemoryType::SIZE; mt++)
      { delete device[static_cast<int>(mt)-HostMemoryTypeSize]; }
   }
};

} // namespace mfem::internal

static internal::Ctrl *ctrl;

void *MemoryManager::New_(void *h_tmp, size_t bytes, MemoryType mt,
                          unsigned &flags)
{
   MFEM_ASSERT(exists, "internal error");
   MFEM_ASSERT(mt != MemoryType::HOST, "internal error");
   const bool host_reg = IsHostRegisteredMemory(mt);
   const bool host_std = IsHostMemory(mt) && !IsHostRegisteredMemory(mt);
   const MemType h_mt = IsHostMemory(mt) ? mt : GetDualMemoryType_(mt);
   const MemType d_mt = IsHostMemory(mt) ? GetDualMemoryType_(mt) : mt;
   MFEM_VERIFY_TYPES(h_mt, d_mt);

   void *h_ptr = h_tmp;
   if (h_tmp == nullptr) { ctrl->Host(h_mt)->Alloc(&h_ptr, bytes); }

   flags = Mem::OWNS_INTERNAL | Mem::OWNS_HOST;

   if (host_std) // HOST_32, HOST_64
   {
      flags |= Mem::VALID_HOST;
      return h_ptr;
   }

   flags |= Mem::REGISTERED;
   if (host_reg)  // HOST_UMPIRE, HOST_DEBUG
   {
      mm.Insert(h_ptr, bytes, h_mt, d_mt);
      flags |= Mem::OWNS_DEVICE | Mem::VALID_HOST;
   }
   else // DEVICE
   {
      mm.InsertDevice(nullptr, h_ptr, bytes, h_mt, d_mt);
      flags |= Mem::OWNS_DEVICE| Mem::VALID_DEVICE;
   }
   return h_ptr;
}

void *MemoryManager::Register_(void *ptr, void *h_tmp, size_t bytes,
                               MemoryType mt,
                               bool own, bool alias, unsigned &flags)
{
   MFEM_ASSERT(IsHostMemory(mt),"");
   MFEM_ASSERT(exists, "internal error");
   MFEM_ASSERT(!alias, "cannot register an alias!");
   const bool host_reg = IsHostRegisteredMemory(mt);
   const bool host_std = IsHostMemory(mt) && !IsHostRegisteredMemory(mt);
   const MemType h_mt = mt;
   const MemType d_mt = GetDualMemoryType_(mt);
   MFEM_VERIFY_TYPES(h_mt, d_mt);

   if (ptr == nullptr && h_tmp == nullptr)
   {
      MFEM_VERIFY(bytes == 0, "internal error");
      return nullptr;
   }

   flags |= Mem::REGISTERED | Mem::OWNS_INTERNAL;

   if (host_std) // HOST, HOST_32, HOST_64
   {
      mm.Insert(ptr, bytes, h_mt, d_mt);
      flags = (own ? flags | Mem::OWNS_HOST : flags & ~Mem::OWNS_HOST) |
              Mem::OWNS_DEVICE | Mem::VALID_HOST;
      return ptr;
   }

   void *h_ptr = h_tmp;
   if (h_tmp == nullptr) { ctrl->Host(h_mt)->Alloc(&h_ptr, bytes); }

   if (host_reg) // HOST_UMPIRE, HOST_DEBUG, HOST_MANAGED
   {
      mm.Insert(h_ptr, bytes, h_mt, d_mt);
      flags = (own ? flags | Mem::OWNS_HOST : flags & ~Mem::OWNS_HOST) |
              Mem::OWNS_DEVICE | Mem::VALID_HOST;
   }
   else // DEVICE
   {
      mm.InsertDevice(ptr, h_ptr, bytes, h_mt, d_mt);
      flags = (own ? flags | Mem::OWNS_DEVICE : flags & ~Mem::OWNS_DEVICE) |
              Mem::OWNS_HOST | Mem::VALID_DEVICE;
   }
   return h_ptr;
}

void MemoryManager::Alias_(void *base_h_ptr, size_t offset, size_t bytes,
                           unsigned base_flags, unsigned &flags)
{
   mm.InsertAlias(base_h_ptr, (char*)base_h_ptr + offset, bytes,
                  base_flags & Mem::ALIAS);
   flags = (base_flags | Mem::ALIAS | Mem::OWNS_INTERNAL) &
           ~(Mem::OWNS_HOST | Mem::OWNS_DEVICE);
}

MemoryType MemoryManager::Delete_(void *h_ptr, MemoryType mt, unsigned flags)
{
   MFEM_ASSERT(flags & Mem::REGISTERED,"");
   MFEM_ASSERT(!(flags & Mem::OWNS_DEVICE) || (flags & Mem::OWNS_INTERNAL),
               "invalid Memory state");
   if (mm.exists && (flags & Mem::OWNS_INTERNAL))
   {
      if (flags & Mem::ALIAS)
      {
         const MemoryType h_mt = maps->aliases.at(h_ptr).h_mt;
         MFEM_ASSERT(mt == h_mt,"");
         mm.EraseAlias(h_ptr);
         return h_mt;
      }
      else
      {
         const MemoryType h_mt = maps->memories.at(h_ptr).h_mt;
         MFEM_ASSERT(mt == h_mt,"");
         if ((flags & Mem::OWNS_HOST) && (h_mt != MemoryType::HOST))
         { ctrl->Host(h_mt)->Dealloc(h_ptr); }
         mm.Erase(h_ptr, flags & Mem::OWNS_DEVICE);
         return h_mt;
      }
   }
   return mt;
}

bool MemoryManager::MemoryClassCheck_(MemoryClass mc, void *h_ptr,
                                      MemoryType h_mt, size_t bytes,
                                      unsigned flags)
{
   if (!h_ptr)
   {
      MFEM_VERIFY(bytes == 0, "Trying to access NULL with size " << bytes);
      return true;
   }
   const internal::Memory &mem =
      (flags & Mem::ALIAS) ?
      *maps->aliases.at(h_ptr).mem : maps->memories.at(h_ptr);
   const MemoryType &d_mt = mem.d_mt;
   switch (mc)
   {
      case MemoryClass::HOST_32:
      {
         MFEM_VERIFY(h_mt == MemoryType::HOST_32 ||
                     h_mt == MemoryType::HOST_64,"");
         return true;
      }
      case MemoryClass::HOST_64:
      {
         MFEM_VERIFY(h_mt == MemoryType::HOST_64,"");
         return true;
      }
      case MemoryClass::DEVICE:
      {
         MFEM_VERIFY(d_mt == MemoryType::DEVICE ||
                     d_mt == MemoryType::DEVICE_DEBUG ||
                     d_mt == MemoryType::DEVICE_UMPIRE ||
                     d_mt == MemoryType::DEVICE_MANAGED,"");
         return true;
      }
      case MemoryClass::MANAGED:
      {
         MFEM_VERIFY((h_mt == MemoryType::HOST_MANAGED &&
                      d_mt == MemoryType::DEVICE_MANAGED),"");
         return true;
      }
      default: break;
   }
   return true;
}

void *MemoryManager::ReadWrite_(void *h_ptr, MemoryType h_mt, MemoryClass mc,
                                size_t bytes, unsigned &flags)
{
   if (bytes > 0) { MFEM_VERIFY(flags & Mem::REGISTERED,""); }
   MFEM_ASSERT(MemoryClassCheck_(mc, h_ptr, h_mt, bytes, flags),"");
   if (IsHostMemory(GetMemoryType(mc)))
   {
      const bool copy = !(flags & Mem::VALID_HOST);
      flags = (flags | Mem::VALID_HOST) & ~Mem::VALID_DEVICE;
      if (flags & Mem::ALIAS)
      { return mm.GetAliasHostPtr(h_ptr, bytes, copy); }
      else { return mm.GetHostPtr(h_ptr, bytes, copy); }
   }
   else
   {
      const bool copy = !(flags & Mem::VALID_DEVICE);
      flags = (flags | Mem::VALID_DEVICE) & ~Mem::VALID_HOST;
      if (flags & Mem::ALIAS)
      { return mm.GetAliasDevicePtr(h_ptr, bytes, copy); }
      else { return mm.GetDevicePtr(h_ptr, bytes, copy); }
   }
}

const void *MemoryManager::Read_(void *h_ptr, MemoryType h_mt, MemoryClass mc,
                                 size_t bytes, unsigned &flags)
{
   if (bytes > 0) { MFEM_VERIFY(flags & Mem::REGISTERED,""); }
   MFEM_ASSERT(MemoryClassCheck_(mc, h_ptr, h_mt, bytes, flags),"");
   if (IsHostMemory(GetMemoryType(mc)))
   {
      const bool copy = !(flags & Mem::VALID_HOST);
      flags |= Mem::VALID_HOST;
      if (flags & Mem::ALIAS)
      { return mm.GetAliasHostPtr(h_ptr, bytes, copy); }
      else { return mm.GetHostPtr(h_ptr, bytes, copy); }
   }
   else
   {
      const bool copy = !(flags & Mem::VALID_DEVICE);
      flags |= Mem::VALID_DEVICE;
      if (flags & Mem::ALIAS)
      { return mm.GetAliasDevicePtr(h_ptr, bytes, copy); }
      else { return mm.GetDevicePtr(h_ptr, bytes, copy); }
   }
}

void *MemoryManager::Write_(void *h_ptr, MemoryType h_mt, MemoryClass mc,
                            size_t bytes, unsigned &flags)
{
   if (bytes > 0) { MFEM_VERIFY(flags & Mem::REGISTERED,""); }
   MFEM_ASSERT(MemoryClassCheck_(mc, h_ptr, h_mt, bytes, flags),"");
   if (IsHostMemory(GetMemoryType(mc)))
   {
      flags = (flags | Mem::VALID_HOST) & ~Mem::VALID_DEVICE;
      if (flags & Mem::ALIAS)
      { return mm.GetAliasHostPtr(h_ptr, bytes, false); }
      else { return mm.GetHostPtr(h_ptr, bytes, false); }
   }
   else
   {
      flags = (flags | Mem::VALID_DEVICE) & ~Mem::VALID_HOST;
      if (flags & Mem::ALIAS)
      { return mm.GetAliasDevicePtr(h_ptr, bytes, false); }
      else { return mm.GetDevicePtr(h_ptr, bytes, false); }

   }
}

void MemoryManager::SyncAlias_(const void *base_h_ptr, void *alias_h_ptr,
                               size_t alias_bytes, unsigned base_flags,
                               unsigned &alias_flags)
{
   // This is called only when (base_flags & Mem::REGISTERED) is true.
   // Note that (alias_flags & REGISTERED) may not be true.
   MFEM_ASSERT(alias_flags & Mem::ALIAS, "not an alias");
   if ((base_flags & Mem::VALID_HOST) && !(alias_flags & Mem::VALID_HOST))
   {
      mm.GetAliasHostPtr(alias_h_ptr, alias_bytes, true);
   }
   if ((base_flags & Mem::VALID_DEVICE) && !(alias_flags & Mem::VALID_DEVICE))
   {
      if (!(alias_flags & Mem::REGISTERED))
      {
         mm.InsertAlias(base_h_ptr, alias_h_ptr, alias_bytes, base_flags & Mem::ALIAS);
         alias_flags = (alias_flags | Mem::REGISTERED | Mem::OWNS_INTERNAL) &
                       ~(Mem::OWNS_HOST | Mem::OWNS_DEVICE);
      }
      mm.GetAliasDevicePtr(alias_h_ptr, alias_bytes, true);
   }
   alias_flags = (alias_flags & ~(Mem::VALID_HOST | Mem::VALID_DEVICE)) |
                 (base_flags & (Mem::VALID_HOST | Mem::VALID_DEVICE));
}

MemoryType MemoryManager::GetMemoryType_(void *h_ptr, unsigned flags)
{
   if (mm.exists)
   {
      const bool known = mm.IsKnown(h_ptr);
      if (known)
      {
         internal::Memory &mem = maps->memories.at(h_ptr);
         if (flags & Mem::VALID_DEVICE) { return mem.d_mt; }
         return mem.h_mt;
      }
      const bool alias = maps->aliases.find(h_ptr) != maps->aliases.end();
      if (alias)
      {
         internal::Memory *mem = maps->aliases.at(h_ptr).mem;
         if (flags & Mem::VALID_DEVICE) { return mem->d_mt; }
         return mem->h_mt;
      }
   }
   MFEM_VERIFY(false, "internal error");
   return MemoryManager::host_mem_type;
}

void MemoryManager::Copy_(void *dst_h_ptr, const void *src_h_ptr,
                          size_t bytes, unsigned src_flags,
                          unsigned &dst_flags)
{
   // Type of copy to use based on the src and dest validity flags:
   //            |       src
   //            |  h  |  d  |  hd
   // -----------+-----+-----+------
   //         h  | h2h   d2h   h2h
   //  dest   d  | h2d   d2d   d2d
   //        hd  | h2h   d2d   d2d

   const bool dst_on_host =
      (dst_flags & Mem::VALID_HOST) &&
      (!(dst_flags & Mem::VALID_DEVICE) ||
       ((src_flags & Mem::VALID_HOST) && !(src_flags & Mem::VALID_DEVICE)));

   dst_flags = dst_flags &
               ~(dst_on_host ? Mem::VALID_DEVICE : Mem::VALID_HOST);

   const bool src_on_host =
      (src_flags & Mem::VALID_HOST) &&
      (!(src_flags & Mem::VALID_DEVICE) ||
       ((dst_flags & Mem::VALID_HOST) && !(dst_flags & Mem::VALID_DEVICE)));

   const void *src_d_ptr =
      src_on_host ? NULL :
      ((src_flags & Mem::ALIAS) ?
       mm.GetAliasDevicePtr(src_h_ptr, bytes, false) :
       mm.GetDevicePtr(src_h_ptr, bytes, false));

   if (dst_on_host)
   {
      if (src_on_host)
      {
         if (dst_h_ptr != src_h_ptr && bytes != 0)
         {
            MFEM_ASSERT((const char*)dst_h_ptr + bytes <= src_h_ptr ||
                        (const char*)src_h_ptr + bytes <= dst_h_ptr,
                        "data overlaps!");
            std::memcpy(dst_h_ptr, src_h_ptr, bytes);
         }
      }
      else
      {
         if (dst_h_ptr != src_d_ptr && bytes != 0)
         {
            internal::Memory &dst_h_base = maps->memories.at(dst_h_ptr);
            internal::Memory &src_d_base = maps->memories.at(src_d_ptr);
            MemoryType dst_h_mt = dst_h_base.h_mt;
            MemoryType src_d_mt = src_d_base.d_mt;
            ctrl->Host(dst_h_mt)->Unprotect(dst_h_ptr, bytes);
            ctrl->Device(src_d_mt)->DtoH(dst_h_ptr, src_d_ptr, bytes);
         }
      }
   }
   else
   {
      void *dest_d_ptr = (dst_flags & Mem::ALIAS) ?
                         mm.GetAliasDevicePtr(dst_h_ptr, bytes, false) :
                         mm.GetDevicePtr(dst_h_ptr, bytes, false);
      if (src_on_host)
      {
         const bool known = mm.IsKnown(dst_h_ptr);
         const bool alias = dst_flags & Mem::ALIAS;
         MFEM_VERIFY(alias||known,"");
         const MemoryType d_mt = known ?
                                 maps->memories.at(dst_h_ptr).d_mt :
                                 maps->aliases.at(dst_h_ptr).mem->d_mt;
         ctrl->Device(d_mt)->HtoD(dest_d_ptr, src_h_ptr, bytes);
      }
      else
      {
         if (dest_d_ptr != src_d_ptr && bytes != 0)
         {
            const bool known = mm.IsKnown(dst_h_ptr);
            const bool alias = dst_flags & Mem::ALIAS;
            MFEM_VERIFY(alias||known,"");
            const MemoryType d_mt = known ?
                                    maps->memories.at(dst_h_ptr).d_mt :
                                    maps->aliases.at(dst_h_ptr).mem->d_mt;
            ctrl->Device(d_mt)->DtoD(dest_d_ptr, src_d_ptr, bytes);
         }
      }
   }
}

void MemoryManager::CopyToHost_(void *dest_h_ptr, const void *src_h_ptr,
                                size_t bytes, unsigned src_flags)
{
   const bool src_on_host = src_flags & Mem::VALID_HOST;
   if (src_on_host)
   {
      if (dest_h_ptr != src_h_ptr && bytes != 0)
      {
         MFEM_ASSERT((char*)dest_h_ptr + bytes <= src_h_ptr ||
                     (const char*)src_h_ptr + bytes <= dest_h_ptr,
                     "data overlaps!");
         std::memcpy(dest_h_ptr, src_h_ptr, bytes);
      }
   }
   else
   {
      MFEM_ASSERT(IsKnown_(src_h_ptr), "internal error");
      const void *src_d_ptr = (src_flags & Mem::ALIAS) ?
                              mm.GetAliasDevicePtr(src_h_ptr, bytes, false) :
                              mm.GetDevicePtr(src_h_ptr, bytes, false);
      const internal::Memory &base = maps->memories.at(dest_h_ptr);
      const MemoryType d_mt = base.d_mt;
      ctrl->Device(d_mt)->DtoH(dest_h_ptr, src_d_ptr, bytes);
   }
}

void MemoryManager::CopyFromHost_(void *dest_h_ptr, const void *src_h_ptr,
                                  size_t bytes, unsigned &dest_flags)
{
   const bool dest_on_host = dest_flags & Mem::VALID_HOST;
   if (dest_on_host)
   {
      if (dest_h_ptr != src_h_ptr && bytes != 0)
      {
         MFEM_ASSERT((char*)dest_h_ptr + bytes <= src_h_ptr ||
                     (const char*)src_h_ptr + bytes <= dest_h_ptr,
                     "data overlaps!");
         std::memcpy(dest_h_ptr, src_h_ptr, bytes);
      }
   }
   else
   {
      void *dest_d_ptr = (dest_flags & Mem::ALIAS) ?
                         mm.GetAliasDevicePtr(dest_h_ptr, bytes, false) :
                         mm.GetDevicePtr(dest_h_ptr, bytes, false);
      const internal::Memory &base = maps->memories.at(dest_h_ptr);
      const MemoryType d_mt = base.d_mt;
      ctrl->Device(d_mt)->HtoD(dest_d_ptr, src_h_ptr, bytes);
   }
   dest_flags = dest_flags &
                ~(dest_on_host ? Mem::VALID_DEVICE : Mem::VALID_HOST);
}

<<<<<<< HEAD
bool MemoryManager::IsKnown_(const void *h_ptr)
{
   return maps->memories.find(h_ptr) != maps->memories.end();
}

bool MemoryManager::IsAlias_(const void *h_ptr)
{
   return maps->aliases.find(h_ptr) != maps->aliases.end();
}

void MemoryManager::Insert(void *h_ptr, size_t bytes,
                           MemoryType h_mt, MemoryType d_mt)
{
   if (h_ptr == NULL)
   {
      MFEM_VERIFY(bytes == 0, "Trying to add NULL with size " << bytes);
      return;
   }
   MFEM_VERIFY_TYPES(h_mt, d_mt);
   auto res =
      maps->memories.emplace(h_ptr, internal::Memory(h_ptr, bytes, h_mt, d_mt));
   if (res.second == false) { mfem_error("Address already present!"); }
}

void MemoryManager::InsertDevice(void *d_ptr, void *h_ptr, size_t bytes,
                                 MemoryType h_mt, MemoryType d_mt)
{
   MFEM_VERIFY_TYPES(h_mt, d_mt);
   MFEM_ASSERT(h_ptr != NULL, "internal error");
   Insert(h_ptr, bytes, h_mt, d_mt);
   internal::Memory &mem = maps->memories.at(h_ptr);
   if (d_ptr == NULL) { ctrl->Device(d_mt)->Alloc(mem); }
   else { mem.d_ptr = d_ptr; }
}

void MemoryManager::InsertAlias(const void *base_ptr, void *alias_ptr,
                                const size_t bytes, const bool base_is_alias)
{
   size_t offset = static_cast<size_t>(static_cast<const char*>(alias_ptr) -
                                       static_cast<const char*>(base_ptr));
   if (!base_ptr)
   {
      MFEM_VERIFY(offset == 0,
                  "Trying to add alias to NULL at offset " << offset);
      return;
   }
   if (base_is_alias)
   {
      const internal::Alias &alias = maps->aliases.at(base_ptr);
      MFEM_ASSERT(alias.mem,"");
      base_ptr = alias.mem->h_ptr;
      offset += alias.offset;
   }
   internal::Memory &mem = maps->memories.at(base_ptr);
   auto res =
      maps->aliases.emplace(alias_ptr,
                            internal::Alias{&mem, offset, bytes, 1, mem.h_mt});
   if (res.second == false) // alias_ptr was already in the map
   {
      if (res.first->second.mem != &mem || res.first->second.offset != offset)
      {
         mfem_error("alias already exists with different base/offset!");
      }
      else
      {
         res.first->second.counter++;
      }
   }
}

void MemoryManager::Erase(void *h_ptr, bool free_dev_ptr)
{
   if (!h_ptr) { return; }
   auto mem_map_iter = maps->memories.find(h_ptr);
   if (mem_map_iter == maps->memories.end()) { mfem_error("Unknown pointer!"); }
   internal::Memory &mem = mem_map_iter->second;
   if (mem.d_ptr && free_dev_ptr) { ctrl->Device(mem.d_mt)->Dealloc(mem);}
   maps->memories.erase(mem_map_iter);
}

void MemoryManager::EraseAlias(void *alias_ptr)
{
   if (!alias_ptr) { return; }
   auto alias_map_iter = maps->aliases.find(alias_ptr);
   if (alias_map_iter == maps->aliases.end()) { mfem_error("Unknown alias!"); }
   internal::Alias &alias = alias_map_iter->second;
   if (--alias.counter) { return; }
   maps->aliases.erase(alias_map_iter);
}

void *MemoryManager::GetDevicePtr(const void *h_ptr, size_t bytes,
                                  bool copy_data)
{
   if (!h_ptr)
   {
      MFEM_VERIFY(bytes == 0, "Trying to access NULL with size " << bytes);
      return NULL;
   }
   internal::Memory &mem = maps->memories.at(h_ptr);
   const MemoryType &h_mt = mem.h_mt;
   const MemoryType &d_mt = mem.d_mt;
   MFEM_VERIFY_TYPES(h_mt, d_mt);
   if (!mem.d_ptr) { ctrl->Device(d_mt)->Alloc(mem); }
   ctrl->Device(d_mt)->Unprotect(mem);
   if (copy_data)
   {
      MFEM_ASSERT(bytes <= mem.bytes, "invalid copy size");
      ctrl->Device(d_mt)->HtoD(mem.d_ptr, h_ptr, bytes);
   }
   ctrl->Host(h_mt)->Protect(h_ptr, bytes);
   return mem.d_ptr;
}

void *MemoryManager::GetAliasDevicePtr(const void *alias_ptr, size_t bytes,
                                       bool copy)
{
   if (!alias_ptr)
   {
      MFEM_VERIFY(bytes == 0, "Trying to access NULL with size " << bytes);
      return NULL;
   }
   auto &alias_map = maps->aliases;
   auto alias_map_iter = alias_map.find(alias_ptr);
   if (alias_map_iter == alias_map.end()) { mfem_error("alias not found"); }
   const internal::Alias &alias = alias_map_iter->second;
   const size_t offset = alias.offset;
   internal::Memory &mem = *alias.mem;
   const MemoryType &h_mt = mem.h_mt;
   const MemoryType &d_mt = mem.d_mt;
   MFEM_VERIFY_TYPES(h_mt, d_mt);
   if (!mem.d_ptr) { ctrl->Device(d_mt)->Alloc(mem); }
   void *alias_h_ptr = static_cast<char*>(mem.h_ptr) + offset;
   void *alias_d_ptr = static_cast<char*>(mem.d_ptr) + offset;
   MFEM_ASSERT(alias_h_ptr == alias_ptr, "internal error");
   MFEM_ASSERT(bytes <= alias.bytes, "internal error");
   ctrl->Device(d_mt)->AliasUnprotect(alias_d_ptr, bytes);
   ctrl->Host(h_mt)->AliasUnprotect(alias_ptr, bytes);
   if (copy) { ctrl->Device(d_mt)->HtoD(alias_d_ptr, alias_h_ptr, bytes); }
   ctrl->Host(h_mt)->AliasProtect(alias_ptr, bytes);
   return alias_d_ptr;
}

void *MemoryManager::GetHostPtr(const void *ptr, size_t bytes, bool copy)
{
   const internal::Memory &mem = maps->memories.at(ptr);
   MFEM_ASSERT(mem.h_ptr == ptr, "internal error");
   MFEM_ASSERT(bytes == mem.bytes, "internal error")
   const MemoryType &h_mt = mem.h_mt;
   const MemoryType &d_mt = mem.d_mt;
   MFEM_VERIFY_TYPES(h_mt, d_mt);
   ctrl->Host(h_mt)->Unprotect(mem.h_ptr, bytes);
   // Aliases might have done some protections
   if (mem.d_ptr) { ctrl->Device(d_mt)->Unprotect(mem); }
   if (copy && mem.d_ptr) { ctrl->Device(d_mt)->DtoH(mem.h_ptr, mem.d_ptr, bytes); }
   if (mem.d_ptr) { ctrl->Device(d_mt)->Protect(mem); }
   return mem.h_ptr;
}

void *MemoryManager::GetAliasHostPtr(const void *ptr, size_t bytes,
                                     bool copy_data)
{
   const internal::Alias &alias = maps->aliases.at(ptr);
   const internal::Memory *const mem = alias.mem;
   const MemoryType &h_mt = mem->h_mt;
   const MemoryType &d_mt = mem->d_mt;
   MFEM_VERIFY_TYPES(h_mt, d_mt);
   void *alias_h_ptr = static_cast<char*>(mem->h_ptr) + alias.offset;
   void *alias_d_ptr = static_cast<char*>(mem->d_ptr) + alias.offset;
   MFEM_ASSERT(alias_h_ptr == ptr,  "internal error");
   ctrl->Host(h_mt)->AliasUnprotect(alias_h_ptr, bytes);
   if (mem->d_ptr) { ctrl->Device(d_mt)->AliasUnprotect(alias_d_ptr, bytes); }
   if (copy_data && mem->d_ptr)
   { ctrl->Device(d_mt)->DtoH(const_cast<void*>(ptr), alias_d_ptr, bytes); }
   if (mem->d_ptr) { ctrl->Device(d_mt)->AliasProtect(alias_d_ptr, bytes); }
   return alias_h_ptr;
}

MemoryManager::MemoryManager()
{
   exists = true;
   maps = new internal::Maps();
   ctrl = new internal::Ctrl();
}

MemoryManager::~MemoryManager() { if (exists) { Destroy(); } }

void MemoryManager::Configure(const MemoryType host_mt,
                              const MemoryType device_mt)
{
   ctrl->Configure();
   host_mem_type = host_mt;
   device_mem_type = device_mt;
}

#ifdef MFEM_USE_UMPIRE
void MemoryManager::SetUmpireAllocatorNames(const char *h_name,
                                            const char *d_name)
{
   h_umpire_name = h_name;
   d_umpire_name = d_name;
}
#endif

void MemoryManager::Destroy()
{
   MFEM_VERIFY(exists, "MemoryManager has already been destroyed!");
   for (auto& n : maps->memories)
   {
      internal::Memory &mem = n.second;
      bool mem_h_ptr = mem.h_mt != MemoryType::HOST && mem.h_ptr;
      if (mem_h_ptr) { ctrl->Host(mem.h_mt)->Dealloc(mem.h_ptr); }
      if (mem.d_ptr) { ctrl->Device(mem.d_mt)->Dealloc(mem); }
   }
   delete maps; maps = nullptr;
   delete ctrl; ctrl = nullptr;
   host_mem_type = MemoryType::HOST;
   device_mem_type = MemoryType::HOST;
   exists = false;
}

void MemoryManager::RegisterCheck(void *ptr)
{
   if (ptr != NULL)
   {
      if (!IsKnown(ptr))
      {
         mfem_error("Pointer is not registered!");
      }
   }
}

void MemoryManager::PrintPtrs(void)
{
   for (const auto& n : maps->memories)
   {
      const internal::Memory &mem = n.second;
      mfem::out << std::endl
                << "key " << n.first << ", "
                << "h_ptr " << mem.h_ptr << ", "
                << "d_ptr " << mem.d_ptr;
   }
   if (maps->memories.size() > 0) { mfem::out << std::endl; }
}

void MemoryManager::PrintAliases(void)
{
   for (const auto& n : maps->aliases)
   {
      const internal::Alias &alias = n.second;
      mfem::out << std::endl
                << "alias: key " << n.first << ", "
                << "h_ptr " << alias.mem->h_ptr << ", "
                << "offset " << alias.offset << ", "
                << "bytes  " << alias.bytes << ", "
                << "counter " << alias.counter;
   }
   if (maps->aliases.size() > 0) { mfem::out << std::endl; }
}
=======
int MemoryManager::CompareHostAndDevice_(void *h_ptr, size_t size,
                                         unsigned flags)
{
   void *d_ptr = (flags & Mem::ALIAS) ?
                 mm.GetAliasDevicePtr(h_ptr, size, false) :
                 mm.GetDevicePtr(h_ptr, size, false);
   char *h_buf = new char[size];
   CuMemcpyDtoH(h_buf, d_ptr, size);
   int res = std::memcmp(h_ptr, h_buf, size);
   delete [] h_buf;
   return res;
}

>>>>>>> 9411ef90

void MemoryPrintFlags(unsigned flags)
{
   typedef Memory<int> Mem;
   mfem::out
         << "\n   registered    = " << bool(flags & Mem::REGISTERED)
         << "\n   owns host     = " << bool(flags & Mem::OWNS_HOST)
         << "\n   owns device   = " << bool(flags & Mem::OWNS_DEVICE)
         << "\n   owns internal = " << bool(flags & Mem::OWNS_INTERNAL)
         << "\n   valid host    = " << bool(flags & Mem::VALID_HOST)
         << "\n   valid device  = " << bool(flags & Mem::VALID_DEVICE)
         << "\n   device flag   = " << bool(flags & Mem::USE_DEVICE)
         << "\n   alias         = " << bool(flags & Mem::ALIAS)
         << std::endl;
}

void MemoryManager::CheckHostMemoryType_(MemoryType h_mt, void *h_ptr)
{
   if (!mm.exists) {return;}
   const bool known = mm.IsKnown(h_ptr);
   const bool alias = mm.IsAlias(h_ptr);
   if (known) { MFEM_VERIFY(h_mt == maps->memories.at(h_ptr).h_mt,""); }
   if (alias) { MFEM_VERIFY(h_mt == maps->aliases.at(h_ptr).mem->h_mt,""); }
}

MemoryManager mm;

bool MemoryManager::exists = false;

#ifdef MFEM_USE_UMPIRE
const char* MemoryManager::h_umpire_name = MFEM_UMPIRE_HOST;
const char* MemoryManager::d_umpire_name = MFEM_UMPIRE_DEVICE;
#endif

MemoryType MemoryManager::host_mem_type = MemoryType::HOST;
MemoryType MemoryManager::device_mem_type = MemoryType::HOST;

const char *MemoryTypeName[MemoryTypeSize] =
{
   "host-std", "host-32", "host-64", "host-debug", "host-umpire", "host-managed",
   "device", "device-debug", "device-umpire",  "device-managed"
};

} // namespace mfem<|MERGE_RESOLUTION|>--- conflicted
+++ resolved
@@ -10,15 +10,10 @@
 // Software Foundation) version 2.1 dated February 1999.
 
 #include "../general/forall.hpp"
-<<<<<<< HEAD
 #include "mem_manager.hpp"
-=======
-
+
+#include <list>
 #include <cstring> // std::memcpy, std::memcmp
->>>>>>> 9411ef90
-
-#include <list>
-#include <cstring> // std::memcpy
 #include <unordered_map>
 #include <algorithm> // std::max
 
@@ -1029,7 +1024,6 @@
                 ~(dest_on_host ? Mem::VALID_DEVICE : Mem::VALID_HOST);
 }
 
-<<<<<<< HEAD
 bool MemoryManager::IsKnown_(const void *h_ptr)
 {
    return maps->memories.find(h_ptr) != maps->memories.end();
@@ -1288,7 +1282,7 @@
    }
    if (maps->aliases.size() > 0) { mfem::out << std::endl; }
 }
-=======
+
 int MemoryManager::CompareHostAndDevice_(void *h_ptr, size_t size,
                                          unsigned flags)
 {
@@ -1302,7 +1296,6 @@
    return res;
 }
 
->>>>>>> 9411ef90
 
 void MemoryPrintFlags(unsigned flags)
 {
