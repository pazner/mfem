--- conflicted
+++ resolved
@@ -65,23 +65,7 @@
 
 DenseMatrix::DenseMatrix(const DenseMatrix &m) : Matrix(m.height, m.width)
 {
-<<<<<<< HEAD
    m.data.Copy(data);
-=======
-   int hw = height * width;
-   if (hw > 0)
-   {
-      MFEM_ASSERT(m.data, "invalid source matrix");
-      data = new double[hw];
-      capacity = hw;
-      std::memcpy(data, m.data, sizeof(double)*hw);
-   }
-   else
-   {
-      data = NULL;
-      capacity = 0;
-   }
->>>>>>> 155a5eb6
 }
 
 DenseMatrix::DenseMatrix(int s) : Matrix(s), data(s*s)
@@ -4196,7 +4180,7 @@
 
 DenseMatrixEigensystem::DenseMatrixEigensystem(
    const DenseMatrixEigensystem &other)
-   : mat(other.mat), EVal(other.EVal), EVect(other.EVect), ev(NULL, other.n),
+   : mat(other.mat), EVal(other.EVal), EVect(other.EVect), ev((double*)NULL, other.n),
      n(other.n)
 {
 #ifdef MFEM_USE_LAPACK
