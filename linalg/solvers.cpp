--- conflicted
+++ resolved
@@ -676,19 +676,14 @@
          mfem::out << "   Iteration : " << setw(3) << i << "  (B r, r) = "
                    << betanom << '\n';
       }
-<<<<<<< HEAD
+
+      Monitor(i, betanom, r, x);
+
+      if (betanom < r0)
       {
          btnm.Read();
          iter.Write();
          Runtime::Cond("betanom < r0)"); // will grab the last Read from Dot
-      }
-=======
-
-      Monitor(i, betanom, r, x);
-
->>>>>>> 551f5077
-      if (betanom < r0)
-      {
          if (print_level == 2)
          {
             mfem::out << "Number of PCG iterations: " << i << '\n';
