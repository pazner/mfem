// Copyright (c) 2010-2021, Lawrence Livermore National Security, LLC. Produced
// at the Lawrence Livermore National Laboratory. All Rights reserved. See files
// LICENSE and NOTICE for details. LLNL-CODE-806117.
//
// This file is part of the MFEM library. For more information and source code
// availability visit https://mfem.org.
//
// MFEM is free software; you can redistribute it and/or modify it under the
// terms of the BSD-3 license. We welcome feedback and contributions, see file
// CONTRIBUTING.md for details.

#include "linalg.hpp"
#include "../general/annotation.hpp"
#include "../general/forall.hpp"
#include "../general/globals.hpp"
#include "../fem/bilinearform.hpp"
#include "../fem/nonlinearform.hpp"
#include <iostream>
#include <iomanip>
#include <algorithm>
#include <cmath>
#include <set>

namespace mfem
{

using namespace std;

IterativeSolver::IterativeSolver()
   : Solver(0, true)
{
   oper = NULL;
   prec = NULL;
   max_iter = 10;
   print_level = -1;
   rel_tol = abs_tol = 0.0;
#ifdef MFEM_USE_MPI
   dot_prod_type = 0;
#endif
}

#ifdef MFEM_USE_MPI
IterativeSolver::IterativeSolver(MPI_Comm _comm)
   : Solver(0, true)
{
   oper = NULL;
   prec = NULL;
   max_iter = 10;
   print_level = -1;
   rel_tol = abs_tol = 0.0;
   dot_prod_type = 1;
   comm = _comm;
}
#endif

double IterativeSolver::Dot(const Vector &x, const Vector &y) const
{
#ifndef MFEM_USE_MPI
   return (x * y);
#else
   if (dot_prod_type == 0)
   {
      return (x * y);
   }
   else
   {
      return InnerProduct(comm, x, y);
   }
#endif
}

void IterativeSolver::SetPrintLevel(int print_lvl)
{
#ifndef MFEM_USE_MPI
   print_level = print_lvl;
#else
   if (dot_prod_type == 0)
   {
      print_level = print_lvl;
   }
   else
   {
      int rank;
      MPI_Comm_rank(comm, &rank);
      if (rank == 0)
      {
         print_level = print_lvl;
      }
   }
#endif
}

void IterativeSolver::SetPreconditioner(Solver &pr)
{
   prec = &pr;
   prec->iterative_mode = false;
}

void IterativeSolver::SetOperator(const Operator &op)
{
   oper = &op;
   height = op.Height();
   width = op.Width();
   if (prec)
   {
      prec->SetOperator(*oper);
   }
}

void IterativeSolver::Monitor(int it, double norm, const Vector& r,
                              const Vector& x, bool final) const
{
   if (monitor != nullptr)
   {
      monitor->MonitorResidual(it, norm, r, final);
      monitor->MonitorSolution(it, norm, x, final);
   }
}

OperatorJacobiSmoother::OperatorJacobiSmoother(const double dmpng)
   : damping(dmpng),
     ess_tdof_list(nullptr),
     oper(nullptr),
     allow_updates(true)
{ }

OperatorJacobiSmoother::OperatorJacobiSmoother(const BilinearForm &a,
                                               const Array<int> &ess_tdofs,
                                               const double dmpng)
   :
   Solver(a.FESpace()->GetTrueVSize()),
   dinv(height),
   damping(dmpng),
   ess_tdof_list(&ess_tdofs),
   residual(height),
   allow_updates(false)
{
   Vector &diag(residual);
   a.AssembleDiagonal(diag);
   // 'a' cannot be used for iterative_mode == true because its size may be
   // different.
   oper = nullptr;
   Setup(diag);
}

// In this case oper and will be set by SetOperator().
OperatorJacobiSmoother::OperatorJacobiSmoother(const NonlinearForm &nlform,
                                               const Array<int> &ess_tdofs,
                                               const double dmpng)
   :
   Solver(nlform.FESpace()->GetTrueVSize()),
   N(height),
   dinv(N),
   damping(dmpng),
   ess_tdof_list(ess_tdofs),
   residual(N),
   dynamic(true), oper(NULL), nlf(&nlform) { }

OperatorJacobiSmoother::OperatorJacobiSmoother(const Vector &d,
                                               const Array<int> &ess_tdofs,
                                               const double dmpng)
   :
   Solver(d.Size()),
   dinv(height),
   damping(dmpng),
   ess_tdof_list(&ess_tdofs),
   residual(height),
   oper(NULL),
   allow_updates(false)
{
   Setup(d);
}

void OperatorJacobiSmoother::SetOperator(const Operator &op)
{
<<<<<<< HEAD
   oper = &op;

   if (dynamic)
   {
      Vector diag(N);
      nlf->AssembleGradientDiagonal(diag);
      Setup(diag);
   }
=======
   if (!allow_updates)
   {
      // original behavior of this method
      oper = &op; return;
   }

   // Treat (Par)BilinearForm objects as a special case since their
   // AssembleDiagonal method returns the true-dof diagonal whereas the form
   // itself may act as an ldof operator. This is for compatibility with the
   // constructor that takes a BilinearForm parameter.
   const BilinearForm *blf = dynamic_cast<const BilinearForm *>(&op);
   if (blf)
   {
      // 'a' cannot be used for iterative_mode == true because its size may be
      // different.
      oper = nullptr;
      height = width = blf->FESpace()->GetTrueVSize();
   }
   else
   {
      oper = &op;
      height = op.Height();
      width = op.Width();
      MFEM_ASSERT(height == width, "not a square matrix!");
      // ess_tdof_list is only used with BilinearForm
      ess_tdof_list = nullptr;
   }
   dinv.SetSize(height);
   residual.SetSize(height);
   Vector &diag(residual);
   op.AssembleDiagonal(diag);
   Setup(diag);
>>>>>>> bb2a80ed
}

void OperatorJacobiSmoother::Setup(const Vector &diag)
{
   residual.UseDevice(true);
   const double delta = damping;
   auto D = diag.Read();
   auto DI = dinv.Write();
<<<<<<< HEAD
   MFEM_FORALL(i, N,
   {
      const double d_i = (D[i] < 0.0 && abs_values) ? -D[i] : D[i];
      DI[i] = delta / d_i;
   });
   auto I = ess_tdof_list.Read();
   MFEM_FORALL(i, ess_tdof_list.Size(), DI[I[i]] = delta; );
=======
   MFEM_FORALL(i, height, DI[i] = delta / D[i]; );
   if (ess_tdof_list && ess_tdof_list->Size() > 0)
   {
      auto I = ess_tdof_list->Read();
      MFEM_FORALL(i, ess_tdof_list->Size(), DI[I[i]] = delta; );
   }
>>>>>>> bb2a80ed
}

void OperatorJacobiSmoother::Mult(const Vector &x, Vector &y) const
{
   // For empty MPI ranks, height may be 0:
   // MFEM_VERIFY(Height() > 0, "The diagonal hasn't been computed.");
   MFEM_ASSERT(x.Size() == Width(), "invalid input vector");
   MFEM_ASSERT(y.Size() == Height(), "invalid output vector");

   if (iterative_mode)
   {
      MFEM_VERIFY(oper, "iterative_mode == true requires the forward operator");
      oper->Mult(y, residual);  // r = A y
      subtract(x, residual, residual); // r = x - A y
   }
   else
   {
      residual = x;
      y.UseDevice(true);
      y = 0.0;
   }
   auto DI = dinv.Read();
   auto R = residual.Read();
   auto Y = y.ReadWrite();
   MFEM_FORALL(i, height, Y[i] += DI[i] * R[i]; );
}

OperatorChebyshevSmoother::OperatorChebyshevSmoother(Operator* oper_,
                                                     const Vector &d,
                                                     const Array<int>& ess_tdofs,
                                                     int order_, double max_eig_estimate_)
   :
   Solver(d.Size()),
   order(order_),
   max_eig_estimate(max_eig_estimate_),
   N(d.Size()),
   dinv(N),
   diag(d),
   coeffs(order),
   ess_tdof_list(ess_tdofs),
   residual(N),
   oper(oper_) { Setup(); }

#ifdef MFEM_USE_MPI
OperatorChebyshevSmoother::OperatorChebyshevSmoother(Operator* oper_,
                                                     const Vector &d,
                                                     const Array<int>& ess_tdofs,
                                                     int order_, MPI_Comm comm, int power_iterations, double power_tolerance)
#else
OperatorChebyshevSmoother::OperatorChebyshevSmoother(Operator* oper_,
                                                     const Vector &d,
                                                     const Array<int>& ess_tdofs,
                                                     int order_, int power_iterations, double power_tolerance)
#endif
   : Solver(d.Size()),
     order(order_),
     N(d.Size()),
     dinv(N),
     diag(d),
     coeffs(order),
     ess_tdof_list(ess_tdofs),
     residual(N),
     oper(oper_)
{
   OperatorJacobiSmoother invDiagOperator(diag, ess_tdofs, 1.0);
   ProductOperator diagPrecond(&invDiagOperator, oper, false, false);

#ifdef MFEM_USE_MPI
   PowerMethod powerMethod(comm);
#else
   PowerMethod powerMethod;
#endif
   Vector ev(oper->Width());
   max_eig_estimate = powerMethod.EstimateLargestEigenvalue(diagPrecond, ev,
                                                            power_iterations, power_tolerance);

   Setup();
}

void OperatorChebyshevSmoother::Setup()
{
   // Invert diagonal
   residual.UseDevice(true);
   auto D = diag.Read();
   auto X = dinv.Write();
   MFEM_FORALL(i, N, X[i] = 1.0 / D[i]; );
   auto I = ess_tdof_list.Read();
   MFEM_FORALL(i, ess_tdof_list.Size(), X[I[i]] = 1.0; );

   // Set up Chebyshev coefficients
   // For reference, see e.g., Parallel multigrid smoothing: polynomial versus
   // Gauss-Seidel by Adams et al.
   double upper_bound = 1.2 * max_eig_estimate;
   double lower_bound = 0.3 * max_eig_estimate;
   double theta = 0.5 * (upper_bound + lower_bound);
   double delta = 0.5 * (upper_bound - lower_bound);

   switch (order-1)
   {
      case 0:
      {
         coeffs[0] = 1.0 / theta;
         break;
      }
      case 1:
      {
         double tmp_0 = 1.0/(pow(delta, 2) - 2*pow(theta, 2));
         coeffs[0] = -4*theta*tmp_0;
         coeffs[1] = 2*tmp_0;
         break;
      }
      case 2:
      {
         double tmp_0 = 3*pow(delta, 2);
         double tmp_1 = pow(theta, 2);
         double tmp_2 = 1.0/(-4*pow(theta, 3) + theta*tmp_0);
         coeffs[0] = tmp_2*(tmp_0 - 12*tmp_1);
         coeffs[1] = 12/(tmp_0 - 4*tmp_1);
         coeffs[2] = -4*tmp_2;
         break;
      }
      case 3:
      {
         double tmp_0 = pow(delta, 2);
         double tmp_1 = pow(theta, 2);
         double tmp_2 = 8*tmp_0;
         double tmp_3 = 1.0/(pow(delta, 4) + 8*pow(theta, 4) - tmp_1*tmp_2);
         coeffs[0] = tmp_3*(32*pow(theta, 3) - 16*theta*tmp_0);
         coeffs[1] = tmp_3*(-48*tmp_1 + tmp_2);
         coeffs[2] = 32*theta*tmp_3;
         coeffs[3] = -8*tmp_3;
         break;
      }
      case 4:
      {
         double tmp_0 = 5*pow(delta, 4);
         double tmp_1 = pow(theta, 4);
         double tmp_2 = pow(theta, 2);
         double tmp_3 = pow(delta, 2);
         double tmp_4 = 60*tmp_3;
         double tmp_5 = 20*tmp_3;
         double tmp_6 = 1.0/(16*pow(theta, 5) - pow(theta, 3)*tmp_5 + theta*tmp_0);
         double tmp_7 = 160*tmp_2;
         double tmp_8 = 1.0/(tmp_0 + 16*tmp_1 - tmp_2*tmp_5);
         coeffs[0] = tmp_6*(tmp_0 + 80*tmp_1 - tmp_2*tmp_4);
         coeffs[1] = tmp_8*(tmp_4 - tmp_7);
         coeffs[2] = tmp_6*(-tmp_5 + tmp_7);
         coeffs[3] = -80*tmp_8;
         coeffs[4] = 16*tmp_6;
         break;
      }
      default:
         MFEM_ABORT("Chebyshev smoother not implemented for order = " << order);
   }
}

void OperatorChebyshevSmoother::Mult(const Vector& x, Vector &y) const
{
   if (iterative_mode)
   {
      MFEM_ABORT("Chebyshev smoother not implemented for iterative mode");
   }

   if (!oper)
   {
      MFEM_ABORT("Chebyshev smoother requires operator");
   }

   residual = x;
   helperVector.SetSize(x.Size());

   y.UseDevice(true);
   y = 0.0;

   for (int k = 0; k < order; ++k)
   {
      // Apply
      if (k > 0)
      {
         oper->Mult(residual, helperVector);
         residual = helperVector;
      }

      // Scale residual by inverse diagonal
      const int n = N;
      auto Dinv = dinv.Read();
      auto R = residual.ReadWrite();
      MFEM_FORALL(i, n, R[i] *= Dinv[i]; );

      // Add weighted contribution to y
      auto Y = y.ReadWrite();
      auto C = coeffs.Read();
      MFEM_FORALL(i, n, Y[i] += C[k] * R[i]; );
   }
}

void SLISolver::UpdateVectors()
{
   r.SetSize(width);
   z.SetSize(width);
}

void SLISolver::Mult(const Vector &b, Vector &x) const
{
   int i;

   // Optimized preconditioned SLI with fixed number of iterations and given
   // initial guess
   if (!rel_tol && iterative_mode && prec)
   {
      for (i = 0; i < max_iter; i++)
      {
         oper->Mult(x, r);  // r = A x
         subtract(b, r, r); // r = b - A x
         prec->Mult(r, z);  // z = B r
         add(x, 1.0, z, x); // x = x + B (b - A x)
      }
      converged = 1;
      final_iter = i;
      return;
   }

   // Optimized preconditioned SLI with fixed number of iterations and zero
   // initial guess
   if (!rel_tol && !iterative_mode && prec)
   {
      prec->Mult(b, x);     // x = B b (initial guess 0)
      for (i = 1; i < max_iter; i++)
      {
         oper->Mult(x, r);  // r = A x
         subtract(b, r, r); // r = b - A x
         prec->Mult(r, z);  // z = B r
         add(x, 1.0, z, x); // x = x + B (b - A x)
      }
      converged = 1;
      final_iter = i;
      return;
   }

   // General version of SLI with a relative tolerance, optional preconditioner
   // and optional initial guess
   double r0, nom, nom0, nomold = 1, cf;

   if (iterative_mode)
   {
      oper->Mult(x, r);
      subtract(b, r, r); // r = b - A x
   }
   else
   {
      r = b;
      x = 0.0;
   }

   if (prec)
   {
      prec->Mult(r, z); // z = B r
      nom0 = nom = sqrt(Dot(z, z));
   }
   else
   {
      nom0 = nom = sqrt(Dot(r, r));
   }

   if (print_level == 1)
      mfem::out << "   Iteration : " << setw(3) << 0 << "  ||Br|| = "
                << nom << '\n';

   r0 = std::max(nom*rel_tol, abs_tol);
   if (nom <= r0)
   {
      converged = 1;
      final_iter = 0;
      final_norm = nom;
      return;
   }

   // start iteration
   converged = 0;
   final_iter = max_iter;
   for (i = 1; true; )
   {
      if (prec) //  x = x + B (b - A x)
      {
         add(x, 1.0, z, x);
      }
      else
      {
         add(x, 1.0, r, x);
      }

      oper->Mult(x, r);
      subtract(b, r, r); // r = b - A x

      if (prec)
      {
         prec->Mult(r, z); //  z = B r
         nom = sqrt(Dot(z, z));
      }
      else
      {
         nom = sqrt(Dot(r, r));
      }

      cf = nom/nomold;
      if (print_level == 1)
         mfem::out << "   Iteration : " << setw(3) << i << "  ||Br|| = "
                   << nom << "\tConv. rate: " << cf << '\n';
      nomold = nom;

      if (nom < r0)
      {
         if (print_level == 2)
            mfem::out << "Number of SLI iterations: " << i << '\n'
                      << "Conv. rate: " << cf << '\n';
         else if (print_level == 3)
            mfem::out << "||Br_0|| = " << nom0 << '\n'
                      << "||Br_N|| = " << nom << '\n'
                      << "Number of SLI iterations: " << i << '\n';
         converged = 1;
         final_iter = i;
         break;
      }

      if (++i > max_iter)
      {
         break;
      }
   }

   if (print_level >= 0 && !converged)
   {
      mfem::err << "SLI: No convergence!" << '\n';
      mfem::out << "||Br_0|| = " << nom0 << '\n'
                << "||Br_N|| = " << nom << '\n'
                << "Number of SLI iterations: " << final_iter << '\n';
   }
   if (print_level >= 1 || (print_level >= 0 && !converged))
   {
      mfem::out << "Average reduction factor = "
                << pow (nom/nom0, 1.0/final_iter) << '\n';
   }
   final_norm = nom;
}

void SLI(const Operator &A, const Vector &b, Vector &x,
         int print_iter, int max_num_iter,
         double RTOLERANCE, double ATOLERANCE)
{
   MFEM_PERF_FUNCTION;

   SLISolver sli;
   sli.SetPrintLevel(print_iter);
   sli.SetMaxIter(max_num_iter);
   sli.SetRelTol(sqrt(RTOLERANCE));
   sli.SetAbsTol(sqrt(ATOLERANCE));
   sli.SetOperator(A);
   sli.Mult(b, x);
}

void SLI(const Operator &A, Solver &B, const Vector &b, Vector &x,
         int print_iter, int max_num_iter,
         double RTOLERANCE, double ATOLERANCE)
{
   MFEM_PERF_FUNCTION;

   SLISolver sli;
   sli.SetPrintLevel(print_iter);
   sli.SetMaxIter(max_num_iter);
   sli.SetRelTol(sqrt(RTOLERANCE));
   sli.SetAbsTol(sqrt(ATOLERANCE));
   sli.SetOperator(A);
   sli.SetPreconditioner(B);
   sli.Mult(b, x);
}


void CGSolver::UpdateVectors()
{
   r.SetSize(width);
   d.SetSize(width);
   z.SetSize(width);
}

void CGSolver::Mult(const Vector &b, Vector &x) const
{
   int i;
   double r0, den, nom, nom0, betanom, alpha, beta;
   if (iterative_mode)
   {
      oper->Mult(x, r);
      subtract(b, r, r); // r = b - A x
   }
   else
   {
      r = b;
      x = 0.0;
   }

   if (prec)
   {
      prec->Mult(r, z); // z = B r
      d = z;
   }
   else
   {
      d = r;
   }
   nom0 = nom = Dot(d, r);
   MFEM_ASSERT(IsFinite(nom), "nom = " << nom);
   if (print_level == 1 || print_level == 3)
   {
      mfem::out << "   Iteration : " << setw(3) << 0 << "  (B r, r) = "
                << nom << (print_level == 3 ? " ...\n" : "\n");
   }
   Monitor(0, nom, r, x);

   if (nom < 0.0)
   {
      if (print_level >= 0)
      {
         mfem::out << "PCG: The preconditioner is not positive definite. (Br, r) = "
                   << nom << '\n';
      }
      converged = 0;
      final_iter = 0;
      final_norm = nom;
      return;
   }
   r0 = std::max(nom*rel_tol*rel_tol, abs_tol*abs_tol);
   if (nom <= r0)
   {
      converged = 1;
      final_iter = 0;
      final_norm = sqrt(nom);
      return;
   }

   oper->Mult(d, z);  // z = A d
   den = Dot(z, d);
   MFEM_ASSERT(IsFinite(den), "den = " << den);
   if (den <= 0.0)
   {
      if (Dot(d, d) > 0.0 && print_level >= 0)
      {
         mfem::out << "PCG: The operator is not positive definite. (Ad, d) = "
                   << den << '\n';
      }
      if (den == 0.0)
      {
         converged = 0;
         final_iter = 0;
         final_norm = sqrt(nom);
         return;
      }
   }

   // start iteration
   converged = 0;
   final_iter = max_iter;
   for (i = 1; true; )
   {
      alpha = nom/den;
      add(x,  alpha, d, x);     //  x = x + alpha d
      add(r, -alpha, z, r);     //  r = r - alpha A d

      if (prec)
      {
         prec->Mult(r, z);      //  z = B r
         betanom = Dot(r, z);
      }
      else
      {
         betanom = Dot(r, r);
      }
      MFEM_ASSERT(IsFinite(betanom), "betanom = " << betanom);
      if (betanom < 0.0)
      {
         if (print_level >= 0)
         {
            mfem::out << "PCG: The preconditioner is not positive definite. (Br, r) = "
                      << betanom << '\n';
         }
         converged = 0;
         final_iter = i;
         break;
      }

      if (print_level == 1)
      {
         mfem::out << "   Iteration : " << setw(3) << i << "  (B r, r) = "
                   << betanom << '\n';
      }

      Monitor(i, betanom, r, x);

      if (betanom <= r0)
      {
         if (print_level == 2)
         {
            mfem::out << "Number of PCG iterations: " << i << '\n';
         }
         else if (print_level == 3)
         {
            mfem::out << "   Iteration : " << setw(3) << i << "  (B r, r) = "
                      << betanom << '\n';
         }
         converged = 1;
         final_iter = i;
         break;
      }

      if (++i > max_iter)
      {
         break;
      }

      beta = betanom/nom;
      if (prec)
      {
         add(z, beta, d, d);   //  d = z + beta d
      }
      else
      {
         add(r, beta, d, d);
      }
      oper->Mult(d, z);       //  z = A d
      den = Dot(d, z);
      MFEM_ASSERT(IsFinite(den), "den = " << den);
      if (den <= 0.0)
      {
         if (Dot(d, d) > 0.0 && print_level >= 0)
         {
            mfem::out << "PCG: The operator is not positive definite. (Ad, d) = "
                      << den << '\n';
         }
         if (den == 0.0)
         {
            final_iter = i;
            break;
         }
      }
      nom = betanom;
   }
   if (print_level >= 0 && !converged)
   {
      if (print_level != 1)
      {
         if (print_level != 3)
         {
            mfem::out << "   Iteration : " << setw(3) << 0 << "  (B r, r) = "
                      << nom0 << " ...\n";
         }
         mfem::out << "   Iteration : " << setw(3) << final_iter << "  (B r, r) = "
                   << betanom << '\n';
      }
      mfem::out << "PCG: No convergence!" << '\n';
   }
   if (print_level >= 1 || (print_level >= 0 && !converged))
   {
      mfem::out << "Average reduction factor = "
                << pow (betanom/nom0, 0.5/final_iter) << '\n';
   }
   final_norm = sqrt(betanom);

   Monitor(final_iter, final_norm, r, x, true);
}

void CG(const Operator &A, const Vector &b, Vector &x,
        int print_iter, int max_num_iter,
        double RTOLERANCE, double ATOLERANCE)
{
   MFEM_PERF_FUNCTION;

   CGSolver cg;
   cg.SetPrintLevel(print_iter);
   cg.SetMaxIter(max_num_iter);
   cg.SetRelTol(sqrt(RTOLERANCE));
   cg.SetAbsTol(sqrt(ATOLERANCE));
   cg.SetOperator(A);
   cg.Mult(b, x);
}

void PCG(const Operator &A, Solver &B, const Vector &b, Vector &x,
         int print_iter, int max_num_iter,
         double RTOLERANCE, double ATOLERANCE)
{
   MFEM_PERF_FUNCTION;

   CGSolver pcg;
   pcg.SetPrintLevel(print_iter);
   pcg.SetMaxIter(max_num_iter);
   pcg.SetRelTol(sqrt(RTOLERANCE));
   pcg.SetAbsTol(sqrt(ATOLERANCE));
   pcg.SetOperator(A);
   pcg.SetPreconditioner(B);
   pcg.Mult(b, x);
}


inline void GeneratePlaneRotation(double &dx, double &dy,
                                  double &cs, double &sn)
{
   if (dy == 0.0)
   {
      cs = 1.0;
      sn = 0.0;
   }
   else if (fabs(dy) > fabs(dx))
   {
      double temp = dx / dy;
      sn = 1.0 / sqrt( 1.0 + temp*temp );
      cs = temp * sn;
   }
   else
   {
      double temp = dy / dx;
      cs = 1.0 / sqrt( 1.0 + temp*temp );
      sn = temp * cs;
   }
}

inline void ApplyPlaneRotation(double &dx, double &dy, double &cs, double &sn)
{
   double temp = cs * dx + sn * dy;
   dy = -sn * dx + cs * dy;
   dx = temp;
}

inline void Update(Vector &x, int k, DenseMatrix &h, Vector &s,
                   Array<Vector*> &v)
{
   Vector y(s);

   // Backsolve:
   for (int i = k; i >= 0; i--)
   {
      y(i) /= h(i,i);
      for (int j = i - 1; j >= 0; j--)
      {
         y(j) -= h(j,i) * y(i);
      }
   }

   for (int j = 0; j <= k; j++)
   {
      x.Add(y(j), *v[j]);
   }
}

void GMRESSolver::Mult(const Vector &b, Vector &x) const
{
   // Generalized Minimum Residual method following the algorithm
   // on p. 20 of the SIAM Templates book.

   int n = width;

   DenseMatrix H(m+1, m);
   Vector s(m+1), cs(m+1), sn(m+1);
   Vector r(n), w(n);
   Array<Vector *> v;

   double resid;
   int i, j, k;

   if (iterative_mode)
   {
      oper->Mult(x, r);
   }
   else
   {
      x = 0.0;
   }

   if (prec)
   {
      if (iterative_mode)
      {
         subtract(b, r, w);
         prec->Mult(w, r);    // r = M (b - A x)
      }
      else
      {
         prec->Mult(b, r);
      }
   }
   else
   {
      if (iterative_mode)
      {
         subtract(b, r, r);
      }
      else
      {
         r = b;
      }
   }
   double beta = Norm(r);  // beta = ||r||
   MFEM_ASSERT(IsFinite(beta), "beta = " << beta);

   final_norm = std::max(rel_tol*beta, abs_tol);

   if (beta <= final_norm)
   {
      final_norm = beta;
      final_iter = 0;
      converged = 1;
      goto finish;
   }

   if (print_level == 1 || print_level == 3)
   {
      mfem::out << "   Pass : " << setw(2) << 1
                << "   Iteration : " << setw(3) << 0
                << "  ||B r|| = " << beta << (print_level == 3 ? " ...\n" : "\n");
   }

   Monitor(0, beta, r, x);

   v.SetSize(m+1, NULL);

   for (j = 1; j <= max_iter; )
   {
      if (v[0] == NULL) { v[0] = new Vector(n); }
      v[0]->Set(1.0/beta, r);
      s = 0.0; s(0) = beta;

      for (i = 0; i < m && j <= max_iter; i++, j++)
      {
         if (prec)
         {
            oper->Mult(*v[i], r);
            prec->Mult(r, w);        // w = M A v[i]
         }
         else
         {
            oper->Mult(*v[i], w);
         }

         for (k = 0; k <= i; k++)
         {
            H(k,i) = Dot(w, *v[k]);  // H(k,i) = w * v[k]
            w.Add(-H(k,i), *v[k]);   // w -= H(k,i) * v[k]
         }

         H(i+1,i) = Norm(w);           // H(i+1,i) = ||w||
         MFEM_ASSERT(IsFinite(H(i+1,i)), "Norm(w) = " << H(i+1,i));
         if (v[i+1] == NULL) { v[i+1] = new Vector(n); }
         v[i+1]->Set(1.0/H(i+1,i), w); // v[i+1] = w / H(i+1,i)

         for (k = 0; k < i; k++)
         {
            ApplyPlaneRotation(H(k,i), H(k+1,i), cs(k), sn(k));
         }

         GeneratePlaneRotation(H(i,i), H(i+1,i), cs(i), sn(i));
         ApplyPlaneRotation(H(i,i), H(i+1,i), cs(i), sn(i));
         ApplyPlaneRotation(s(i), s(i+1), cs(i), sn(i));

         resid = fabs(s(i+1));
         MFEM_ASSERT(IsFinite(resid), "resid = " << resid);

         if (resid <= final_norm)
         {
            Update(x, i, H, s, v);
            final_norm = resid;
            final_iter = j;
            converged = 1;
            goto finish;
         }

         if (print_level == 1)
         {
            mfem::out << "   Pass : " << setw(2) << (j-1)/m+1
                      << "   Iteration : " << setw(3) << j
                      << "  ||B r|| = " << resid << '\n';
         }

         Monitor(j, resid, r, x);
      }

      if (print_level == 1 && j <= max_iter)
      {
         mfem::out << "Restarting..." << '\n';
      }

      Update(x, i-1, H, s, v);

      oper->Mult(x, r);
      if (prec)
      {
         subtract(b, r, w);
         prec->Mult(w, r);    // r = M (b - A x)
      }
      else
      {
         subtract(b, r, r);
      }
      beta = Norm(r);         // beta = ||r||
      MFEM_ASSERT(IsFinite(beta), "beta = " << beta);
      if (beta <= final_norm)
      {
         final_norm = beta;
         final_iter = j;
         converged = 1;
         goto finish;
      }
   }

   final_norm = beta;
   final_iter = max_iter;
   converged = 0;

finish:
   if (print_level == 1 || print_level == 3)
   {
      mfem::out << "   Pass : " << setw(2) << (final_iter-1)/m+1
                << "   Iteration : " << setw(3) << final_iter
                << "  ||B r|| = " << final_norm << '\n';
   }
   else if (print_level == 2)
   {
      mfem::out << "GMRES: Number of iterations: " << final_iter << '\n';
   }
   if (print_level >= 0 && !converged)
   {
      mfem::out << "GMRES: No convergence!\n";
   }

   Monitor(final_iter, final_norm, r, x, true);

   for (i = 0; i < v.Size(); i++)
   {
      delete v[i];
   }
}

void FGMRESSolver::Mult(const Vector &b, Vector &x) const
{
   DenseMatrix H(m+1,m);
   Vector s(m+1), cs(m+1), sn(m+1);
   Vector r(b.Size());

   int i, j, k;


   if (iterative_mode)
   {
      oper->Mult(x, r);
      subtract(b,r,r);
   }
   else
   {
      x = 0.;
      r = b;
   }
   double beta = Norm(r);  // beta = ||r||
   MFEM_ASSERT(IsFinite(beta), "beta = " << beta);

   final_norm = std::max(rel_tol*beta, abs_tol);

   if (beta <= final_norm)
   {
      final_norm = beta;
      final_iter = 0;
      converged = 1;
      return;
   }

   if (print_level == 1)
   {
      mfem::out << "   Pass : " << setw(2) << 1
                << "   Iteration : " << setw(3) << 0
                << "  || r || = " << beta << endl;
   }

   Monitor(0, beta, r, x);

   Array<Vector*> v(m+1);
   Array<Vector*> z(m+1);
   for (i= 0; i<=m; i++)
   {
      v[i] = NULL;
      z[i] = NULL;
   }

   j = 1;
   while (j <= max_iter)
   {
      if (v[0] == NULL) { v[0] = new Vector(b.Size()); }
      (*v[0]) = 0.0;
      v[0] -> Add (1.0/beta, r);   // v[0] = r / ||r||
      s = 0.0; s(0) = beta;

      for (i = 0; i < m && j <= max_iter; i++, j++)
      {

         if (z[i] == NULL) { z[i] = new Vector(b.Size()); }
         (*z[i]) = 0.0;

         if (prec)
         {
            prec->Mult(*v[i], *z[i]);
         }
         else
         {
            (*z[i]) = (*v[i]);
         }
         oper->Mult(*z[i], r);

         for (k = 0; k <= i; k++)
         {
            H(k,i) = Dot( r, *v[k]); // H(k,i) = r * v[k]
            r.Add(-H(k,i), (*v[k])); // r -= H(k,i) * v[k]
         }

         H(i+1,i)  = Norm(r);       // H(i+1,i) = ||r||
         if (v[i+1] == NULL) { v[i+1] = new Vector(b.Size()); }
         (*v[i+1]) = 0.0;
         v[i+1] -> Add (1.0/H(i+1,i), r); // v[i+1] = r / H(i+1,i)

         for (k = 0; k < i; k++)
         {
            ApplyPlaneRotation(H(k,i), H(k+1,i), cs(k), sn(k));
         }

         GeneratePlaneRotation(H(i,i), H(i+1,i), cs(i), sn(i));
         ApplyPlaneRotation(H(i,i), H(i+1,i), cs(i), sn(i));
         ApplyPlaneRotation(s(i), s(i+1), cs(i), sn(i));

         double resid = fabs(s(i+1));
         MFEM_ASSERT(IsFinite(resid), "resid = " << resid);
         if (print_level == 1)
         {
            mfem::out << "   Pass : " << setw(2) << (j-1)/m+1
                      << "   Iteration : " << setw(3) << j
                      << "  || r || = " << resid << endl;
         }
         Monitor(j, resid, r, x, resid <= final_norm);

         if (resid <= final_norm)
         {
            Update(x, i, H, s, z);
            final_norm = resid;
            final_iter = j;
            converged = 1;

            if (print_level == 2)
            {
               mfem::out << "Number of FGMRES iterations: " << final_iter << endl;
            }

            for (i= 0; i<=m; i++)
            {
               if (v[i]) { delete v[i]; }
               if (z[i]) { delete z[i]; }
            }
            return;
         }
      }

      if (print_level == 1)
      {
         mfem::out << "Restarting..." << endl;
      }

      Update(x, i-1, H, s, z);

      oper->Mult(x, r);
      subtract(b,r,r);
      beta = Norm(r);
      MFEM_ASSERT(IsFinite(beta), "beta = " << beta);
      if (beta <= final_norm)
      {
         final_norm = beta;
         final_iter = j;
         converged = 1;

         if (print_level == 2)
         {
            mfem::out << "Number of FGMRES iterations: " << final_iter << endl;
         }

         for (i= 0; i<=m; i++)
         {
            if (v[i]) { delete v[i]; }
            if (z[i]) { delete z[i]; }
         }
         return;
      }
   }

   for (i = 0; i <= m; i++)
   {
      if (v[i]) { delete v[i]; }
      if (z[i]) { delete z[i]; }
   }
   converged = 0;

   if (print_level >= 0)
   {
      mfem::out << "FGMRES: No convergence!" << endl;
   }

   return;
}


int GMRES(const Operator &A, Vector &x, const Vector &b, Solver &M,
          int &max_iter, int m, double &tol, double atol, int printit)
{
   MFEM_PERF_FUNCTION;

   GMRESSolver gmres;
   gmres.SetPrintLevel(printit);
   gmres.SetMaxIter(max_iter);
   gmres.SetKDim(m);
   gmres.SetRelTol(sqrt(tol));
   gmres.SetAbsTol(sqrt(atol));
   gmres.SetOperator(A);
   gmres.SetPreconditioner(M);
   gmres.Mult(b, x);
   max_iter = gmres.GetNumIterations();
   tol = gmres.GetFinalNorm()*gmres.GetFinalNorm();
   return gmres.GetConverged();
}

void GMRES(const Operator &A, Solver &B, const Vector &b, Vector &x,
           int print_iter, int max_num_iter, int m, double rtol, double atol)
{
   GMRES(A, x, b, B, max_num_iter, m, rtol, atol, print_iter);
}


void BiCGSTABSolver::UpdateVectors()
{
   p.SetSize(width);
   phat.SetSize(width);
   s.SetSize(width);
   shat.SetSize(width);
   t.SetSize(width);
   v.SetSize(width);
   r.SetSize(width);
   rtilde.SetSize(width);
}

void BiCGSTABSolver::Mult(const Vector &b, Vector &x) const
{
   // BiConjugate Gradient Stabilized method following the algorithm
   // on p. 27 of the SIAM Templates book.

   int i;
   double resid, tol_goal;
   double rho_1, rho_2=1.0, alpha=1.0, beta, omega=1.0;

   if (iterative_mode)
   {
      oper->Mult(x, r);
      subtract(b, r, r); // r = b - A x
   }
   else
   {
      x = 0.0;
      r = b;
   }
   rtilde = r;

   resid = Norm(r);
   MFEM_ASSERT(IsFinite(resid), "resid = " << resid);
   if (print_level >= 0)
      mfem::out << "   Iteration : " << setw(3) << 0
                << "   ||r|| = " << resid << '\n';

   Monitor(0, resid, r, x);

   tol_goal = std::max(resid*rel_tol, abs_tol);

   if (resid <= tol_goal)
   {
      final_norm = resid;
      final_iter = 0;
      converged = 1;
      return;
   }

   for (i = 1; i <= max_iter; i++)
   {
      rho_1 = Dot(rtilde, r);
      if (rho_1 == 0)
      {
         if (print_level >= 0)
            mfem::out << "   Iteration : " << setw(3) << i
                      << "   ||r|| = " << resid << '\n';

         Monitor(i, resid, r, x);

         final_norm = resid;
         final_iter = i;
         converged = 0;
         return;
      }
      if (i == 1)
      {
         p = r;
      }
      else
      {
         beta = (rho_1/rho_2) * (alpha/omega);
         add(p, -omega, v, p);  //  p = p - omega * v
         add(r, beta, p, p);    //  p = r + beta * p
      }
      if (prec)
      {
         prec->Mult(p, phat);   //  phat = M^{-1} * p
      }
      else
      {
         phat = p;
      }
      oper->Mult(phat, v);     //  v = A * phat
      alpha = rho_1 / Dot(rtilde, v);
      add(r, -alpha, v, s); //  s = r - alpha * v
      resid = Norm(s);
      MFEM_ASSERT(IsFinite(resid), "resid = " << resid);
      if (resid < tol_goal)
      {
         x.Add(alpha, phat);  //  x = x + alpha * phat
         if (print_level >= 0)
            mfem::out << "   Iteration : " << setw(3) << i
                      << "   ||s|| = " << resid << '\n';
         final_norm = resid;
         final_iter = i;
         converged = 1;
         return;
      }
      if (print_level >= 0)
         mfem::out << "   Iteration : " << setw(3) << i
                   << "   ||s|| = " << resid;
      Monitor(i, resid, r, x);
      if (prec)
      {
         prec->Mult(s, shat);  //  shat = M^{-1} * s
      }
      else
      {
         shat = s;
      }
      oper->Mult(shat, t);     //  t = A * shat
      omega = Dot(t, s) / Dot(t, t);
      x.Add(alpha, phat);   //  x += alpha * phat
      x.Add(omega, shat);   //  x += omega * shat
      add(s, -omega, t, r); //  r = s - omega * t

      rho_2 = rho_1;
      resid = Norm(r);
      MFEM_ASSERT(IsFinite(resid), "resid = " << resid);
      if (print_level >= 0)
      {
         mfem::out << "   ||r|| = " << resid << '\n';
      }
      Monitor(i, resid, r, x);
      if (resid < tol_goal)
      {
         final_norm = resid;
         final_iter = i;
         converged = 1;
         return;
      }
      if (omega == 0)
      {
         final_norm = resid;
         final_iter = i;
         converged = 0;
         return;
      }
   }

   final_norm = resid;
   final_iter = max_iter;
   converged = 0;
}

int BiCGSTAB(const Operator &A, Vector &x, const Vector &b, Solver &M,
             int &max_iter, double &tol, double atol, int printit)
{
   BiCGSTABSolver bicgstab;
   bicgstab.SetPrintLevel(printit);
   bicgstab.SetMaxIter(max_iter);
   bicgstab.SetRelTol(sqrt(tol));
   bicgstab.SetAbsTol(sqrt(atol));
   bicgstab.SetOperator(A);
   bicgstab.SetPreconditioner(M);
   bicgstab.Mult(b, x);
   max_iter = bicgstab.GetNumIterations();
   tol = bicgstab.GetFinalNorm()*bicgstab.GetFinalNorm();
   return bicgstab.GetConverged();
}

void BiCGSTAB(const Operator &A, Solver &B, const Vector &b, Vector &x,
              int print_iter, int max_num_iter, double rtol, double atol)
{
   BiCGSTAB(A, x, b, B, max_num_iter, rtol, atol, print_iter);
}


void MINRESSolver::SetOperator(const Operator &op)
{
   IterativeSolver::SetOperator(op);
   v0.SetSize(width);
   v1.SetSize(width);
   w0.SetSize(width);
   w1.SetSize(width);
   q.SetSize(width);
   if (prec)
   {
      u1.SetSize(width);
   }
}

void MINRESSolver::Mult(const Vector &b, Vector &x) const
{
   // Based on the MINRES algorithm on p. 86, Fig. 6.9 in
   // "Iterative Krylov Methods for Large Linear Systems",
   // by Henk A. van der Vorst, 2003.
   // Extended to support an SPD preconditioner.

   int it;
   double beta, eta, gamma0, gamma1, sigma0, sigma1;
   double alpha, delta, rho1, rho2, rho3, norm_goal;
   Vector *z = (prec) ? &u1 : &v1;

   converged = 1;

   if (!iterative_mode)
   {
      v1 = b;
      x = 0.;
   }
   else
   {
      oper->Mult(x, v1);
      subtract(b, v1, v1);
   }

   if (prec)
   {
      prec->Mult(v1, u1);
   }
   eta = beta = sqrt(Dot(*z, v1));
   MFEM_ASSERT(IsFinite(eta), "eta = " << eta);
   gamma0 = gamma1 = 1.;
   sigma0 = sigma1 = 0.;

   norm_goal = std::max(rel_tol*eta, abs_tol);

   if (eta <= norm_goal)
   {
      it = 0;
      goto loop_end;
   }

   if (print_level == 1 || print_level == 3)
   {
      mfem::out << "MINRES: iteration " << setw(3) << 0 << ": ||r||_B = "
                << eta << (print_level == 3 ? " ...\n" : "\n");
   }
   Monitor(0, eta, *z, x);

   for (it = 1; it <= max_iter; it++)
   {
      v1 /= beta;
      if (prec)
      {
         u1 /= beta;
      }
      oper->Mult(*z, q);
      alpha = Dot(*z, q);
      MFEM_ASSERT(IsFinite(alpha), "alpha = " << alpha);
      if (it > 1) // (v0 == 0) for (it == 1)
      {
         q.Add(-beta, v0);
      }
      add(q, -alpha, v1, v0);

      delta = gamma1*alpha - gamma0*sigma1*beta;
      rho3 = sigma0*beta;
      rho2 = sigma1*alpha + gamma0*gamma1*beta;
      if (!prec)
      {
         beta = Norm(v0);
      }
      else
      {
         prec->Mult(v0, q);
         beta = sqrt(Dot(v0, q));
      }
      MFEM_ASSERT(IsFinite(beta), "beta = " << beta);
      rho1 = hypot(delta, beta);

      if (it == 1)
      {
         w0.Set(1./rho1, *z);   // (w0 == 0) and (w1 == 0)
      }
      else if (it == 2)
      {
         add(1./rho1, *z, -rho2/rho1, w1, w0);   // (w0 == 0)
      }
      else
      {
         add(-rho3/rho1, w0, -rho2/rho1, w1, w0);
         w0.Add(1./rho1, *z);
      }

      gamma0 = gamma1;
      gamma1 = delta/rho1;

      x.Add(gamma1*eta, w0);

      sigma0 = sigma1;
      sigma1 = beta/rho1;

      eta = -sigma1*eta;
      MFEM_ASSERT(IsFinite(eta), "eta = " << eta);

      if (fabs(eta) <= norm_goal)
      {
         goto loop_end;
      }

      if (print_level == 1)
      {
         mfem::out << "MINRES: iteration " << setw(3) << it << ": ||r||_B = "
                   << fabs(eta) << '\n';
      }
      Monitor(it, fabs(eta), *z, x);

      if (prec)
      {
         Swap(u1, q);
      }
      Swap(v0, v1);
      Swap(w0, w1);
   }
   converged = 0;
   it--;

loop_end:
   final_iter = it;
   final_norm = fabs(eta);

   if (print_level == 1 || print_level == 3)
   {
      mfem::out << "MINRES: iteration " << setw(3) << final_iter << ": ||r||_B = "
                << final_norm << '\n';
   }
   else if (print_level == 2)
   {
      mfem::out << "MINRES: number of iterations: " << final_iter << '\n';
   }
   Monitor(final_iter, final_norm, *z, x, true);
#if 0
   if (print_level >= 1)
   {
      oper->Mult(x, v1);
      subtract(b, v1, v1);
      if (prec)
      {
         prec->Mult(v1, u1);
      }
      eta = sqrt(Dot(*z, v1));
      mfem::out << "MINRES: iteration " << setw(3) << it << ": ||r||_B = "
                << eta << " (re-computed)" << '\n';
   }
#endif
   if (!converged && print_level >= 0)
   {
      mfem::out << "MINRES: No convergence!\n";
   }
}

void MINRES(const Operator &A, const Vector &b, Vector &x, int print_it,
            int max_it, double rtol, double atol)
{
   MFEM_PERF_FUNCTION;

   MINRESSolver minres;
   minres.SetPrintLevel(print_it);
   minres.SetMaxIter(max_it);
   minres.SetRelTol(sqrt(rtol));
   minres.SetAbsTol(sqrt(atol));
   minres.SetOperator(A);
   minres.Mult(b, x);
}

void MINRES(const Operator &A, Solver &B, const Vector &b, Vector &x,
            int print_it, int max_it, double rtol, double atol)
{
   MINRESSolver minres;
   minres.SetPrintLevel(print_it);
   minres.SetMaxIter(max_it);
   minres.SetRelTol(sqrt(rtol));
   minres.SetAbsTol(sqrt(atol));
   minres.SetOperator(A);
   minres.SetPreconditioner(B);
   minres.Mult(b, x);
}


void NewtonSolver::SetOperator(const Operator &op)
{
   oper = &op;
   height = op.Height();
   width = op.Width();
   MFEM_ASSERT(height == width, "square Operator is required.");

   xcur.SetSize(width);
   r.SetSize(width);
   c.SetSize(width);
}

void NewtonSolver::Mult(const Vector &b, Vector &x) const
{
   MFEM_ASSERT(oper != NULL, "the Operator is not set (use SetOperator).");
   MFEM_ASSERT(prec != NULL, "the Solver is not set (use SetSolver).");

   int it;
   double norm0, norm, norm_goal;
   const bool have_b = (b.Size() == Height());

   ProcessNewState(x);

   if (!iterative_mode)
   {
      x = 0.0;
   }

   oper->Mult(x, r);
   if (have_b)
   {
      r -= b;
   }

   norm0 = norm = Norm(r);
   norm_goal = std::max(rel_tol*norm, abs_tol);

   prec->iterative_mode = false;

   // x_{i+1} = x_i - [DF(x_i)]^{-1} [F(x_i)-b]
   for (it = 0; true; it++)
   {
      MFEM_ASSERT(IsFinite(norm), "norm = " << norm);
      if (print_level >= 0)
      {
         mfem::out << "Newton iteration " << setw(2) << it
                   << " : ||r|| = " << norm;
         if (it > 0)
         {
            mfem::out << ", ||r||/||r_0|| = " << norm/norm0;
         }
         mfem::out << '\n';
      }
      Monitor(it, norm, r, x);

      if (norm <= norm_goal)
      {
         converged = 1;
         break;
      }

      if (it >= max_iter)
      {
         converged = 0;
         break;
      }

      grad = &oper->GetGradient(x);
      prec->SetOperator(*grad);

      if (lin_rtol_type)
      {
         AdaptiveLinRtolPreSolve(x, it, norm);
      }

      prec->Mult(r, c); // c = [DF(x_i)]^{-1} [F(x_i)-b]

      if (lin_rtol_type)
      {
         AdaptiveLinRtolPostSolve(c, r, it, norm);
      }

      const double c_scale = ComputeScalingFactor(x, b);
      if (c_scale == 0.0)
      {
         converged = 0;
         break;
      }
      add(x, -c_scale, c, x);

      ProcessNewState(x);

      oper->Mult(x, r);
      if (have_b)
      {
         r -= b;
      }
      norm = Norm(r);
   }

   final_iter = it;
   final_norm = norm;
}

void NewtonSolver::SetAdaptiveLinRtol(const int type,
                                      const double rtol0,
                                      const double rtol_max,
                                      const double alpha,
                                      const double gamma)
{
   lin_rtol_type = type;
   lin_rtol0 = rtol0;
   lin_rtol_max = rtol_max;
   this->alpha = alpha;
   this->gamma = gamma;
}

void NewtonSolver::AdaptiveLinRtolPreSolve(const Vector &x,
                                           const int it,
                                           const double fnorm) const
{
   // Assume that when adaptive linear solver relative tolerance is activated,
   // we are working with an iterative solver.
   auto iterative_solver = static_cast<IterativeSolver *>(prec);
   // Adaptive linear solver relative tolerance
   double eta;
   // Safeguard threshold
   double sg_threshold = 0.1;

   if (it == 0)
   {
      eta = lin_rtol0;
   }
   else
   {
      if (lin_rtol_type == 1)
      {
         // eta = gamma * abs(||F(x1)|| - ||F(x0) + DF(x0) s0||) / ||F(x0)||
         eta = gamma * abs(fnorm - lnorm_last) / fnorm_last;
      }
      else if (lin_rtol_type == 2)
      {
         // eta = gamma * (||F(x1)|| / ||F(x0)||)^alpha
         eta = gamma * pow(fnorm / fnorm_last, alpha);
      }
      else
      {
         MFEM_ABORT("Unknown adaptive linear solver rtol version");
      }

      // Safeguard rtol from "oversolving" ?!
      const double sg_eta = gamma * pow(eta_last, alpha);
      if (sg_eta > sg_threshold) { eta = std::max(eta, sg_eta); }
   }

   eta = std::min(eta, lin_rtol_max);
   iterative_solver->SetRelTol(eta);
   eta_last = eta;
   if (print_level >= 0)
   {
      mfem::out << "Eisenstat-Walker rtol = " << eta << "\n";
   }
}

void NewtonSolver::AdaptiveLinRtolPostSolve(const Vector &x,
                                            const Vector &b,
                                            const int it,
                                            const double fnorm) const
{
   fnorm_last = fnorm;

   // If version 1 is chosen, the true linear residual norm has to be computed
   // and in most cases we can only retrieve the preconditioned linear residual
   // norm.
   if (lin_rtol_type == 1)
   {
      // lnorm_last = ||F(x0) + DF(x0) s0||
      Vector linres(x.Size());
      grad->Mult(x, linres);
      linres -= b;
      lnorm_last = Norm(linres);
   }
}

void LBFGSSolver::Mult(const Vector &b, Vector &x) const
{
   MFEM_VERIFY(oper != NULL, "the Operator is not set (use SetOperator).");

   // Quadrature points that are checked for negative Jacobians etc.
   Vector sk, rk, yk, rho, alpha;
   DenseMatrix skM(width, m), ykM(width, m);

   // r - r_{k+1}, c - descent direction
   sk.SetSize(width);    // x_{k+1}-x_k
   rk.SetSize(width);    // nabla(f(x_{k}))
   yk.SetSize(width);    // r_{k+1}-r_{k}
   rho.SetSize(m);       // 1/(dot(yk,sk)
   alpha.SetSize(m);     // rhok*sk'*c
   int last_saved_id = -1;

   int it;
   double norm0, norm, norm_goal;
   const bool have_b = (b.Size() == Height());

   if (!iterative_mode)
   {
      x = 0.0;
   }

   // r = F(x)-b
   oper->Mult(x, r);
   if (have_b) { r -= b; }

   c = r;           // initial descent direction

   norm0 = norm = Norm(r);
   norm_goal = std::max(rel_tol*norm, abs_tol);
   for (it = 0; true; it++)
   {
      MFEM_ASSERT(IsFinite(norm), "norm = " << norm);
      if (print_level >= 0)
      {
         mfem::out << "LBFGS iteration " <<  it
                   << " : ||r|| = " << norm;
         if (it > 0)
         {
            mfem::out << ", ||r||/||r_0|| = " << norm/norm0;
         }
         mfem::out << '\n';
      }

      if (norm <= norm_goal)
      {
         converged = 1;
         break;
      }

      if (it >= max_iter)
      {
         converged = 0;
         break;
      }

      rk = r;
      const double c_scale = ComputeScalingFactor(x, b);
      if (c_scale == 0.0)
      {
         converged = 0;
         break;
      }
      add(x, -c_scale, c, x); // x_{k+1} = x_k - c_scale*c

      ProcessNewState(x);

      oper->Mult(x, r);
      if (have_b)
      {
         r -= b;
      }

      // LBFGS - construct descent direction
      subtract(r, rk, yk);   // yk = r_{k+1} - r_{k}
      sk = c; sk *= -c_scale; //sk = x_{k+1} - x_{k} = -c_scale*c
      const double gamma = Dot(sk, yk)/Dot(yk, yk);

      // Save last m vectors
      last_saved_id = (last_saved_id == m-1) ? 0 : last_saved_id+1;
      skM.SetCol(last_saved_id, sk);
      ykM.SetCol(last_saved_id, yk);

      c = r;
      for (int i = last_saved_id; i > -1; i--)
      {
         skM.GetColumn(i, sk);
         ykM.GetColumn(i, yk);
         rho(i) = 1./Dot(sk, yk);
         alpha(i) = rho(i)*Dot(sk,c);
         add(c, -alpha(i), yk, c);
      }
      if (it > m-1)
      {
         for (int i = m-1; i > last_saved_id; i--)
         {
            skM.GetColumn(i, sk);
            ykM.GetColumn(i, yk);
            rho(i) = 1./Dot(sk, yk);
            alpha(i) = rho(i)*Dot(sk,c);
            add(c, -alpha(i), yk, c);
         }
      }

      c *= gamma;   // scale search direction
      if (it > m-1)
      {
         for (int i = last_saved_id+1; i < m ; i++)
         {
            skM.GetColumn(i,sk);
            ykM.GetColumn(i,yk);
            double betai = rho(i)*Dot(yk, c);
            add(c, alpha(i)-betai, sk, c);
         }
      }
      for (int i = 0; i < last_saved_id+1 ; i++)
      {
         skM.GetColumn(i,sk);
         ykM.GetColumn(i,yk);
         double betai = rho(i)*Dot(yk, c);
         add(c, alpha(i)-betai, sk, c);
      }

      norm = Norm(r);
   }

   final_iter = it;
   final_norm = norm;
}

int aGMRES(const Operator &A, Vector &x, const Vector &b,
           const Operator &M, int &max_iter,
           int m_max, int m_min, int m_step, double cf,
           double &tol, double &atol, int printit)
{
   int n = A.Width();

   int m = m_max;

   DenseMatrix H(m+1,m);
   Vector s(m+1), cs(m+1), sn(m+1);
   Vector w(n), av(n);

   double r1, resid;
   int i, j, k;

   M.Mult(b,w);
   double normb = w.Norml2(); // normb = ||M b||
   if (normb == 0.0)
   {
      normb = 1;
   }

   Vector r(n);
   A.Mult(x, r);
   subtract(b,r,w);
   M.Mult(w, r);           // r = M (b - A x)
   double beta = r.Norml2();  // beta = ||r||

   resid = beta / normb;

   if (resid * resid <= tol)
   {
      tol = resid * resid;
      max_iter = 0;
      return 0;
   }

   if (printit)
      mfem::out << "   Pass : " << setw(2) << 1
                << "   Iteration : " << setw(3) << 0
                << "  (r, r) = " << beta*beta << '\n';

   tol *= (normb*normb);
   tol = (atol > tol) ? atol : tol;

   m = m_max;
   Array<Vector *> v(m+1);
   for (i= 0; i<=m; i++)
   {
      v[i] = new Vector(n);
      (*v[i]) = 0.0;
   }

   j = 1;
   while (j <= max_iter)
   {
      (*v[0]) = 0.0;
      v[0] -> Add (1.0/beta, r);   // v[0] = r / ||r||
      s = 0.0; s(0) = beta;

      r1 = beta;

      for (i = 0; i < m && j <= max_iter; i++)
      {
         A.Mult((*v[i]),av);
         M.Mult(av,w);              // w = M A v[i]

         for (k = 0; k <= i; k++)
         {
            H(k,i) = w * (*v[k]);    // H(k,i) = w * v[k]
            w.Add(-H(k,i), (*v[k])); // w -= H(k,i) * v[k]
         }

         H(i+1,i)  = w.Norml2();     // H(i+1,i) = ||w||
         (*v[i+1]) = 0.0;
         v[i+1] -> Add (1.0/H(i+1,i), w); // v[i+1] = w / H(i+1,i)

         for (k = 0; k < i; k++)
         {
            ApplyPlaneRotation(H(k,i), H(k+1,i), cs(k), sn(k));
         }

         GeneratePlaneRotation(H(i,i), H(i+1,i), cs(i), sn(i));
         ApplyPlaneRotation(H(i,i), H(i+1,i), cs(i), sn(i));
         ApplyPlaneRotation(s(i), s(i+1), cs(i), sn(i));

         resid = fabs(s(i+1));
         if (printit)
            mfem::out << "   Pass : " << setw(2) << j
                      << "   Iteration : " << setw(3) << i+1
                      << "  (r, r) = " << resid*resid << '\n';

         if ( resid*resid < tol)
         {
            Update(x, i, H, s, v);
            tol = resid * resid;
            max_iter = j;
            for (i= 0; i<=m; i++)
            {
               delete v[i];
            }
            return 0;
         }
      }

      if (printit)
      {
         mfem::out << "Restarting..." << '\n';
      }

      Update(x, i-1, H, s, v);

      A.Mult(x, r);
      subtract(b,r,w);
      M.Mult(w, r);           // r = M (b - A x)
      beta = r.Norml2();      // beta = ||r||
      if ( resid*resid < tol)
      {
         tol = resid * resid;
         max_iter = j;
         for (i= 0; i<=m; i++)
         {
            delete v[i];
         }
         return 0;
      }

      if (beta/r1 > cf)
      {
         if (m - m_step >= m_min)
         {
            m -= m_step;
         }
         else
         {
            m = m_max;
         }
      }

      j++;
   }

   tol = resid * resid;
   for (i= 0; i<=m; i++)
   {
      delete v[i];
   }
   return 1;
}

OptimizationProblem::OptimizationProblem(const int insize,
                                         const Operator *C_,
                                         const Operator *D_)
   : C(C_), D(D_), c_e(NULL), d_lo(NULL), d_hi(NULL), x_lo(NULL), x_hi(NULL),
     input_size(insize)
{
   if (C) { MFEM_ASSERT(C->Width() == input_size, "Wrong width of C."); }
   if (D) { MFEM_ASSERT(D->Width() == input_size, "Wrong width of D."); }
}

void OptimizationProblem::SetEqualityConstraint(const Vector &c)
{
   MFEM_ASSERT(C, "The C operator is unspecified -- can't set constraints.");
   MFEM_ASSERT(c.Size() == C->Height(), "Wrong size of the constraint.");

   c_e = &c;
}

void OptimizationProblem::SetInequalityConstraint(const Vector &dl,
                                                  const Vector &dh)
{
   MFEM_ASSERT(D, "The D operator is unspecified -- can't set constraints.");
   MFEM_ASSERT(dl.Size() == D->Height() && dh.Size() == D->Height(),
               "Wrong size of the constraint.");

   d_lo = &dl; d_hi = &dh;
}

void OptimizationProblem::SetSolutionBounds(const Vector &xl, const Vector &xh)
{
   MFEM_ASSERT(xl.Size() == input_size && xh.Size() == input_size,
               "Wrong size of the constraint.");

   x_lo = &xl; x_hi = &xh;
}

int OptimizationProblem::GetNumConstraints() const
{
   int m = 0;
   if (C) { m += C->Height(); }
   if (D) { m += D->Height(); }
   return m;
}

void SLBQPOptimizer::SetOptimizationProblem(const OptimizationProblem &prob)
{
   if (print_level > 1)
   {
      MFEM_WARNING("Objective functional is ignored as SLBQP always minimizes"
                   "the l2 norm of (x - x_target).");
   }
   MFEM_ASSERT(prob.GetC(), "Linear constraint is not set.");
   MFEM_ASSERT(prob.GetC()->Height() == 1, "Solver expects scalar constraint.");

   problem = &prob;
}

void SLBQPOptimizer::SetBounds(const Vector &_lo, const Vector &_hi)
{
   lo.SetDataAndSize(_lo.GetData(), _lo.Size());
   hi.SetDataAndSize(_hi.GetData(), _hi.Size());
}

void SLBQPOptimizer::SetLinearConstraint(const Vector &_w, double _a)
{
   w.SetDataAndSize(_w.GetData(), _w.Size());
   a = _a;
}

inline void SLBQPOptimizer::print_iteration(int it, double r, double l) const
{
   if (print_level > 1)
      mfem::out << "SLBQP iteration " << it << ": residual = " << r
                << ", lambda = " << l << '\n';
}

void SLBQPOptimizer::Mult(const Vector& xt, Vector& x) const
{
   // Based on code provided by Denis Ridzal, dridzal@sandia.gov.
   // Algorithm adapted from Dai and Fletcher, "New Algorithms for
   // Singly Linearly Constrained Quadratic Programs Subject to Lower
   // and Upper Bounds", Numerical Analysis Report NA/216, 2003.

   // Set some algorithm-specific constants and temporaries.
   int nclip   = 0;
   double l    = 0;
   double llow = 0;
   double lupp = 0;
   double lnew = 0;
   double dl   = 2;
   double r    = 0;
   double rlow = 0;
   double rupp = 0;
   double s    = 0;

   const double smin = 0.1;

   const double tol = max(abs_tol, rel_tol*a);

   // *** Start bracketing phase of SLBQP ***
   if (print_level > 1)
   {
      mfem::out << "SLBQP bracketing phase" << '\n';
   }

   // Solve QP with fixed Lagrange multiplier
   r = solve(l,xt,x,nclip);
   print_iteration(nclip, r, l);


   // If x=xt was already within bounds and satisfies the linear
   // constraint, then we already have the solution.
   if (fabs(r) <= tol)
   {
      converged = true;
      goto slbqp_done;
   }

   if (r < 0)
   {
      llow = l;  rlow = r;  l = l + dl;

      // Solve QP with fixed Lagrange multiplier
      r = solve(l,xt,x,nclip);
      print_iteration(nclip, r, l);

      while ((r < 0) && (nclip < max_iter))
      {
         llow = l;
         s = rlow/r - 1.0;
         if (s < smin) { s = smin; }
         dl = dl + dl/s;
         l = l + dl;

         // Solve QP with fixed Lagrange multiplier
         r = solve(l,xt,x,nclip);
         print_iteration(nclip, r, l);
      }

      lupp = l;  rupp = r;
   }
   else
   {
      lupp = l;  rupp = r;  l = l - dl;

      // Solve QP with fixed Lagrange multiplier
      r = solve(l,xt,x,nclip);
      print_iteration(nclip, r, l);

      while ((r > 0) && (nclip < max_iter))
      {
         lupp = l;
         s = rupp/r - 1.0;
         if (s < smin) { s = smin; }
         dl = dl + dl/s;
         l = l - dl;

         // Solve QP with fixed Lagrange multiplier
         r = solve(l,xt,x,nclip);
         print_iteration(nclip, r, l);
      }

      llow = l;  rlow = r;
   }

   // *** Stop bracketing phase of SLBQP ***


   // *** Start secant phase of SLBQP ***
   if (print_level > 1)
   {
      mfem::out << "SLBQP secant phase" << '\n';
   }

   s = 1.0 - rlow/rupp;  dl = dl/s;  l = lupp - dl;

   // Solve QP with fixed Lagrange multiplier
   r = solve(l,xt,x,nclip);
   print_iteration(nclip, r, l);

   while ( (fabs(r) > tol) && (nclip < max_iter) )
   {
      if (r > 0)
      {
         if (s <= 2.0)
         {
            lupp = l;  rupp = r;  s = 1.0 - rlow/rupp;
            dl = (lupp - llow)/s;  l = lupp - dl;
         }
         else
         {
            s = rupp/r - 1.0;
            if (s < smin) { s = smin; }
            dl = (lupp - l)/s;
            lnew = 0.75*llow + 0.25*l;
            if (lnew < l-dl) { lnew = l-dl; }
            lupp = l;  rupp = r;  l = lnew;
            s = (lupp - llow)/(lupp - l);
         }

      }
      else
      {
         if (s >= 2.0)
         {
            llow = l;  rlow = r;  s = 1.0 - rlow/rupp;
            dl = (lupp - llow)/s;  l = lupp - dl;
         }
         else
         {
            s = rlow/r - 1.0;
            if (s < smin) { s = smin; }
            dl = (l - llow)/s;
            lnew = 0.75*lupp + 0.25*l;
            if (lnew < l+dl) { lnew = l+dl; }
            llow = l;  rlow = r; l = lnew;
            s = (lupp - llow)/(lupp - l);
         }
      }

      // Solve QP with fixed Lagrange multiplier
      r = solve(l,xt,x,nclip);
      print_iteration(nclip, r, l);
   }

   // *** Stop secant phase of SLBQP ***

   converged = (fabs(r) <= tol);
   if (!converged && print_level >= 0)
   {
      mfem::err << "SLBQP not converged!" << '\n';
   }

slbqp_done:

   final_iter = nclip;
   final_norm = r;

   if (print_level == 1 || (!converged && print_level >= 0))
   {
      mfem::out << "SLBQP iterations = " << nclip << '\n';
      mfem::out << "SLBQP lambda     = " << l << '\n';
      mfem::out << "SLBQP residual   = " << r << '\n';
   }
}

struct WeightMinHeap
{
   const std::vector<double> &w;
   std::vector<size_t> c;
   std::vector<int> loc;

   WeightMinHeap(const std::vector<double> &w_) : w(w_)
   {
      c.reserve(w.size());
      loc.resize(w.size());
      for (size_t i=0; i<w.size(); ++i) { push(i); }
   }

   size_t percolate_up(size_t pos, double val)
   {
      for (; pos > 0 && w[c[(pos-1)/2]] > val; pos = (pos-1)/2)
      {
         c[pos] = c[(pos-1)/2];
         loc[c[(pos-1)/2]] = pos;
      }
      return pos;
   }

   size_t percolate_down(size_t pos, double val)
   {
      while (2*pos+1 < c.size())
      {
         size_t left = 2*pos+1;
         size_t right = left+1;
         size_t tgt;
         if (right < c.size() && w[c[right]] < w[c[left]]) { tgt = right; }
         else { tgt = left; }
         if (w[c[tgt]] < val)
         {
            c[pos] = c[tgt];
            loc[c[tgt]] = pos;
            pos = tgt;
         }
         else
         {
            break;
         }
      }
      return pos;
   }

   void push(size_t i)
   {
      double val = w[i];
      c.push_back(0);
      size_t pos = c.size()-1;
      pos = percolate_up(pos, val);
      c[pos] = i;
      loc[i] = pos;
   }

   int pop()
   {
      size_t i = c[0];
      size_t j = c.back();
      c.pop_back();
      // Mark as removed
      loc[i] = -1;
      if (c.empty()) { return i; }
      double val = w[j];
      size_t pos = 0;
      pos = percolate_down(pos, val);
      c[pos] = j;
      loc[j] = pos;
      return i;
   }

   void update(size_t i)
   {
      size_t pos = loc[i];
      double val = w[i];
      pos = percolate_up(pos, val);
      pos = percolate_down(pos, val);
      c[pos] = i;
      loc[i] = pos;
   }

   bool picked(size_t i)
   {
      return loc[i] < 0;
   }
};

void MinimumDiscardedFillOrdering(SparseMatrix &C, Array<int> &p)
{
   int n = C.Width();
   // Scale rows by reciprocal of diagonal and take absolute value
   Vector D;
   C.GetDiag(D);
   int *I = C.GetI();
   int *J = C.GetJ();
   double *V = C.GetData();
   for (int i=0; i<n; ++i)
   {
      for (int j=I[i]; j<I[i+1]; ++j)
      {
         V[j] = abs(V[j]/D[i]);
      }
   }

   std::vector<double> w(n, 0.0);
   for (int k=0; k<n; ++k)
   {
      // Find all neighbors i of k
      for (int ii=I[k]; ii<I[k+1]; ++ii)
      {
         int i = J[ii];
         // Find value of (i,k)
         double C_ik = 0.0;
         for (int kk=I[i]; kk<I[i+1]; ++kk)
         {
            if (J[kk] == k)
            {
               C_ik = V[kk];
               break;
            }
         }
         for (int jj=I[k]; jj<I[k+1]; ++jj)
         {
            int j = J[jj];
            if (j == k) { continue; }
            double C_kj = V[jj];
            bool ij_exists = false;
            for (int jj2=I[i]; jj2<I[i+1]; ++jj2)
            {
               if (J[jj2] == j)
               {
                  ij_exists = true;
                  break;
               }
            }
            if (!ij_exists) { w[k] += pow(C_ik*C_kj,2); }
         }
      }
      w[k] = sqrt(w[k]);
   }

   WeightMinHeap w_heap(w);

   // Compute ordering
   p.SetSize(n);
   for (int ii=0; ii<n; ++ii)
   {
      int pi = w_heap.pop();
      p[ii] = pi;
      w[pi] = -1;
      for (int kk=I[pi]; kk<I[pi+1]; ++kk)
      {
         int k = J[kk];
         if (w_heap.picked(k)) { continue; }
         // Recompute weight
         w[k] = 0.0;
         // Find all neighbors i of k
         for (int ii2=I[k]; ii2<I[k+1]; ++ii2)
         {
            int i = J[ii2];
            if (w_heap.picked(i)) { continue; }
            // Find value of (i,k)
            double C_ik = 0.0;
            for (int kk2=I[i]; kk2<I[i+1]; ++kk2)
            {
               if (J[kk2] == k)
               {
                  C_ik = V[kk2];
                  break;
               }
            }
            for (int jj=I[k]; jj<I[k+1]; ++jj)
            {
               int j = J[jj];
               if (j == k || w_heap.picked(j)) { continue; }
               double C_kj = V[jj];
               bool ij_exists = false;
               for (int jj2=I[i]; jj2<I[i+1]; ++jj2)
               {
                  if (J[jj2] == j)
                  {
                     ij_exists = true;
                     break;
                  }
               }
               if (!ij_exists) { w[k] += pow(C_ik*C_kj,2); }
            }
         }
         w[k] = sqrt(w[k]);
         w_heap.update(k);
      }
   }
}

BlockILU::BlockILU(int block_size_,
                   Reordering reordering_,
                   int k_fill_)
   : Solver(0),
     block_size(block_size_),
     k_fill(k_fill_),
     reordering(reordering_)
{ }

BlockILU::BlockILU(Operator &op,
                   int block_size_,
                   Reordering reordering_,
                   int k_fill_)
   : BlockILU(block_size_, reordering_, k_fill_)
{
   SetOperator(op);
}

void BlockILU::SetOperator(const Operator &op)
{
   const SparseMatrix *A = NULL;
#ifdef MFEM_USE_MPI
   const HypreParMatrix *A_par = dynamic_cast<const HypreParMatrix *>(&op);
   SparseMatrix A_par_diag;
   if (A_par != NULL)
   {
      A_par->GetDiag(A_par_diag);
      A = &A_par_diag;
   }
#endif
   if (A == NULL)
   {
      A = dynamic_cast<const SparseMatrix *>(&op);
      if (A == NULL)
      {
         MFEM_ABORT("BlockILU must be created with a SparseMatrix or HypreParMatrix");
      }
   }
   height = op.Height();
   width = op.Width();
   MFEM_ASSERT(A->Finalized(), "Matrix must be finalized.");
   CreateBlockPattern(*A);
   Factorize();
}

void BlockILU::CreateBlockPattern(const SparseMatrix &A)
{
   MFEM_VERIFY(k_fill == 0, "Only block ILU(0) is currently supported.");
   if (A.Height() % block_size != 0)
   {
      MFEM_ABORT("BlockILU: block size must evenly divide the matrix size");
   }

   int nrows = A.Height();
   const int *I = A.GetI();
   const int *J = A.GetJ();
   const double *V = A.GetData();
   int nnz = 0;
   int nblockrows = nrows / block_size;

   std::vector<std::set<int>> unique_block_cols(nblockrows);

   for (int iblock = 0; iblock < nblockrows; ++iblock)
   {
      for (int bi = 0; bi < block_size; ++bi)
      {
         int i = iblock * block_size + bi;
         for (int k = I[i]; k < I[i + 1]; ++k)
         {
            unique_block_cols[iblock].insert(J[k] / block_size);
         }
      }
      nnz += unique_block_cols[iblock].size();
   }

   if (reordering != Reordering::NONE)
   {
      SparseMatrix C(nblockrows, nblockrows);
      for (int iblock = 0; iblock < nblockrows; ++iblock)
      {
         for (int jblock : unique_block_cols[iblock])
         {
            for (int bi = 0; bi < block_size; ++bi)
            {
               int i = iblock * block_size + bi;
               for (int k = I[i]; k < I[i + 1]; ++k)
               {
                  int j = J[k];
                  if (j >= jblock * block_size && j < (jblock + 1) * block_size)
                  {
                     C.Add(iblock, jblock, V[k]*V[k]);
                  }
               }
            }
         }
      }
      C.Finalize(false);
      double *CV = C.GetData();
      for (int i=0; i<C.NumNonZeroElems(); ++i)
      {
         CV[i] = sqrt(CV[i]);
      }

      switch (reordering)
      {
         case Reordering::MINIMUM_DISCARDED_FILL:
            MinimumDiscardedFillOrdering(C, P);
            break;
         default:
            MFEM_ABORT("BlockILU: unknown reordering")
      }
   }
   else
   {
      // No reordering: permutation is identity
      P.SetSize(nblockrows);
      for (int i=0; i<nblockrows; ++i)
      {
         P[i] = i;
      }
   }

   // Compute inverse permutation
   Pinv.SetSize(nblockrows);
   for (int i=0; i<nblockrows; ++i)
   {
      Pinv[P[i]] = i;
   }

   // Permute columns
   std::vector<std::vector<int>> unique_block_cols_perminv(nblockrows);
   for (int i=0; i<nblockrows; ++i)
   {
      std::vector<int> &cols = unique_block_cols_perminv[i];
      for (int j : unique_block_cols[P[i]])
      {
         cols.push_back(Pinv[j]);
      }
      std::sort(cols.begin(), cols.end());
   }

   ID.SetSize(nblockrows);
   IB.SetSize(nblockrows + 1);
   IB[0] = 0;
   JB.SetSize(nnz);
   AB.SetSize(block_size, block_size, nnz);
   DB.SetSize(block_size, block_size, nblockrows);
   AB = 0.0;
   DB = 0.0;
   ipiv.SetSize(block_size*nblockrows);
   int counter = 0;

   for (int iblock = 0; iblock < nblockrows; ++iblock)
   {
      int iblock_perm = P[iblock];
      for (int jblock : unique_block_cols_perminv[iblock])
      {
         int jblock_perm = P[jblock];
         if (iblock == jblock)
         {
            ID[iblock] = counter;
         }
         JB[counter] = jblock;
         for (int bi = 0; bi < block_size; ++bi)
         {
            int i = iblock_perm*block_size + bi;
            for (int k = I[i]; k < I[i + 1]; ++k)
            {
               int j = J[k];
               if (j >= jblock_perm*block_size && j < (jblock_perm + 1)*block_size)
               {
                  int bj = j - jblock_perm*block_size;
                  double val = V[k];
                  AB(bi, bj, counter) = val;
                  // Extract the diagonal
                  if (iblock == jblock)
                  {
                     DB(bi, bj, iblock) = val;
                  }
               }
            }
         }
         ++counter;
      }
      IB[iblock + 1] = counter;
   }
}

void BlockILU::Factorize()
{
   int nblockrows = Height()/block_size;

   // Precompute LU factorization of diagonal blocks
   for (int i=0; i<nblockrows; ++i)
   {
      LUFactors factorization(DB.GetData(i), &ipiv[i*block_size]);
      factorization.Factor(block_size);
   }

   // Note: we use UseExternalData to extract submatrices from the tensor AB
   // instead of the DenseTensor call operator, because the call operator does
   // not allow for two simultaneous submatrix views into the same tensor
   DenseMatrix A_ik, A_ij, A_kj;
   // Loop over block rows (starting with second block row)
   for (int i=1; i<nblockrows; ++i)
   {
      // Find all nonzeros to the left of the diagonal in row i
      for (int kk=IB[i]; kk<IB[i+1]; ++kk)
      {
         int k = JB[kk];
         // Make sure we're still to the left of the diagonal
         if (k == i) { break; }
         if (k > i)
         {
            MFEM_ABORT("Matrix must be sorted with nonzero diagonal");
         }
         LUFactors A_kk_inv(DB.GetData(k), &ipiv[k*block_size]);
         A_ik.UseExternalData(&AB(0,0,kk), block_size, block_size);
         // A_ik = A_ik * A_kk^{-1}
         A_kk_inv.RightSolve(block_size, block_size, A_ik.GetData());
         // Modify everything to the right of k in row i
         for (int jj=kk+1; jj<IB[i+1]; ++jj)
         {
            int j = JB[jj];
            if (j <= k) { continue; } // Superfluous because JB is sorted?
            A_ij.UseExternalData(&AB(0,0,jj), block_size, block_size);
            for (int ll=IB[k]; ll<IB[k+1]; ++ll)
            {
               int l = JB[ll];
               if (l == j)
               {
                  A_kj.UseExternalData(&AB(0,0,ll), block_size, block_size);
                  // A_ij = A_ij - A_ik*A_kj;
                  AddMult_a(-1.0, A_ik, A_kj, A_ij);
                  // If we need to, update diagonal factorization
                  if (j == i)
                  {
                     DB(i) = A_ij;
                     LUFactors factorization(DB.GetData(i), &ipiv[i*block_size]);
                     factorization.Factor(block_size);
                  }
                  break;
               }
            }
         }
      }
   }
}

void BlockILU::Mult(const Vector &b, Vector &x) const
{
   MFEM_ASSERT(height > 0, "BlockILU(0) preconditioner is not constructed");
   int nblockrows = Height()/block_size;
   y.SetSize(Height());

   DenseMatrix B;
   Vector yi, yj, xi, xj;
   Vector tmp(block_size);
   // Forward substitute to solve Ly = b
   // Implicitly, L has identity on the diagonal
   y = 0.0;
   for (int i=0; i<nblockrows; ++i)
   {
      yi.SetDataAndSize(&y[i*block_size], block_size);
      for (int ib=0; ib<block_size; ++ib)
      {
         yi[ib] = b[ib + P[i]*block_size];
      }
      for (int k=IB[i]; k<ID[i]; ++k)
      {
         int j = JB[k];
         const DenseMatrix &L_ij = AB(k);
         yj.SetDataAndSize(&y[j*block_size], block_size);
         // y_i = y_i - L_ij*y_j
         L_ij.AddMult_a(-1.0, yj, yi);
      }
   }
   // Backward substitution to solve Ux = y
   for (int i=nblockrows-1; i >= 0; --i)
   {
      xi.SetDataAndSize(&x[P[i]*block_size], block_size);
      for (int ib=0; ib<block_size; ++ib)
      {
         xi[ib] = y[ib + i*block_size];
      }
      for (int k=ID[i]+1; k<IB[i+1]; ++k)
      {
         int j = JB[k];
         const DenseMatrix &U_ij = AB(k);
         xj.SetDataAndSize(&x[P[j]*block_size], block_size);
         // x_i = x_i - U_ij*x_j
         U_ij.AddMult_a(-1.0, xj, xi);
      }
      LUFactors A_ii_inv(&DB(0,0,i), &ipiv[i*block_size]);
      // x_i = D_ii^{-1} x_i
      A_ii_inv.Solve(block_size, 1, xi);
   }
}


void ResidualBCMonitor::MonitorResidual(
   int it, double norm, const Vector &r, bool final)
{
   if (!ess_dofs_list) { return; }

   double bc_norm_squared = 0.0;
   r.HostRead();
   ess_dofs_list->HostRead();
   for (int i = 0; i < ess_dofs_list->Size(); i++)
   {
      const double r_entry = r((*ess_dofs_list)[i]);
      bc_norm_squared += r_entry*r_entry;
   }
   bool print = true;
#ifdef MFEM_USE_MPI
   MPI_Comm comm = iter_solver->GetComm();
   if (comm != MPI_COMM_NULL)
   {
      double glob_bc_norm_squared = 0.0;
      MPI_Reduce(&bc_norm_squared, &glob_bc_norm_squared, 1, MPI_DOUBLE,
                 MPI_SUM, 0, comm);
      bc_norm_squared = glob_bc_norm_squared;
      int rank;
      MPI_Comm_rank(comm, &rank);
      print = (rank == 0);
   }
#endif
   if ((it == 0 || final || bc_norm_squared > 0.0) && print)
   {
      mfem::out << "      ResidualBCMonitor : b.c. residual norm = "
                << sqrt(bc_norm_squared) << endl;
   }
}


#ifdef MFEM_USE_SUITESPARSE

void UMFPackSolver::Init()
{
   mat = NULL;
   Numeric = NULL;
   AI = AJ = NULL;
   if (!use_long_ints)
   {
      umfpack_di_defaults(Control);
   }
   else
   {
      umfpack_dl_defaults(Control);
   }
}

void UMFPackSolver::SetOperator(const Operator &op)
{
   void *Symbolic;

   if (Numeric)
   {
      if (!use_long_ints)
      {
         umfpack_di_free_numeric(&Numeric);
      }
      else
      {
         umfpack_dl_free_numeric(&Numeric);
      }
   }

   mat = const_cast<SparseMatrix *>(dynamic_cast<const SparseMatrix *>(&op));
   MFEM_VERIFY(mat, "not a SparseMatrix");

   // UMFPack requires that the column-indices in mat corresponding to each
   // row be sorted.
   // Generally, this will modify the ordering of the entries of mat.
   mat->SortColumnIndices();

   height = mat->Height();
   width = mat->Width();
   MFEM_VERIFY(width == height, "not a square matrix");

   const int * Ap = mat->HostReadI();
   const int * Ai = mat->HostReadJ();
   const double * Ax = mat->HostReadData();

   if (!use_long_ints)
   {
      int status = umfpack_di_symbolic(width, width, Ap, Ai, Ax, &Symbolic,
                                       Control, Info);
      if (status < 0)
      {
         umfpack_di_report_info(Control, Info);
         umfpack_di_report_status(Control, status);
         mfem_error("UMFPackSolver::SetOperator :"
                    " umfpack_di_symbolic() failed!");
      }

      status = umfpack_di_numeric(Ap, Ai, Ax, Symbolic, &Numeric,
                                  Control, Info);
      if (status < 0)
      {
         umfpack_di_report_info(Control, Info);
         umfpack_di_report_status(Control, status);
         mfem_error("UMFPackSolver::SetOperator :"
                    " umfpack_di_numeric() failed!");
      }
      umfpack_di_free_symbolic(&Symbolic);
   }
   else
   {
      SuiteSparse_long status;

      delete [] AJ;
      delete [] AI;
      AI = new SuiteSparse_long[width + 1];
      AJ = new SuiteSparse_long[Ap[width]];
      for (int i = 0; i <= width; i++)
      {
         AI[i] = (SuiteSparse_long)(Ap[i]);
      }
      for (int i = 0; i < Ap[width]; i++)
      {
         AJ[i] = (SuiteSparse_long)(Ai[i]);
      }

      status = umfpack_dl_symbolic(width, width, AI, AJ, Ax, &Symbolic,
                                   Control, Info);
      if (status < 0)
      {
         umfpack_dl_report_info(Control, Info);
         umfpack_dl_report_status(Control, status);
         mfem_error("UMFPackSolver::SetOperator :"
                    " umfpack_dl_symbolic() failed!");
      }

      status = umfpack_dl_numeric(AI, AJ, Ax, Symbolic, &Numeric,
                                  Control, Info);
      if (status < 0)
      {
         umfpack_dl_report_info(Control, Info);
         umfpack_dl_report_status(Control, status);
         mfem_error("UMFPackSolver::SetOperator :"
                    " umfpack_dl_numeric() failed!");
      }
      umfpack_dl_free_symbolic(&Symbolic);
   }
}

void UMFPackSolver::Mult(const Vector &b, Vector &x) const
{
   if (mat == NULL)
      mfem_error("UMFPackSolver::Mult : matrix is not set!"
                 " Call SetOperator first!");
   b.HostRead();
   x.HostReadWrite();
   if (!use_long_ints)
   {
      int status =
         umfpack_di_solve(UMFPACK_At, mat->HostReadI(), mat->HostReadJ(),
                          mat->HostReadData(), x, b, Numeric, Control, Info);
      umfpack_di_report_info(Control, Info);
      if (status < 0)
      {
         umfpack_di_report_status(Control, status);
         mfem_error("UMFPackSolver::Mult : umfpack_di_solve() failed!");
      }
   }
   else
   {
      SuiteSparse_long status =
         umfpack_dl_solve(UMFPACK_At, AI, AJ, mat->HostReadData(), x, b,
                          Numeric, Control, Info);
      umfpack_dl_report_info(Control, Info);
      if (status < 0)
      {
         umfpack_dl_report_status(Control, status);
         mfem_error("UMFPackSolver::Mult : umfpack_dl_solve() failed!");
      }
   }
}

void UMFPackSolver::MultTranspose(const Vector &b, Vector &x) const
{
   if (mat == NULL)
      mfem_error("UMFPackSolver::MultTranspose : matrix is not set!"
                 " Call SetOperator first!");
   b.HostRead();
   x.HostReadWrite();
   if (!use_long_ints)
   {
      int status =
         umfpack_di_solve(UMFPACK_A, mat->HostReadI(), mat->HostReadJ(),
                          mat->HostReadData(), x, b, Numeric, Control, Info);
      umfpack_di_report_info(Control, Info);
      if (status < 0)
      {
         umfpack_di_report_status(Control, status);
         mfem_error("UMFPackSolver::MultTranspose :"
                    " umfpack_di_solve() failed!");
      }
   }
   else
   {
      SuiteSparse_long status =
         umfpack_dl_solve(UMFPACK_A, AI, AJ, mat->HostReadData(), x, b,
                          Numeric, Control, Info);
      umfpack_dl_report_info(Control, Info);
      if (status < 0)
      {
         umfpack_dl_report_status(Control, status);
         mfem_error("UMFPackSolver::MultTranspose :"
                    " umfpack_dl_solve() failed!");
      }
   }
}

UMFPackSolver::~UMFPackSolver()
{
   delete [] AJ;
   delete [] AI;
   if (Numeric)
   {
      if (!use_long_ints)
      {
         umfpack_di_free_numeric(&Numeric);
      }
      else
      {
         umfpack_dl_free_numeric(&Numeric);
      }
   }
}

void KLUSolver::Init()
{
   klu_defaults(&Common);
}

void KLUSolver::SetOperator(const Operator &op)
{
   if (Numeric)
   {
      MFEM_ASSERT(Symbolic != 0,
                  "Had Numeric pointer in KLU, but not Symbolic");
      klu_free_symbolic(&Symbolic, &Common);
      Symbolic = 0;
      klu_free_numeric(&Numeric, &Common);
      Numeric = 0;
   }

   mat = const_cast<SparseMatrix *>(dynamic_cast<const SparseMatrix *>(&op));
   MFEM_VERIFY(mat != NULL, "not a SparseMatrix");

   // KLU requires that the column-indices in mat corresponding to each row be
   // sorted.  Generally, this will modify the ordering of the entries of mat.
   mat->SortColumnIndices();

   height = mat->Height();
   width = mat->Width();
   MFEM_VERIFY(width == height, "not a square matrix");

   int * Ap = mat->GetI();
   int * Ai = mat->GetJ();
   double * Ax = mat->GetData();

   Symbolic = klu_analyze( height, Ap, Ai, &Common);
   Numeric = klu_factor(Ap, Ai, Ax, Symbolic, &Common);
}

void KLUSolver::Mult(const Vector &b, Vector &x) const
{
   MFEM_VERIFY(mat != NULL,
               "KLUSolver::Mult : matrix is not set!  Call SetOperator first!");

   int n = mat->Height();
   int numRhs = 1;
   // Copy B into X, so we can pass it in and overwrite it.
   x = b;
   // Solve the transpose, since KLU thinks the matrix is compressed column
   // format.
   klu_tsolve( Symbolic, Numeric, n, numRhs, x.GetData(), &Common);
}

void KLUSolver::MultTranspose(const Vector &b, Vector &x) const
{
   MFEM_VERIFY(mat != NULL,
               "KLUSolver::Mult : matrix is not set!  Call SetOperator first!");

   int n = mat->Height();
   int numRhs = 1;
   // Copy B into X, so we can pass it in and overwrite it.
   x = b;
   // Solve the regular matrix, not the transpose, since KLU thinks the matrix
   // is compressed column format.
   klu_solve( Symbolic, Numeric, n, numRhs, x.GetData(), &Common);
}

KLUSolver::~KLUSolver()
{
   klu_free_symbolic (&Symbolic, &Common) ;
   klu_free_numeric (&Numeric, &Common) ;
   Symbolic = 0;
   Numeric = 0;
}

#endif // MFEM_USE_SUITESPARSE

DirectSubBlockSolver::DirectSubBlockSolver(const SparseMatrix &A,
                                           const SparseMatrix &block_dof_)
   : Solver(A.NumRows()), block_dof(const_cast<SparseMatrix&>(block_dof_)),
     block_solvers(block_dof.NumRows())
{
   DenseMatrix sub_A;
   for (int i = 0; i < block_dof.NumRows(); ++i)
   {
      local_dofs.MakeRef(block_dof.GetRowColumns(i), block_dof.RowSize(i));
      sub_A.SetSize(local_dofs.Size());
      A.GetSubMatrix(local_dofs, local_dofs, sub_A);
      block_solvers[i].SetOperator(sub_A);
   }
}

void DirectSubBlockSolver::Mult(const Vector &x, Vector &y) const
{
   y.SetSize(x.Size());
   y = 0.0;

   for (int i = 0; i < block_dof.NumRows(); ++i)
   {
      local_dofs.MakeRef(block_dof.GetRowColumns(i), block_dof.RowSize(i));
      x.GetSubVector(local_dofs, sub_rhs);
      sub_sol.SetSize(local_dofs.Size());
      block_solvers[i].Mult(sub_rhs, sub_sol);
      y.AddElementVector(local_dofs, sub_sol);
   }
}

void ProductSolver::Mult(const Vector & x, Vector & y) const
{
   y.SetSize(x.Size());
   y = 0.0;
   S0->Mult(x, y);

   Vector z(x.Size());
   z = 0.0;
   A->Mult(y, z);
   add(-1.0, z, 1.0, x, z); // z = (I - A * S0) x

   Vector S1z(x.Size());
   S1z = 0.0;
   S1->Mult(z, S1z);
   y += S1z;
}

void ProductSolver::MultTranspose(const Vector & x, Vector & y) const
{
   y.SetSize(x.Size());
   y = 0.0;
   S1->MultTranspose(x, y);

   Vector z(x.Size());
   z = 0.0;
   A->MultTranspose(y, z);
   add(-1.0, z, 1.0, x, z); // z = (I - A^T * S1^T) x

   Vector S0Tz(x.Size());
   S0Tz = 0.0;
   S0->MultTranspose(z, S0Tz);
   y += S0Tz;
}

#ifdef MFEM_USE_MPI
AuxSpaceSmoother::AuxSpaceSmoother(const HypreParMatrix &op,
                                   HypreParMatrix *aux_map,
                                   bool op_is_symmetric,
                                   bool own_aux_map)
   : Solver(op.NumRows()), aux_map_(aux_map, own_aux_map)
{
   aux_system_.Reset(RAP(&op, aux_map));
   aux_system_.As<HypreParMatrix>()->EliminateZeroRows();
   aux_smoother_.Reset(new HypreSmoother(*aux_system_.As<HypreParMatrix>()));
   aux_smoother_.As<HypreSmoother>()->SetOperatorSymmetry(op_is_symmetric);
}

void AuxSpaceSmoother::Mult(const Vector &x, Vector &y, bool transpose) const
{
   Vector aux_rhs(aux_map_->NumCols());
   aux_map_->MultTranspose(x, aux_rhs);

   Vector aux_sol(aux_rhs.Size());
   if (transpose)
   {
      aux_smoother_->MultTranspose(aux_rhs, aux_sol);
   }
   else
   {
      aux_smoother_->Mult(aux_rhs, aux_sol);
   }

   y.SetSize(aux_map_->NumRows());
   aux_map_->Mult(aux_sol, y);
}
#endif // MFEM_USE_MPI

}<|MERGE_RESOLUTION|>--- conflicted
+++ resolved
@@ -14,7 +14,6 @@
 #include "../general/forall.hpp"
 #include "../general/globals.hpp"
 #include "../fem/bilinearform.hpp"
-#include "../fem/nonlinearform.hpp"
 #include <iostream>
 #include <iomanip>
 #include <algorithm>
@@ -142,19 +141,6 @@
    oper = nullptr;
    Setup(diag);
 }
-
-// In this case oper and will be set by SetOperator().
-OperatorJacobiSmoother::OperatorJacobiSmoother(const NonlinearForm &nlform,
-                                               const Array<int> &ess_tdofs,
-                                               const double dmpng)
-   :
-   Solver(nlform.FESpace()->GetTrueVSize()),
-   N(height),
-   dinv(N),
-   damping(dmpng),
-   ess_tdof_list(ess_tdofs),
-   residual(N),
-   dynamic(true), oper(NULL), nlf(&nlform) { }
 
 OperatorJacobiSmoother::OperatorJacobiSmoother(const Vector &d,
                                                const Array<int> &ess_tdofs,
@@ -173,16 +159,6 @@
 
 void OperatorJacobiSmoother::SetOperator(const Operator &op)
 {
-<<<<<<< HEAD
-   oper = &op;
-
-   if (dynamic)
-   {
-      Vector diag(N);
-      nlf->AssembleGradientDiagonal(diag);
-      Setup(diag);
-   }
-=======
    if (!allow_updates)
    {
       // original behavior of this method
@@ -215,7 +191,6 @@
    Vector &diag(residual);
    op.AssembleDiagonal(diag);
    Setup(diag);
->>>>>>> bb2a80ed
 }
 
 void OperatorJacobiSmoother::Setup(const Vector &diag)
@@ -224,22 +199,12 @@
    const double delta = damping;
    auto D = diag.Read();
    auto DI = dinv.Write();
-<<<<<<< HEAD
-   MFEM_FORALL(i, N,
-   {
-      const double d_i = (D[i] < 0.0 && abs_values) ? -D[i] : D[i];
-      DI[i] = delta / d_i;
-   });
-   auto I = ess_tdof_list.Read();
-   MFEM_FORALL(i, ess_tdof_list.Size(), DI[I[i]] = delta; );
-=======
    MFEM_FORALL(i, height, DI[i] = delta / D[i]; );
    if (ess_tdof_list && ess_tdof_list->Size() > 0)
    {
       auto I = ess_tdof_list->Read();
       MFEM_FORALL(i, ess_tdof_list->Size(), DI[I[i]] = delta; );
    }
->>>>>>> bb2a80ed
 }
 
 void OperatorJacobiSmoother::Mult(const Vector &x, Vector &y) const
@@ -628,6 +593,7 @@
 {
    int i;
    double r0, den, nom, nom0, betanom, alpha, beta;
+
    if (iterative_mode)
    {
       oper->Mult(x, r);
