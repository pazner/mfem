// Copyright (c) 2010-2020, Lawrence Livermore National Security, LLC. Produced
// at the Lawrence Livermore National Laboratory. All Rights reserved. See files
// LICENSE and NOTICE for details. LLNL-CODE-806117.
//
// This file is part of the MFEM library. For more information and source code
// availability visit https://mfem.org.
//
// MFEM is free software; you can redistribute it and/or modify it under the
// terms of the BSD-3 license. We welcome feedback and contributions, see file
// CONTRIBUTING.md for details.

#include "../config/config.hpp"

#ifdef MFEM_USE_MPI

#include "linalg.hpp"
#include "../fem/fem.hpp"

#include <fstream>
#include <iomanip>
#include <cmath>
#include <cstdlib>

#ifdef MFEM_USE_SUNDIALS
#include <nvector/nvector_parallel.h>
#endif

using namespace std;

namespace mfem
{

template<typename TargetT, typename SourceT>
static TargetT *DuplicateAs(const SourceT *array, int size,
                            bool cplusplus = true)
{
   if (GetHypreMemoryClass() == MemoryClass::HOST)
   {
      TargetT *target_array = cplusplus ? (TargetT*) Memory<TargetT>(size)
                              /*     */ : mfem_hypre_TAlloc(TargetT, size);
      for (int i = 0; i < size; i++)
      {
         target_array[i] = array[i];
      }
      return target_array;
   }
   else
   {
      Memory<TargetT> mm(size, GetHypreMemoryType());
      mm.CopyFromHost(array, size);
      TargetT *target_array = mm;
      return target_array;
   }
}

inline void HypreParVector::_SetDataAndSize_()
{
   SetDataAndSize(hypre_VectorData(hypre_ParVectorLocalVector(x)),
                  internal::to_int(
                     hypre_VectorSize(hypre_ParVectorLocalVector(x))));
}

HypreParVector::HypreParVector(MPI_Comm comm, HYPRE_Int glob_size,
                               HYPRE_Int *col) : Vector()
{
   x = hypre_ParVectorCreate(comm,glob_size,col);
   hypre_ParVectorInitialize(x);
   hypre_ParVectorSetPartitioningOwner(x,0);
   // The data will be destroyed by hypre (this is the default)
   hypre_ParVectorSetDataOwner(x,1);
   hypre_SeqVectorSetDataOwner(hypre_ParVectorLocalVector(x),1);
   _SetDataAndSize_();
   own_ParVector = 1;
}

HypreParVector::HypreParVector(MPI_Comm comm, HYPRE_Int glob_size,
                               double *_data, HYPRE_Int *col) : Vector()
{
   x = hypre_ParVectorCreate(comm,glob_size,col);
   hypre_ParVectorSetDataOwner(x,1); // owns the seq vector
   hypre_SeqVectorSetDataOwner(hypre_ParVectorLocalVector(x),0);
   hypre_ParVectorSetPartitioningOwner(x,0);
   double tmp = 0.0;
   hypre_VectorData(hypre_ParVectorLocalVector(x)) = &tmp;
   // If hypre_ParVectorLocalVector(x) and &tmp are non-NULL,
   // hypre_ParVectorInitialize(x) does not allocate memory!
   hypre_ParVectorInitialize(x);
   // Set the internal data array to the one passed in
   hypre_VectorData(hypre_ParVectorLocalVector(x)) = _data;
   _SetDataAndSize_();
   own_ParVector = 1;
}

HypreParVector::HypreParVector(const HypreParVector &y) : Vector()
{
   x = hypre_ParVectorCreate(y.x -> comm, y.x -> global_size,
                             y.x -> partitioning);
   hypre_ParVectorInitialize(x);
   hypre_ParVectorSetPartitioningOwner(x,0);
   hypre_ParVectorSetDataOwner(x,1);
   hypre_SeqVectorSetDataOwner(hypre_ParVectorLocalVector(x),1);
   _SetDataAndSize_();
   own_ParVector = 1;
}

HypreParVector::HypreParVector(const HypreParMatrix &A,
                               int transpose) : Vector()
{
   if (!transpose)
   {
      x = hypre_ParVectorInDomainOf(const_cast<HypreParMatrix&>(A));
   }
   else
   {
      x = hypre_ParVectorInRangeOf(const_cast<HypreParMatrix&>(A));
   }
   _SetDataAndSize_();
   own_ParVector = 1;
}

HypreParVector::HypreParVector(HYPRE_ParVector y) : Vector()
{
   x = (hypre_ParVector *) y;
   _SetDataAndSize_();
   own_ParVector = 0;
}

HypreParVector::HypreParVector(ParFiniteElementSpace *pfes)
{
   x = hypre_ParVectorCreate(pfes->GetComm(), pfes->GlobalTrueVSize(),
                             pfes->GetTrueDofOffsets());
   hypre_ParVectorInitialize(x);
   hypre_ParVectorSetPartitioningOwner(x,0);
   // The data will be destroyed by hypre (this is the default)
   hypre_ParVectorSetDataOwner(x,1);
   hypre_SeqVectorSetDataOwner(hypre_ParVectorLocalVector(x),1);
   _SetDataAndSize_();
   own_ParVector = 1;
}

Vector * HypreParVector::GlobalVector() const
{
   hypre_Vector *hv = hypre_ParVectorToVectorAll(*this);
   Vector *v = new Vector(hv->data, internal::to_int(hv->size));
   v->MakeDataOwner();
   hypre_SeqVectorSetDataOwner(hv,0);
   hypre_SeqVectorDestroy(hv);
   return v;
}

HypreParVector& HypreParVector::operator=(double d)
{
   Vector::operator=(d);
   return *this;
}

HypreParVector& HypreParVector::operator=(const HypreParVector &y)
{
#ifdef MFEM_DEBUG
   if (size != y.Size())
   {
      mfem_error("HypreParVector::operator=");
   }
#endif

   Vector::operator=(y);
   return *this;
}

void HypreParVector::SetData(double *_data)
{
   hypre_VectorData(hypre_ParVectorLocalVector(x)) = _data;
   Vector::SetData(_data);
}

HYPRE_Int HypreParVector::Randomize(HYPRE_Int seed)
{
   return hypre_ParVectorSetRandomValues(x,seed);
}

void HypreParVector::Print(const char *fname) const
{
   hypre_ParVectorPrint(x,fname);
}

HypreParVector::~HypreParVector()
{
   if (own_ParVector)
   {
      hypre_ParVectorDestroy(x);
   }
}

#ifdef MFEM_USE_SUNDIALS

N_Vector HypreParVector::ToNVector()
{
   return N_VMake_Parallel(GetComm(), Size(), GlobalSize(), GetData());
}

#endif // MFEM_USE_SUNDIALS


double InnerProduct(HypreParVector *x, HypreParVector *y)
{
   return hypre_ParVectorInnerProd(*x, *y);
}

double InnerProduct(HypreParVector &x, HypreParVector &y)
{
   return hypre_ParVectorInnerProd(x, y);
}


double ParNormlp(const Vector &vec, double p, MPI_Comm comm)
{
   double norm = 0.0;
   if (p == 1.0)
   {
      double loc_norm = vec.Norml1();
      MPI_Allreduce(&loc_norm, &norm, 1, MPI_DOUBLE, MPI_SUM, comm);
   }
   if (p == 2.0)
   {
      double loc_norm = vec*vec;
      MPI_Allreduce(&loc_norm, &norm, 1, MPI_DOUBLE, MPI_SUM, comm);
      norm = sqrt(norm);
   }
   if (p < infinity())
   {
      double sum = 0.0;
      for (int i = 0; i < vec.Size(); i++)
      {
         sum += pow(fabs(vec(i)), p);
      }
      MPI_Allreduce(&sum, &norm, 1, MPI_DOUBLE, MPI_SUM, comm);
      norm = pow(norm, 1.0/p);
   }
   else
   {
      double loc_norm = vec.Normlinf();
      MPI_Allreduce(&loc_norm, &norm, 1, MPI_DOUBLE, MPI_MAX, comm);
   }
   return norm;
}


void HypreParMatrix::Init()
{
   A = NULL;
   X = Y = NULL;
   diagOwner = offdOwner = colMapOwner = -1;
   ParCSROwner = 1;
}

HypreParMatrix::HypreParMatrix()
{
   Init();
   height = width = 0;
}

char HypreParMatrix::CopyCSR(SparseMatrix *csr, hypre_CSRMatrix *hypre_csr)
{
   if (GetHypreMemoryClass() == MemoryClass::HOST)
   {
      hypre_CSRMatrixData(hypre_csr) = csr->GetData();
#ifndef HYPRE_BIGINT
      hypre_CSRMatrixI(hypre_csr) = csr->GetI();
      hypre_CSRMatrixJ(hypre_csr) = csr->GetJ();
      // Prevent hypre from destroying hypre_csr->{i,j,data}
      return 0;
#endif
   }
   else
   {
      const int nnz = csr->GetI()[csr->NumRows()];
      Memory<double> hypre_mem_data(nnz, GetHypreMemoryType());
      hypre_mem_data.CopyFromHost(csr->GetData(), nnz);

      hypre_CSRMatrixData(hypre_csr) = hypre_mem_data;
#ifndef HYPRE_BIGINT
      hypre_CSRMatrixI(hypre_csr) = DuplicateAs<int>(csr->GetI(),
                                                     csr->Height()+1);
      hypre_CSRMatrixJ(hypre_csr) = DuplicateAs<int>(csr->GetJ(),
                                                     csr->NumNonZeroElems());
      // Prevent hypre from destroying hypre_csr->{i,j,data}
      return 0;
#endif
   }

#ifdef HYPRE_BIGINT
   hypre_CSRMatrixI(hypre_csr) =
      DuplicateAs<HYPRE_Int>(csr->GetI(), csr->Height()+1);
   hypre_CSRMatrixJ(hypre_csr) =
      DuplicateAs<HYPRE_Int>(csr->GetJ(), csr->NumNonZeroElems());
   // Prevent hypre from destroying hypre_csr->{i,j,data}, own {i,j}
   return 1;
#endif
}

char HypreParMatrix::CopyBoolCSR(Table *bool_csr, hypre_CSRMatrix *hypre_csr)
{
   int nnz = bool_csr->Size_of_connections();
   double *data = new double[nnz];
   for (int i = 0; i < nnz; i++)
   {
      data[i] = 1.0;
   }
   hypre_CSRMatrixData(hypre_csr) = data;
#ifndef HYPRE_BIGINT
   hypre_CSRMatrixI(hypre_csr) = bool_csr->GetI();
   hypre_CSRMatrixJ(hypre_csr) = bool_csr->GetJ();
   // Prevent hypre from destroying hypre_csr->{i,j,data}, own {data}
   return 2;
#else
   hypre_CSRMatrixI(hypre_csr) =
      DuplicateAs<HYPRE_Int>(bool_csr->GetI(), bool_csr->Size()+1);
   hypre_CSRMatrixJ(hypre_csr) =
      DuplicateAs<HYPRE_Int>(bool_csr->GetJ(), nnz);
   // Prevent hypre from destroying hypre_csr->{i,j,data}, own {i,j,data}
   return 3;
#endif
}

void HypreParMatrix::CopyCSR_J(hypre_CSRMatrix *hypre_csr, int *J)
{
   HYPRE_Int nnz = hypre_CSRMatrixNumNonzeros(hypre_csr);
   for (HYPRE_Int j = 0; j < nnz; j++)
   {
      J[j] = int(hypre_CSRMatrixJ(hypre_csr)[j]);
   }
}

// Square block-diagonal constructor (4 arguments, v1)
HypreParMatrix::HypreParMatrix(MPI_Comm comm, HYPRE_Int glob_size,
                               HYPRE_Int *row_starts, SparseMatrix *diag)
   : Operator(diag->Height(), diag->Width())
{
   Init();

   if (GetHypreMemoryClass() == MemoryClass::HOST)
   {
      A = hypre_ParCSRMatrixCreate(comm, glob_size, glob_size, row_starts,
                                   row_starts, 0, diag->NumNonZeroElems(), 0);
   }
   else
   {
      hypre_mem_row.New(3, GetHypreMemoryType());
      hypre_mem_row.CopyFromHost(row_starts, 3);
      A = hypre_ParCSRMatrixCreate(comm, glob_size, glob_size, hypre_mem_row,
                                   hypre_mem_row, 0, diag->NumNonZeroElems(), 0);
   }

   hypre_ParCSRMatrixSetDataOwner(A,1);
   hypre_ParCSRMatrixSetRowStartsOwner(A,0);
   hypre_ParCSRMatrixSetColStartsOwner(A,0);

   hypre_CSRMatrixSetDataOwner(A->diag,0);
   diagOwner = CopyCSR(diag, A->diag);
   hypre_CSRMatrixSetRownnz(A->diag);

   hypre_CSRMatrixSetDataOwner(A->offd,1);
   hypre_CSRMatrixI(A->offd) = mfem_hypre_CTAlloc(HYPRE_Int, diag->Height()+1);

   /* Don't need to call these, since they allocate memory only
      if it was not already allocated */
   // hypre_CSRMatrixInitialize(A->diag);
   // hypre_ParCSRMatrixInitialize(A);

   hypre_ParCSRMatrixSetNumNonzeros(A);

   /* Make sure that the first entry in each row is the diagonal one. */
   hypre_CSRMatrixReorder(hypre_ParCSRMatrixDiag(A));
#ifdef HYPRE_BIGINT
   CopyCSR_J(A->diag, diag->GetJ());
#endif

   hypre_MatvecCommPkgCreate(A);
}

// Rectangular block-diagonal constructor (6 arguments, v1)
HypreParMatrix::HypreParMatrix(MPI_Comm comm,
                               HYPRE_Int global_num_rows,
                               HYPRE_Int global_num_cols,
                               HYPRE_Int *row_starts, HYPRE_Int *col_starts,
                               SparseMatrix *diag)
   : Operator(diag->Height(), diag->Width())
{
   Init();
   A = hypre_ParCSRMatrixCreate(comm, global_num_rows, global_num_cols,
                                row_starts, col_starts,
                                0, diag->NumNonZeroElems(), 0);
   hypre_ParCSRMatrixSetDataOwner(A,1);
   hypre_ParCSRMatrixSetRowStartsOwner(A,0);
   hypre_ParCSRMatrixSetColStartsOwner(A,0);

   hypre_CSRMatrixSetDataOwner(A->diag,0);
   diagOwner = CopyCSR(diag, A->diag);
   hypre_CSRMatrixSetRownnz(A->diag);

   hypre_CSRMatrixSetDataOwner(A->offd,1);
   hypre_CSRMatrixI(A->offd) = mfem_hypre_CTAlloc(HYPRE_Int, diag->Height()+1);

   hypre_ParCSRMatrixSetNumNonzeros(A);

   /* Make sure that the first entry in each row is the diagonal one. */
   if (row_starts == col_starts)
   {
      hypre_CSRMatrixReorder(hypre_ParCSRMatrixDiag(A));
#ifdef HYPRE_BIGINT
      CopyCSR_J(A->diag, diag->GetJ());
#endif
   }

   hypre_MatvecCommPkgCreate(A);
}

// General rectangular constructor with diagonal and off-diagonal (8 arguments)
HypreParMatrix::HypreParMatrix(MPI_Comm comm,
                               HYPRE_Int global_num_rows,
                               HYPRE_Int global_num_cols,
                               HYPRE_Int *row_starts, HYPRE_Int *col_starts,
                               SparseMatrix *diag, SparseMatrix *offd,
                               HYPRE_Int *cmap)
   : Operator(diag->Height(), diag->Width())
{
   Init();
   A = hypre_ParCSRMatrixCreate(comm, global_num_rows, global_num_cols,
                                row_starts, col_starts,
                                offd->Width(), diag->NumNonZeroElems(),
                                offd->NumNonZeroElems());
   hypre_ParCSRMatrixSetDataOwner(A,1);
   hypre_ParCSRMatrixSetRowStartsOwner(A,0);
   hypre_ParCSRMatrixSetColStartsOwner(A,0);

   hypre_CSRMatrixSetDataOwner(A->diag,0);
   diagOwner = CopyCSR(diag, A->diag);
   hypre_CSRMatrixSetRownnz(A->diag);

   hypre_CSRMatrixSetDataOwner(A->offd,0);
   offdOwner = CopyCSR(offd, A->offd);
   hypre_CSRMatrixSetRownnz(A->offd);

   hypre_ParCSRMatrixColMapOffd(A) = cmap;
   // Prevent hypre from destroying A->col_map_offd
   colMapOwner = 0;

   hypre_ParCSRMatrixSetNumNonzeros(A);

   /* Make sure that the first entry in each row is the diagonal one. */
   if (row_starts == col_starts)
   {
      hypre_CSRMatrixReorder(hypre_ParCSRMatrixDiag(A));
#ifdef HYPRE_BIGINT
      CopyCSR_J(A->diag, diag->GetJ());
#endif
   }

   hypre_MatvecCommPkgCreate(A);
}

// General rectangular constructor with diagonal and off-diagonal (13 arguments)
HypreParMatrix::HypreParMatrix(
   MPI_Comm comm,
   HYPRE_Int global_num_rows, HYPRE_Int global_num_cols,
   HYPRE_Int *row_starts, HYPRE_Int *col_starts,
   HYPRE_Int *diag_i, HYPRE_Int *diag_j, double *diag_data,
   HYPRE_Int *offd_i, HYPRE_Int *offd_j, double *offd_data,
   HYPRE_Int offd_num_cols, HYPRE_Int *offd_col_map)
{
   Init();
   A = hypre_ParCSRMatrixCreate(comm, global_num_rows, global_num_cols,
                                row_starts, col_starts, offd_num_cols, 0, 0);
   hypre_ParCSRMatrixSetDataOwner(A,1);
   hypre_ParCSRMatrixSetRowStartsOwner(A,0);
   hypre_ParCSRMatrixSetColStartsOwner(A,0);

   HYPRE_Int local_num_rows = hypre_CSRMatrixNumRows(A->diag);

   hypre_CSRMatrixSetDataOwner(A->diag,0);
   hypre_CSRMatrixI(A->diag) = diag_i;
   hypre_CSRMatrixJ(A->diag) = diag_j;
   hypre_CSRMatrixData(A->diag) = diag_data;
   hypre_CSRMatrixNumNonzeros(A->diag) = diag_i[local_num_rows];
   hypre_CSRMatrixSetRownnz(A->diag);
   // Prevent hypre from destroying A->diag->{i,j,data}, own A->diag->{i,j,data}
   diagOwner = 3;

   hypre_CSRMatrixSetDataOwner(A->offd,0);
   hypre_CSRMatrixI(A->offd) = offd_i;
   hypre_CSRMatrixJ(A->offd) = offd_j;
   hypre_CSRMatrixData(A->offd) = offd_data;
   hypre_CSRMatrixNumNonzeros(A->offd) = offd_i[local_num_rows];
   hypre_CSRMatrixSetRownnz(A->offd);
   // Prevent hypre from destroying A->offd->{i,j,data}, own A->offd->{i,j,data}
   offdOwner = 3;

   hypre_ParCSRMatrixColMapOffd(A) = offd_col_map;
   // Prevent hypre from destroying A->col_map_offd, own A->col_map_offd
   colMapOwner = 1;

   hypre_ParCSRMatrixSetNumNonzeros(A);

   /* Make sure that the first entry in each row is the diagonal one. */
   if (row_starts == col_starts)
   {
      hypre_CSRMatrixReorder(hypre_ParCSRMatrixDiag(A));
   }

   hypre_MatvecCommPkgCreate(A);

   height = GetNumRows();
   width = GetNumCols();
}

// Constructor from a CSR matrix on rank 0 (4 arguments, v2)
HypreParMatrix::HypreParMatrix(MPI_Comm comm,
                               HYPRE_Int *row_starts, HYPRE_Int *col_starts,
                               SparseMatrix *sm_a)
{
   MFEM_ASSERT(sm_a != NULL, "invalid input");
   MFEM_VERIFY(!HYPRE_AssumedPartitionCheck(),
               "this method can not be used with assumed partition");

   Init();

   hypre_CSRMatrix *csr_a;
   csr_a = hypre_CSRMatrixCreate(sm_a -> Height(), sm_a -> Width(),
                                 sm_a -> NumNonZeroElems());

   hypre_CSRMatrixSetDataOwner(csr_a,0);
   CopyCSR(sm_a, csr_a);
   hypre_CSRMatrixSetRownnz(csr_a);

   A = hypre_CSRMatrixToParCSRMatrix(comm, csr_a, row_starts, col_starts);

#ifdef HYPRE_BIGINT
   delete [] hypre_CSRMatrixI(csr_a);
   delete [] hypre_CSRMatrixJ(csr_a);
#endif
   hypre_CSRMatrixI(csr_a) = NULL;
   hypre_CSRMatrixDestroy(csr_a);

   height = GetNumRows();
   width = GetNumCols();

   /* Make sure that the first entry in each row is the diagonal one. */
   if (row_starts == col_starts)
   {
      hypre_CSRMatrixReorder(hypre_ParCSRMatrixDiag(A));
   }

   hypre_MatvecCommPkgCreate(A);
}

// Boolean, rectangular, block-diagonal constructor (6 arguments, v2)
HypreParMatrix::HypreParMatrix(MPI_Comm comm,
                               HYPRE_Int global_num_rows,
                               HYPRE_Int global_num_cols,
                               HYPRE_Int *row_starts, HYPRE_Int *col_starts,
                               Table *diag)
{
   Init();
   int nnz = diag->Size_of_connections();
   A = hypre_ParCSRMatrixCreate(comm, global_num_rows, global_num_cols,
                                row_starts, col_starts, 0, nnz, 0);
   hypre_ParCSRMatrixSetDataOwner(A,1);
   hypre_ParCSRMatrixSetRowStartsOwner(A,0);
   hypre_ParCSRMatrixSetColStartsOwner(A,0);

   hypre_CSRMatrixSetDataOwner(A->diag,0);
   diagOwner = CopyBoolCSR(diag, A->diag);
   hypre_CSRMatrixSetRownnz(A->diag);

   hypre_CSRMatrixSetDataOwner(A->offd,1);
   hypre_CSRMatrixI(A->offd) = mfem_hypre_CTAlloc(HYPRE_Int, diag->Size()+1);

   hypre_ParCSRMatrixSetNumNonzeros(A);

   /* Make sure that the first entry in each row is the diagonal one. */
   if (row_starts == col_starts)
   {
      hypre_CSRMatrixReorder(hypre_ParCSRMatrixDiag(A));
#ifdef HYPRE_BIGINT
      CopyCSR_J(A->diag, diag->GetJ());
#endif
   }

   hypre_MatvecCommPkgCreate(A);

   height = GetNumRows();
   width = GetNumCols();
}

// Boolean, general rectangular constructor with diagonal and off-diagonal
// (11 arguments)
HypreParMatrix::HypreParMatrix(MPI_Comm comm, int id, int np,
                               HYPRE_Int *row, HYPRE_Int *col,
                               HYPRE_Int *i_diag, HYPRE_Int *j_diag,
                               HYPRE_Int *i_offd, HYPRE_Int *j_offd,
                               HYPRE_Int *cmap, HYPRE_Int cmap_size)
{
   HYPRE_Int diag_nnz, offd_nnz;

   Init();
   if (HYPRE_AssumedPartitionCheck())
   {
      diag_nnz = i_diag[row[1]-row[0]];
      offd_nnz = i_offd[row[1]-row[0]];

      if (GetHypreMemoryClass() == MemoryClass::HOST)
      {
         A = hypre_ParCSRMatrixCreate(comm, row[2], col[2], row, col,
                                      cmap_size, diag_nnz, offd_nnz);
      }
      else
      {
         // Assumption: all input pointers to host memory have valid data
         //             already on host, so we can just use CopyFromHost.
         // Copy row, col to new arrays with hypre memory type.

         hypre_mem_row.New(3, GetHypreMemoryType());
         hypre_mem_col.New(3, GetHypreMemoryType());

         hypre_mem_row.CopyFromHost(row, 3);
         hypre_mem_col.CopyFromHost(col, 3);

         A = hypre_ParCSRMatrixCreate(comm, row[2], col[2], hypre_mem_row, hypre_mem_col,
                                      cmap_size, diag_nnz, offd_nnz);
      }
   }
   else
   {
      MFEM_VERIFY(GetHypreMemoryClass() == MemoryClass::HOST, "TODO");

      diag_nnz = i_diag[row[id+1]-row[id]];
      offd_nnz = i_offd[row[id+1]-row[id]];

      A = hypre_ParCSRMatrixCreate(comm, row[np], col[np], row, col,
                                   cmap_size, diag_nnz, offd_nnz);
   }

   hypre_ParCSRMatrixSetDataOwner(A,1);
   hypre_ParCSRMatrixSetRowStartsOwner(A,0);
   hypre_ParCSRMatrixSetColStartsOwner(A,0);

   HYPRE_Int i;

   double *a_diag = Memory<double>(diag_nnz, GetHypreMemoryType());

   for (i = 0; i < diag_nnz; i++)
   {
      a_diag[i] = 1.0;
   }

   double *a_offd = Memory<double>(offd_nnz, GetHypreMemoryType());
   for (i = 0; i < offd_nnz; i++)
   {
      a_offd[i] = 1.0;
   }

   hypre_CSRMatrixSetDataOwner(A->diag,0);
   if (GetHypreMemoryClass() == MemoryClass::HOST)
   {
      hypre_CSRMatrixI(A->diag)    = i_diag;
      hypre_CSRMatrixJ(A->diag)    = j_diag;
   }
   else
   {
      Memory<HYPRE_Int> hypre_mem_i_diag, hypre_mem_j_diag;

      if (HYPRE_AssumedPartitionCheck())
      {
         const int rowSize = row[1]-row[0];
         hypre_mem_i_diag.New(rowSize+1, GetHypreMemoryType());
         hypre_mem_j_diag.New(diag_nnz, GetHypreMemoryType());

         hypre_mem_i_diag.CopyFromHost(i_diag, rowSize+1);
         hypre_mem_j_diag.CopyFromHost(j_diag, diag_nnz);
      }
      else
      {
         MFEM_VERIFY(false, "TODO");
      }

      hypre_CSRMatrixI(A->diag)    = hypre_mem_i_diag;
      hypre_CSRMatrixJ(A->diag)    = hypre_mem_j_diag;
   }
   hypre_CSRMatrixData(A->diag) = a_diag;
   hypre_CSRMatrixSetRownnz(A->diag);
   // Prevent hypre from destroying A->diag->{i,j,data}, own A->diag->{i,j,data}
   diagOwner = 3;

   hypre_CSRMatrixSetDataOwner(A->offd,0);
   if (GetHypreMemoryClass() == MemoryClass::HOST)
   {
      hypre_CSRMatrixI(A->offd)    = i_offd;
      hypre_CSRMatrixJ(A->offd)    = j_offd;
   }
   else
   {
      Memory<HYPRE_Int> hypre_mem_i_offd, hypre_mem_j_offd;

      if (HYPRE_AssumedPartitionCheck())
      {
         const int rowSize = row[1]-row[0];
         hypre_mem_i_offd.New(rowSize+1, GetHypreMemoryType());
         hypre_mem_j_offd.New(offd_nnz, GetHypreMemoryType());

         hypre_mem_i_offd.CopyFromHost(i_offd, rowSize+1);
         hypre_mem_j_offd.CopyFromHost(j_offd, offd_nnz);
      }
      else
      {
         MFEM_VERIFY(false, "TODO");
      }

      hypre_CSRMatrixI(A->offd)    = hypre_mem_i_offd;
      hypre_CSRMatrixJ(A->offd)    = hypre_mem_j_offd;
   }
   hypre_CSRMatrixData(A->offd) = a_offd;
   hypre_CSRMatrixSetRownnz(A->offd);
   // Prevent hypre from destroying A->offd->{i,j,data}, own A->offd->{i,j,data}
   offdOwner = 3;

   if (GetHypreMemoryClass() == MemoryClass::HOST)
   {
      hypre_ParCSRMatrixColMapOffd(A) = cmap;
   }
   else
   {
      hypre_mem_cmap.New(cmap_size, GetHypreMemoryType());
      hypre_mem_cmap.CopyFromHost(cmap, cmap_size);
      hypre_ParCSRMatrixColMapOffd(A) = hypre_mem_cmap;
   }

   // Prevent hypre from destroying A->col_map_offd, own A->col_map_offd
   colMapOwner = 1;

   hypre_ParCSRMatrixSetNumNonzeros(A);

   /* Make sure that the first entry in each row is the diagonal one. */
   if (row == col)
   {
      hypre_CSRMatrixReorder(hypre_ParCSRMatrixDiag(A));
   }

   hypre_MatvecCommPkgCreate(A);

   height = GetNumRows();
   width = GetNumCols();
}

// General rectangular constructor with diagonal and off-diagonal constructed
// from a CSR matrix that contains both diagonal and off-diagonal blocks
// (9 arguments)
HypreParMatrix::HypreParMatrix(MPI_Comm comm, int nrows, HYPRE_Int glob_nrows,
                               HYPRE_Int glob_ncols, int *I, HYPRE_Int *J,
                               double *data, HYPRE_Int *rows, HYPRE_Int *cols)
{
   Init();

   // Determine partitioning size, and my column start and end
   int part_size;
   HYPRE_Int my_col_start, my_col_end; // my range: [my_col_start, my_col_end)
   if (HYPRE_AssumedPartitionCheck())
   {
      part_size = 2;
      my_col_start = cols[0];
      my_col_end = cols[1];
   }
   else
   {
      int myid;
      MPI_Comm_rank(comm, &myid);
      MPI_Comm_size(comm, &part_size);
      part_size++;
      my_col_start = cols[myid];
      my_col_end = cols[myid+1];
   }

   // Copy in the row and column partitionings
   HYPRE_Int *row_starts, *col_starts;
   if (rows == cols)
   {
      row_starts = col_starts = mfem_hypre_TAlloc_host(HYPRE_Int, part_size);
      for (int i = 0; i < part_size; i++)
      {
         row_starts[i] = rows[i];
      }
   }
   else
   {
      row_starts = mfem_hypre_TAlloc_host(HYPRE_Int, part_size);
      col_starts = mfem_hypre_TAlloc_host(HYPRE_Int, part_size);
      for (int i = 0; i < part_size; i++)
      {
         row_starts[i] = rows[i];
         col_starts[i] = cols[i];
      }
   }

   // Create a map for the off-diagonal indices - global to local. Count the
   // number of diagonal and off-diagonal entries.
   HYPRE_Int diag_nnz = 0, offd_nnz = 0, offd_num_cols = 0;
   map<HYPRE_Int, HYPRE_Int> offd_map;
   for (HYPRE_Int j = 0, loc_nnz = I[nrows]; j < loc_nnz; j++)
   {
      HYPRE_Int glob_col = J[j];
      if (my_col_start <= glob_col && glob_col < my_col_end)
      {
         diag_nnz++;
      }
      else
      {
         offd_map.insert(pair<const HYPRE_Int, HYPRE_Int>(glob_col, -1));
         offd_nnz++;
      }
   }
   // count the number of columns in the off-diagonal and set the local indices
   for (map<HYPRE_Int, HYPRE_Int>::iterator it = offd_map.begin();
        it != offd_map.end(); ++it)
   {
      it->second = offd_num_cols++;
   }

   // construct the global ParCSR matrix
   A = hypre_ParCSRMatrixCreate(comm, glob_nrows, glob_ncols,
                                row_starts, col_starts, offd_num_cols,
                                diag_nnz, offd_nnz);
   hypre_ParCSRMatrixInitialize(A);

   HYPRE_Int *diag_i, *diag_j, *offd_i, *offd_j, *offd_col_map;
   double *diag_data, *offd_data;
   diag_i = A->diag->i;
   diag_j = A->diag->j;
   diag_data = A->diag->data;
   offd_i = A->offd->i;
   offd_j = A->offd->j;
   offd_data = A->offd->data;
   offd_col_map = A->col_map_offd;

   diag_nnz = offd_nnz = 0;
   for (HYPRE_Int i = 0, j = 0; i < nrows; i++)
   {
      diag_i[i] = diag_nnz;
      offd_i[i] = offd_nnz;
      for (HYPRE_Int j_end = I[i+1]; j < j_end; j++)
      {
         HYPRE_Int glob_col = J[j];
         if (my_col_start <= glob_col && glob_col < my_col_end)
         {
            diag_j[diag_nnz] = glob_col - my_col_start;
            diag_data[diag_nnz] = data[j];
            diag_nnz++;
         }
         else
         {
            offd_j[offd_nnz] = offd_map[glob_col];
            offd_data[offd_nnz] = data[j];
            offd_nnz++;
         }
      }
   }
   diag_i[nrows] = diag_nnz;
   offd_i[nrows] = offd_nnz;
   for (map<HYPRE_Int, HYPRE_Int>::iterator it = offd_map.begin();
        it != offd_map.end(); ++it)
   {
      offd_col_map[it->second] = it->first;
   }

   hypre_ParCSRMatrixSetNumNonzeros(A);
   /* Make sure that the first entry in each row is the diagonal one. */
   if (row_starts == col_starts)
   {
      hypre_CSRMatrixReorder(hypre_ParCSRMatrixDiag(A));
   }
   hypre_MatvecCommPkgCreate(A);

   height = GetNumRows();
   width = GetNumCols();
}

HypreParMatrix::HypreParMatrix(const HypreParMatrix &P)
{
   hypre_ParCSRMatrix *Ph = static_cast<hypre_ParCSRMatrix *>(P);

   Init();

   // Clone the structure
   A = hypre_ParCSRMatrixCompleteClone(Ph);
   // Make a deep copy of the data from the source
   hypre_ParCSRMatrixCopy(Ph, A, 1);

   height = GetNumRows();
   width = GetNumCols();

   CopyRowStarts();
   CopyColStarts();

   hypre_ParCSRMatrixSetNumNonzeros(A);

   hypre_MatvecCommPkgCreate(A);
}

void HypreParMatrix::MakeRef(const HypreParMatrix &master)
{
   Destroy();
   Init();
   A = master.A;
   ParCSROwner = 0;
   height = master.GetNumRows();
   width = master.GetNumCols();
}

hypre_ParCSRMatrix* HypreParMatrix::StealData()
{
   // Only safe when (diagOwner == -1 && offdOwner == -1 && colMapOwner == -1)
   // Otherwise, there may be memory leaks or hypre may destroy arrays allocated
   // with operator new.
   MFEM_ASSERT(diagOwner == -1 && offdOwner == -1 && colMapOwner == -1, "");
   MFEM_ASSERT(ParCSROwner, "");
   hypre_ParCSRMatrix *R = A;
   A = NULL;
   Destroy();
   Init();
   return R;
}

void HypreParMatrix::CopyRowStarts()
{
   if (!A || hypre_ParCSRMatrixOwnsRowStarts(A) ||
       (hypre_ParCSRMatrixRowStarts(A) == hypre_ParCSRMatrixColStarts(A) &&
        hypre_ParCSRMatrixOwnsColStarts(A)))
   {
      return;
   }

   int row_starts_size;
   if (HYPRE_AssumedPartitionCheck())
   {
      row_starts_size = 2;
   }
   else
   {
      MPI_Comm_size(hypre_ParCSRMatrixComm(A), &row_starts_size);
      row_starts_size++; // num_proc + 1
   }

   HYPRE_Int *old_row_starts = hypre_ParCSRMatrixRowStarts(A);
   HYPRE_Int *new_row_starts = mfem_hypre_CTAlloc(HYPRE_Int, row_starts_size);
   for (int i = 0; i < row_starts_size; i++)
   {
      new_row_starts[i] = old_row_starts[i];
   }

   hypre_ParCSRMatrixRowStarts(A) = new_row_starts;
   hypre_ParCSRMatrixOwnsRowStarts(A) = 1;

   if (hypre_ParCSRMatrixColStarts(A) == old_row_starts)
   {
      hypre_ParCSRMatrixColStarts(A) = new_row_starts;
      hypre_ParCSRMatrixOwnsColStarts(A) = 0;
   }
}

void HypreParMatrix::CopyColStarts()
{
   if (!A || hypre_ParCSRMatrixOwnsColStarts(A) ||
       (hypre_ParCSRMatrixRowStarts(A) == hypre_ParCSRMatrixColStarts(A) &&
        hypre_ParCSRMatrixOwnsRowStarts(A)))
   {
      return;
   }

   int col_starts_size;
   if (HYPRE_AssumedPartitionCheck())
   {
      col_starts_size = 2;
   }
   else
   {
      MPI_Comm_size(hypre_ParCSRMatrixComm(A), &col_starts_size);
      col_starts_size++; // num_proc + 1
   }

   HYPRE_Int *old_col_starts = hypre_ParCSRMatrixColStarts(A);
   HYPRE_Int *new_col_starts = mfem_hypre_CTAlloc(HYPRE_Int, col_starts_size);
   for (int i = 0; i < col_starts_size; i++)
   {
      new_col_starts[i] = old_col_starts[i];
   }

   hypre_ParCSRMatrixColStarts(A) = new_col_starts;

   if (hypre_ParCSRMatrixRowStarts(A) == old_col_starts)
   {
      hypre_ParCSRMatrixRowStarts(A) = new_col_starts;
      hypre_ParCSRMatrixOwnsRowStarts(A) = 1;
      hypre_ParCSRMatrixOwnsColStarts(A) = 0;
   }
   else
   {
      hypre_ParCSRMatrixOwnsColStarts(A) = 1;
   }
}

void HypreParMatrix::GetDiag(Vector &diag) const
{
   int size = Height();
   diag.SetSize(size);
   for (int j = 0; j < size; j++)
   {
      diag(j) = A->diag->data[A->diag->i[j]];
      MFEM_ASSERT(A->diag->j[A->diag->i[j]] == j,
                  "the first entry in each row must be the diagonal one");
   }
}

static void MakeWrapper(const hypre_CSRMatrix *mat, SparseMatrix &wrapper)
{
   HYPRE_Int nr = hypre_CSRMatrixNumRows(mat);
   HYPRE_Int nc = hypre_CSRMatrixNumCols(mat);
#ifndef HYPRE_BIGINT
   SparseMatrix tmp(hypre_CSRMatrixI(mat),
                    hypre_CSRMatrixJ(mat),
                    hypre_CSRMatrixData(mat),
                    nr, nc, false, false, false);
#else
   HYPRE_Int nnz = hypre_CSRMatrixNumNonzeros(mat);
   SparseMatrix tmp(DuplicateAs<int>(hypre_CSRMatrixI(mat), nr+1),
                    DuplicateAs<int>(hypre_CSRMatrixJ(mat), nnz),
                    hypre_CSRMatrixData(mat),
                    nr, nc, true, false, false);
#endif
   wrapper.Swap(tmp);
}

void HypreParMatrix::GetDiag(SparseMatrix &diag) const
{
   MakeWrapper(A->diag, diag);
}

void HypreParMatrix::GetOffd(SparseMatrix &offd, HYPRE_Int* &cmap) const
{
   MakeWrapper(A->offd, offd);
   cmap = A->col_map_offd;
}

void HypreParMatrix::GetBlocks(Array2D<HypreParMatrix*> &blocks,
                               bool interleaved_rows,
                               bool interleaved_cols) const
{
   int nr = blocks.NumRows();
   int nc = blocks.NumCols();

   hypre_ParCSRMatrix **hypre_blocks = new hypre_ParCSRMatrix*[nr * nc];
   internal::hypre_ParCSRMatrixSplit(A, nr, nc, hypre_blocks,
                                     interleaved_rows, interleaved_cols);

   for (int i = 0; i < nr; i++)
   {
      for (int j = 0; j < nc; j++)
      {
         blocks[i][j] = new HypreParMatrix(hypre_blocks[i*nc + j]);
      }
   }

   delete [] hypre_blocks;
}

HypreParMatrix * HypreParMatrix::Transpose() const
{
   hypre_ParCSRMatrix * At;
   hypre_ParCSRMatrixTranspose(A, &At, 1);
   hypre_ParCSRMatrixSetNumNonzeros(At);

   hypre_MatvecCommPkgCreate(At);

   if ( M() == N() )
   {
      /* If the matrix is square, make sure that the first entry in each
         row is the diagonal one. */
      hypre_CSRMatrixReorder(hypre_ParCSRMatrixDiag(At));
   }

   return new HypreParMatrix(At);
}

HYPRE_Int HypreParMatrix::Mult(HypreParVector &x, HypreParVector &y,
                               double a, double b)
{
   x.HostRead();
   (b == 0.0) ? y.HostWrite() : y.HostReadWrite();
   return hypre_ParCSRMatrixMatvec(a, A, x, b, y);
}

void HypreParMatrix::Mult(double a, const Vector &x, double b, Vector &y) const
{
   MFEM_ASSERT(x.Size() == Width(), "invalid x.Size() = " << x.Size()
               << ", expected size = " << Width());
   MFEM_ASSERT(y.Size() == Height(), "invalid y.Size() = " << y.Size()
               << ", expected size = " << Height());

   auto x_data = x.HostRead();
   auto y_data = (b == 0.0) ? y.HostWrite() : y.HostReadWrite();
   if (X == NULL)
   {
      X = new HypreParVector(A->comm,
                             GetGlobalNumCols(),
                             const_cast<double*>(x_data),
                             GetColStarts());
      Y = new HypreParVector(A->comm,
                             GetGlobalNumRows(),
                             y_data,
                             GetRowStarts());
   }
   else
   {
      X->SetData(const_cast<double*>(x_data));
      Y->SetData(y_data);
   }

   hypre_ParCSRMatrixMatvec(a, A, *X, b, *Y);
}

void HypreParMatrix::MultTranspose(double a, const Vector &x,
                                   double b, Vector &y) const
{
   MFEM_ASSERT(x.Size() == Height(), "invalid x.Size() = " << x.Size()
               << ", expected size = " << Height());
   MFEM_ASSERT(y.Size() == Width(), "invalid y.Size() = " << y.Size()
               << ", expected size = " << Width());

   // Note: x has the dimensions of Y (height), and
   //       y has the dimensions of X (width)
   auto x_data = x.HostRead();
   auto y_data = (b == 0.0) ? y.HostWrite() : y.HostReadWrite();
   if (X == NULL)
   {
      X = new HypreParVector(A->comm,
                             GetGlobalNumCols(),
                             y_data,
                             GetColStarts());
      Y = new HypreParVector(A->comm,
                             GetGlobalNumRows(),
                             const_cast<double*>(x_data),
                             GetRowStarts());
   }
   else
   {
      X->SetData(y_data);
      Y->SetData(const_cast<double*>(x_data));
   }

   hypre_ParCSRMatrixMatvecT(a, A, *Y, b, *X);
}

HYPRE_Int HypreParMatrix::Mult(HYPRE_ParVector x, HYPRE_ParVector y,
                               double a, double b)
{
   return hypre_ParCSRMatrixMatvec(a, A, (hypre_ParVector *) x, b,
                                   (hypre_ParVector *) y);
}

HYPRE_Int HypreParMatrix::MultTranspose(HypreParVector & x, HypreParVector & y,
                                        double a, double b)
{
   return hypre_ParCSRMatrixMatvecT(a, A, x, b, y);
}

void HypreParMatrix::AbsMult(double a, const Vector &x,
                             double b, Vector &y) const
{
   MFEM_ASSERT(x.Size() == Width(), "invalid x.Size() = " << x.Size()
               << ", expected size = " << Width());
   MFEM_ASSERT(y.Size() == Height(), "invalid y.Size() = " << y.Size()
               << ", expected size = " << Height());

   auto x_data = x.HostRead();
   auto y_data = (b == 0.0) ? y.HostWrite() : y.HostReadWrite();

   internal::hypre_ParCSRMatrixAbsMatvec(A, a, const_cast<double*>(x_data),
                                         b, y_data);
}

void HypreParMatrix::AbsMultTranspose(double a, const Vector &x,
                                      double b, Vector &y) const
{
   MFEM_ASSERT(x.Size() == Height(), "invalid x.Size() = " << x.Size()
               << ", expected size = " << Height());
   MFEM_ASSERT(y.Size() == Width(), "invalid y.Size() = " << y.Size()
               << ", expected size = " << Width());

   auto x_data = x.HostRead();
   auto y_data = (b == 0.0) ? y.HostWrite() : y.HostReadWrite();

   internal::hypre_ParCSRMatrixAbsMatvecT(A, a, const_cast<double*>(x_data),
                                          b, y_data);
}

HypreParMatrix* HypreParMatrix::LeftDiagMult(const SparseMatrix &D,
                                             HYPRE_Int* row_starts) const
{
   const bool assumed_partition = HYPRE_AssumedPartitionCheck();
   const bool row_starts_given = (row_starts != NULL);
   if (!row_starts_given)
   {
      row_starts = hypre_ParCSRMatrixRowStarts(A);
      MFEM_VERIFY(D.Height() == hypre_CSRMatrixNumRows(A->diag),
                  "the matrix D is NOT compatible with the row starts of"
                  " this HypreParMatrix, row_starts must be given.");
   }
   else
   {
      int offset;
      if (assumed_partition)
      {
         offset = 0;
      }
      else
      {
         MPI_Comm_rank(GetComm(), &offset);
      }
      int local_num_rows = row_starts[offset+1]-row_starts[offset];
      MFEM_VERIFY(local_num_rows == D.Height(), "the number of rows in D is "
                  " not compatible with the given row_starts");
   }
   // D.Width() will be checked for compatibility by the SparseMatrix
   // multiplication function, mfem::Mult(), called below.

   int part_size;
   HYPRE_Int global_num_rows;
   if (assumed_partition)
   {
      part_size = 2;
      if (row_starts_given)
      {
         global_num_rows = row_starts[2];
         // Here, we use row_starts[2], so row_starts must come from the
         // methods GetDofOffsets/GetTrueDofOffsets of ParFiniteElementSpace
         // (HYPRE's partitions have only 2 entries).
      }
      else
      {
         global_num_rows = hypre_ParCSRMatrixGlobalNumRows(A);
      }
   }
   else
   {
      MPI_Comm_size(GetComm(), &part_size);
      global_num_rows = row_starts[part_size];
      part_size++;
   }

   HYPRE_Int *col_starts = hypre_ParCSRMatrixColStarts(A);
   HYPRE_Int *col_map_offd;

   // get the diag and offd blocks as SparseMatrix wrappers
   SparseMatrix A_diag, A_offd;
   GetDiag(A_diag);
   GetOffd(A_offd, col_map_offd);

   // multiply the blocks with D and create a new HypreParMatrix
   SparseMatrix* DA_diag = mfem::Mult(D, A_diag);
   SparseMatrix* DA_offd = mfem::Mult(D, A_offd);

   HypreParMatrix* DA =
      new HypreParMatrix(GetComm(),
                         global_num_rows, hypre_ParCSRMatrixGlobalNumCols(A),
                         DuplicateAs<HYPRE_Int>(row_starts, part_size, false),
                         DuplicateAs<HYPRE_Int>(col_starts, part_size, false),
                         DA_diag, DA_offd,
                         DuplicateAs<HYPRE_Int>(col_map_offd, A_offd.Width()));

   // When HYPRE_BIGINT is defined, we want DA_{diag,offd} to delete their I and
   // J arrays but not their data arrays; when HYPRE_BIGINT is not defined, we
   // don't want DA_{diag,offd} to delete anything.
#ifndef HYPRE_BIGINT
   DA_diag->LoseData();
   DA_offd->LoseData();
#else
   DA_diag->SetDataOwner(false);
   DA_offd->SetDataOwner(false);
#endif

   delete DA_diag;
   delete DA_offd;

   hypre_ParCSRMatrixSetRowStartsOwner(DA->A, 1);
   hypre_ParCSRMatrixSetColStartsOwner(DA->A, 1);

   DA->diagOwner = DA->offdOwner = 3;
   DA->colMapOwner = 1;

   return DA;
}

void HypreParMatrix::ScaleRows(const Vector &diag)
{
   if (hypre_CSRMatrixNumRows(A->diag) != hypre_CSRMatrixNumRows(A->offd))
   {
      mfem_error("Row does not match");
   }

   if (hypre_CSRMatrixNumRows(A->diag) != diag.Size())
   {
      mfem_error("Note the Vector diag is not of compatible dimensions with A\n");
   }

   int size = Height();
   double     *Adiag_data   = hypre_CSRMatrixData(A->diag);
   HYPRE_Int  *Adiag_i      = hypre_CSRMatrixI(A->diag);


   double     *Aoffd_data   = hypre_CSRMatrixData(A->offd);
   HYPRE_Int  *Aoffd_i      = hypre_CSRMatrixI(A->offd);
   double val;
   HYPRE_Int jj;
   for (int i(0); i < size; ++i)
   {
      val = diag[i];
      for (jj = Adiag_i[i]; jj < Adiag_i[i+1]; ++jj)
      {
         Adiag_data[jj] *= val;
      }
      for (jj = Aoffd_i[i]; jj < Aoffd_i[i+1]; ++jj)
      {
         Aoffd_data[jj] *= val;
      }
   }
}

void HypreParMatrix::InvScaleRows(const Vector &diag)
{
   if (hypre_CSRMatrixNumRows(A->diag) != hypre_CSRMatrixNumRows(A->offd))
   {
      mfem_error("Row does not match");
   }

   if (hypre_CSRMatrixNumRows(A->diag) != diag.Size())
   {
      mfem_error("Note the Vector diag is not of compatible dimensions with A\n");
   }

   int size = Height();
   double     *Adiag_data   = hypre_CSRMatrixData(A->diag);
   HYPRE_Int  *Adiag_i      = hypre_CSRMatrixI(A->diag);


   double     *Aoffd_data   = hypre_CSRMatrixData(A->offd);
   HYPRE_Int  *Aoffd_i      = hypre_CSRMatrixI(A->offd);
   double val;
   HYPRE_Int jj;
   for (int i(0); i < size; ++i)
   {
#ifdef MFEM_DEBUG
      if (0.0 == diag(i))
      {
         mfem_error("HypreParMatrix::InvDiagScale : Division by 0");
      }
#endif
      val = 1./diag(i);
      for (jj = Adiag_i[i]; jj < Adiag_i[i+1]; ++jj)
      {
         Adiag_data[jj] *= val;
      }
      for (jj = Aoffd_i[i]; jj < Aoffd_i[i+1]; ++jj)
      {
         Aoffd_data[jj] *= val;
      }
   }
}

void HypreParMatrix::operator*=(double s)
{
   if (hypre_CSRMatrixNumRows(A->diag) != hypre_CSRMatrixNumRows(A->offd))
   {
      mfem_error("Row does not match");
   }

   HYPRE_Int size=hypre_CSRMatrixNumRows(A->diag);
   HYPRE_Int jj;

   double     *Adiag_data   = hypre_CSRMatrixData(A->diag);
   HYPRE_Int  *Adiag_i      = hypre_CSRMatrixI(A->diag);
   for (jj = 0; jj < Adiag_i[size]; ++jj)
   {
      Adiag_data[jj] *= s;
   }

   double     *Aoffd_data   = hypre_CSRMatrixData(A->offd);
   HYPRE_Int  *Aoffd_i      = hypre_CSRMatrixI(A->offd);
   for (jj = 0; jj < Aoffd_i[size]; ++jj)
   {
      Aoffd_data[jj] *= s;
   }
}

static void get_sorted_rows_cols(const Array<int> &rows_cols,
                                 Array<HYPRE_Int> &hypre_sorted)
{
   rows_cols.HostRead();
   hypre_sorted.SetSize(rows_cols.Size());
   bool sorted = true;
   for (int i = 0; i < rows_cols.Size(); i++)
   {
      hypre_sorted[i] = rows_cols[i];
      if (i && rows_cols[i-1] > rows_cols[i]) { sorted = false; }
   }
   if (!sorted) { hypre_sorted.Sort(); }
}

void HypreParMatrix::Threshold(double threshold)
{
   int ierr = 0;

   MPI_Comm comm;
   hypre_CSRMatrix * csr_A;
   hypre_CSRMatrix * csr_A_wo_z;
   hypre_ParCSRMatrix * parcsr_A_ptr;
   HYPRE_Int * row_starts = NULL; HYPRE_Int * col_starts = NULL;
   HYPRE_Int row_start = -1;   HYPRE_Int row_end = -1;
   HYPRE_Int col_start = -1;   HYPRE_Int col_end = -1;

   comm = hypre_ParCSRMatrixComm(A);

   ierr += hypre_ParCSRMatrixGetLocalRange(A,
                                           &row_start,&row_end,
                                           &col_start,&col_end );

   row_starts = hypre_ParCSRMatrixRowStarts(A);
   col_starts = hypre_ParCSRMatrixColStarts(A);

   bool old_owns_row = hypre_ParCSRMatrixOwnsRowStarts(A);
   bool old_owns_col = hypre_ParCSRMatrixOwnsColStarts(A);
   HYPRE_Int global_num_rows = hypre_ParCSRMatrixGlobalNumRows(A);
   HYPRE_Int global_num_cols = hypre_ParCSRMatrixGlobalNumCols(A);
   parcsr_A_ptr = hypre_ParCSRMatrixCreate(comm, global_num_rows,
                                           global_num_cols,
                                           row_starts, col_starts,
                                           0, 0, 0);
   hypre_ParCSRMatrixOwnsRowStarts(parcsr_A_ptr) = old_owns_row;
   hypre_ParCSRMatrixOwnsColStarts(parcsr_A_ptr) = old_owns_col;
   hypre_ParCSRMatrixOwnsRowStarts(A) = 0;
   hypre_ParCSRMatrixOwnsColStarts(A) = 0;

   csr_A = hypre_MergeDiagAndOffd(A);

   // Free A, if owned
   Destroy();
   Init();

   csr_A_wo_z = hypre_CSRMatrixDeleteZeros(csr_A,threshold);

   /* hypre_CSRMatrixDeleteZeros will return a NULL pointer rather than a usable
      CSR matrix if it finds no non-zeros */
   if (csr_A_wo_z == NULL)
   {
      csr_A_wo_z = csr_A;
   }
   else
   {
      ierr += hypre_CSRMatrixDestroy(csr_A);
   }

   /* TODO: GenerateDiagAndOffd() uses an int array of size equal to the number
      of columns in csr_A_wo_z which is the global number of columns in A. This
      does not scale well. */
   ierr += GenerateDiagAndOffd(csr_A_wo_z,parcsr_A_ptr,
                               col_start,col_end);

   ierr += hypre_CSRMatrixDestroy(csr_A_wo_z);

   MFEM_VERIFY(ierr == 0, "");

   A = parcsr_A_ptr;

   hypre_ParCSRMatrixSetNumNonzeros(A);
   /* Make sure that the first entry in each row is the diagonal one. */
   if (row_starts == col_starts)
   {
      hypre_CSRMatrixReorder(hypre_ParCSRMatrixDiag(A));
   }
   hypre_MatvecCommPkgCreate(A);
   height = GetNumRows();
   width = GetNumCols();
}

void HypreParMatrix::EliminateRowsCols(const Array<int> &rows_cols,
                                       const HypreParVector &X,
                                       HypreParVector &B)
{
   Array<HYPRE_Int> rc_sorted;
   get_sorted_rows_cols(rows_cols, rc_sorted);

   internal::hypre_ParCSRMatrixEliminateAXB(
      A, rc_sorted.Size(), rc_sorted.GetData(), X, B);
}

HypreParMatrix* HypreParMatrix::EliminateRowsCols(const Array<int> &rows_cols)
{
   Array<HYPRE_Int> rc_sorted;
   get_sorted_rows_cols(rows_cols, rc_sorted);

   hypre_ParCSRMatrix* Ae;
   internal::hypre_ParCSRMatrixEliminateAAe(
      A, &Ae, rc_sorted.Size(), rc_sorted.GetData());

   return new HypreParMatrix(Ae);
}

HypreParMatrix* HypreParMatrix::EliminateCols(const Array<int> &cols)
{
   Array<HYPRE_Int> rc_sorted;
   get_sorted_rows_cols(cols, rc_sorted);

   hypre_ParCSRMatrix* Ae;
   internal::hypre_ParCSRMatrixEliminateAAe(
      A, &Ae, rc_sorted.Size(), rc_sorted.GetData(), 1);

   return new HypreParMatrix(Ae);
}

void HypreParMatrix::EliminateRows(const Array<int> &rows)
{
   if (rows.Size() > 0)
   {
      Array<HYPRE_Int> r_sorted;
      get_sorted_rows_cols(rows, r_sorted);
      internal::hypre_ParCSRMatrixEliminateRows(A, r_sorted.Size(),
                                                r_sorted.GetData());
   }
}

void HypreParMatrix::Print(const char *fname, HYPRE_Int offi, HYPRE_Int offj)
{
   hypre_ParCSRMatrixPrintIJ(A,offi,offj,fname);
}

void HypreParMatrix::Read(MPI_Comm comm, const char *fname)
{
   Destroy();
   Init();

   HYPRE_Int base_i, base_j;
   hypre_ParCSRMatrixReadIJ(comm, fname, &base_i, &base_j, &A);
   hypre_ParCSRMatrixSetNumNonzeros(A);

   hypre_MatvecCommPkgCreate(A);

   height = GetNumRows();
   width = GetNumCols();
}

void HypreParMatrix::Read_IJMatrix(MPI_Comm comm, const char *fname)
{
   Destroy();
   Init();

   HYPRE_IJMatrix A_ij;
   HYPRE_IJMatrixRead(fname, comm, 5555, &A_ij); // HYPRE_PARCSR = 5555

   HYPRE_ParCSRMatrix A_parcsr;
   HYPRE_IJMatrixGetObject(A_ij, (void**) &A_parcsr);

   A = (hypre_ParCSRMatrix*)A_parcsr;

   hypre_ParCSRMatrixSetNumNonzeros(A);

   hypre_MatvecCommPkgCreate(A);

   height = GetNumRows();
   width = GetNumCols();
}

void HypreParMatrix::PrintCommPkg(std::ostream &out) const
{
   hypre_ParCSRCommPkg *comm_pkg = A->comm_pkg;
   MPI_Comm comm = A->comm;
   char c = '\0';
   const int tag = 46801;
   int myid, nproc;
   MPI_Comm_rank(comm, &myid);
   MPI_Comm_size(comm, &nproc);

   if (myid != 0)
   {
      MPI_Recv(&c, 1, MPI_CHAR, myid-1, tag, comm, MPI_STATUS_IGNORE);
   }
   else
   {
      out << "\nHypreParMatrix: hypre_ParCSRCommPkg:\n";
   }
   out << "Rank " << myid << ":\n"
       "   number of sends  = " << comm_pkg->num_sends <<
       " (" << sizeof(double)*comm_pkg->send_map_starts[comm_pkg->num_sends] <<
       " bytes)\n"
       "   number of recvs  = " << comm_pkg->num_recvs <<
       " (" << sizeof(double)*comm_pkg->recv_vec_starts[comm_pkg->num_recvs] <<
       " bytes)\n";
   if (myid != nproc-1)
   {
      out << std::flush;
      MPI_Send(&c, 1, MPI_CHAR, myid+1, tag, comm);
   }
   else
   {
      out << std::endl;
   }
   MPI_Barrier(comm);
}

inline void delete_hypre_CSRMatrixData(hypre_CSRMatrix *M)
{
   HYPRE_Complex *data = hypre_CSRMatrixData(M);
   if (GetHypreMemoryClass() == MemoryClass::HOST)
   {
      Memory<HYPRE_Complex>(data, M->num_nonzeros, true).Delete();
   }
   else
   {
      Memory<HYPRE_Complex>(data, M->num_nonzeros, GetHypreMemoryType(),
                            true).Delete();
   }
}

inline void delete_hypre_ParCSRMatrixColMapOffd(hypre_ParCSRMatrix *A)
{
   HYPRE_Int  *A_col_map_offd = hypre_ParCSRMatrixColMapOffd(A);
   int size = hypre_CSRMatrixNumCols(hypre_ParCSRMatrixOffd(A));
   if (GetHypreMemoryClass() == MemoryClass::HOST)
   {
      Memory<HYPRE_Int>(A_col_map_offd, size, true).Delete();
   }
   else
   {
      Memory<HYPRE_Int>(A_col_map_offd, size, GetHypreMemoryType(), true).Delete();
   }
}

inline void delete_hypre_CSRMatrixI(hypre_CSRMatrix *M)
{
   HYPRE_Int *I = hypre_CSRMatrixI(M);
   int size = hypre_CSRMatrixNumRows(M) + 1;

   if (GetHypreMemoryClass() == MemoryClass::HOST)
   {
      Memory<HYPRE_Int>(I, size, true).Delete();
   }
   else
   {
      Memory<HYPRE_Int>(I, size, GetHypreMemoryType(), true).Delete();
   }
}

inline void delete_hypre_CSRMatrixJ(hypre_CSRMatrix *M)
{
   HYPRE_Int *J = hypre_CSRMatrixJ(M);
   int size = hypre_CSRMatrixNumNonzeros(M);
   if (GetHypreMemoryClass() == MemoryClass::HOST)
   {
      Memory<HYPRE_Int>(J, size, true).Delete();
   }
   else
   {
      Memory<HYPRE_Int>(J, size, GetHypreMemoryType(), true).Delete();
   }
}

void HypreParMatrix::Destroy()
{
   if ( X != NULL ) { delete X; }
   if ( Y != NULL ) { delete Y; }

   if (A == NULL) { return; }

   if (diagOwner >= 0)
   {
      if (diagOwner & 1)
      {
         delete_hypre_CSRMatrixI(A->diag);
         delete_hypre_CSRMatrixJ(A->diag);
      }
      hypre_CSRMatrixI(A->diag) = NULL;
      hypre_CSRMatrixJ(A->diag) = NULL;
      if (diagOwner & 2)
      {
         delete_hypre_CSRMatrixData(A->diag);
      }
      hypre_CSRMatrixData(A->diag) = NULL;
   }
   if (offdOwner >= 0)
   {
      if (offdOwner & 1)
      {
         delete_hypre_CSRMatrixI(A->offd);
         delete_hypre_CSRMatrixJ(A->offd);
      }
      hypre_CSRMatrixI(A->offd) = NULL;
      hypre_CSRMatrixJ(A->offd) = NULL;
      if (offdOwner & 2)
      {
         delete_hypre_CSRMatrixData(A->offd);
      }
      hypre_CSRMatrixData(A->offd) = NULL;
   }
   if (colMapOwner >= 0)
   {
      if (colMapOwner & 1)
      {
         delete_hypre_ParCSRMatrixColMapOffd(A);
      }
      hypre_ParCSRMatrixColMapOffd(A) = NULL;
   }

   if (ParCSROwner)
   {
      hypre_ParCSRMatrixDestroy(A);
   }
}

#if MFEM_HYPRE_VERSION < 21400

HypreParMatrix *Add(double alpha, const HypreParMatrix &A,
                    double beta,  const HypreParMatrix &B)
{
   hypre_ParCSRMatrix *C_hypre =
      internal::hypre_ParCSRMatrixAdd(const_cast<HypreParMatrix &>(A),
                                      const_cast<HypreParMatrix &>(B));
   MFEM_VERIFY(C_hypre, "error in hypre_ParCSRMatrixAdd");

   hypre_MatvecCommPkgCreate(C_hypre);
   HypreParMatrix *C = new HypreParMatrix(C_hypre);
   *C = 0.0;
   C->Add(alpha, A);
   C->Add(beta, B);

   return C;
}

HypreParMatrix * ParAdd(const HypreParMatrix *A, const HypreParMatrix *B)
{
   hypre_ParCSRMatrix * C = internal::hypre_ParCSRMatrixAdd(*A,*B);

   hypre_MatvecCommPkgCreate(C);

   return new HypreParMatrix(C);
}

#else

HypreParMatrix *Add(double alpha, const HypreParMatrix &A,
                    double beta,  const HypreParMatrix &B)
{
   hypre_ParCSRMatrix *C;
   hypre_ParcsrAdd(alpha, A, beta, B, &C);
   hypre_MatvecCommPkgCreate(C);

   return new HypreParMatrix(C);
}

HypreParMatrix * ParAdd(const HypreParMatrix *A, const HypreParMatrix *B)
{
   hypre_ParCSRMatrix *C;
   hypre_ParcsrAdd(1.0, *A, 1.0, *B, &C);

   hypre_MatvecCommPkgCreate(C);

   return new HypreParMatrix(C);
}

#endif

HypreParMatrix * ParMult(const HypreParMatrix *A, const HypreParMatrix *B,
                         bool own_matrix)
{
   hypre_ParCSRMatrix * ab;
   ab = hypre_ParMatmul(*A,*B);
   hypre_ParCSRMatrixSetNumNonzeros(ab);

   hypre_MatvecCommPkgCreate(ab);
   HypreParMatrix *C = new HypreParMatrix(ab);
   if (own_matrix)
   {
      C->CopyRowStarts();
      C->CopyColStarts();
   }
   return C;
}

HypreParMatrix * RAP(const HypreParMatrix *A, const HypreParMatrix *P)
{
   HYPRE_Int P_owns_its_col_starts =
      hypre_ParCSRMatrixOwnsColStarts((hypre_ParCSRMatrix*)(*P));

   hypre_ParCSRMatrix * rap;
#ifdef HYPRE_USING_CUDA
   {
      hypre_ParCSRMatrix *Q = hypre_ParCSRMatMat(*A,*P);
      const bool keepTranspose = false;
      rap = hypre_ParCSRTMatMatKT(*P,Q,keepTranspose);
      hypre_ParCSRMatrixDestroy(Q);
   }
#else
   hypre_BoomerAMGBuildCoarseOperator(*P,*A,*P,&rap);
#endif
   hypre_ParCSRMatrixSetNumNonzeros(rap);
   // hypre_MatvecCommPkgCreate(rap);

   /* Warning: hypre_BoomerAMGBuildCoarseOperator steals the col_starts
      from P (even if it does not own them)! */
   hypre_ParCSRMatrixSetRowStartsOwner(rap,0);
   hypre_ParCSRMatrixSetColStartsOwner(rap,0);

   if (P_owns_its_col_starts)
   {
      hypre_ParCSRMatrixSetColStartsOwner(*P, 1);
   }

   return new HypreParMatrix(rap);
}

HypreParMatrix * RAP(const HypreParMatrix * Rt, const HypreParMatrix *A,
                     const HypreParMatrix *P)
{
   HYPRE_Int P_owns_its_col_starts =
      hypre_ParCSRMatrixOwnsColStarts((hypre_ParCSRMatrix*)(*P));
   HYPRE_Int Rt_owns_its_col_starts =
      hypre_ParCSRMatrixOwnsColStarts((hypre_ParCSRMatrix*)(*Rt));

   hypre_ParCSRMatrix * rap;
#ifdef HYPRE_USING_CUDA
   {
      hypre_ParCSRMatrix *Q = hypre_ParCSRMatMat(*A,*P);
      rap = hypre_ParCSRTMatMat(*Rt,Q);
      hypre_ParCSRMatrixDestroy(Q);
   }
#else
   hypre_BoomerAMGBuildCoarseOperator(*Rt,*A,*P,&rap);
#endif

   hypre_ParCSRMatrixSetNumNonzeros(rap);
   // hypre_MatvecCommPkgCreate(rap);

   /* Warning: hypre_BoomerAMGBuildCoarseOperator steals the col_starts
      from Rt and P (even if they do not own them)! */
   hypre_ParCSRMatrixSetRowStartsOwner(rap,0);
   hypre_ParCSRMatrixSetColStartsOwner(rap,0);

   if (P_owns_its_col_starts)
   {
      hypre_ParCSRMatrixSetColStartsOwner(*P, 1);
   }
   if (Rt_owns_its_col_starts)
   {
      hypre_ParCSRMatrixSetColStartsOwner(*Rt, 1);
   }

   return new HypreParMatrix(rap);
}

// Helper function for HypreParMatrixFromBlocks. Note that scalability to
// extremely large processor counts is limited by the use of MPI_Allgather.
void GatherBlockOffsetData(MPI_Comm comm, const int rank, const int nprocs,
                           const int num_loc, const Array<int> &offsets,
                           std::vector<int> &all_num_loc, const int numBlocks,
                           std::vector<std::vector<HYPRE_Int>> &blockProcOffsets,
                           std::vector<HYPRE_Int> &procOffsets,
                           std::vector<std::vector<int>> &procBlockOffsets,
                           HYPRE_Int &firstLocal, HYPRE_Int &globalNum)
{
   std::vector<std::vector<int>> all_block_num_loc(numBlocks);

   MPI_Allgather(&num_loc, 1, MPI_INT, all_num_loc.data(), 1, MPI_INT, comm);

   for (int j = 0; j < numBlocks; ++j)
   {
      all_block_num_loc[j].resize(nprocs);
      blockProcOffsets[j].resize(nprocs);

      const int blockNumRows = offsets[j + 1] - offsets[j];
      MPI_Allgather(&blockNumRows, 1, MPI_INT, all_block_num_loc[j].data(), 1,
                    MPI_INT, comm);
      blockProcOffsets[j][0] = 0;
      for (int i = 0; i < nprocs - 1; ++i)
      {
         blockProcOffsets[j][i + 1] = blockProcOffsets[j][i]
                                      + all_block_num_loc[j][i];
      }
   }

   firstLocal = 0;
   globalNum = 0;
   procOffsets[0] = 0;
   for (int i = 0; i < nprocs; ++i)
   {
      globalNum += all_num_loc[i];
      if (rank == 0)
      {
         MFEM_VERIFY(globalNum >= 0, "overflow in global size");
      }
      if (i < rank)
      {
         firstLocal += all_num_loc[i];
      }

      if (i < nprocs - 1)
      {
         procOffsets[i + 1] = procOffsets[i] + all_num_loc[i];
      }

      procBlockOffsets[i].resize(numBlocks);
      procBlockOffsets[i][0] = 0;
      for (int j = 1; j < numBlocks; ++j)
      {
         procBlockOffsets[i][j] = procBlockOffsets[i][j - 1]
                                  + all_block_num_loc[j - 1][i];
      }
   }
}

HypreParMatrix * HypreParMatrixFromBlocks(Array2D<HypreParMatrix*> &blocks,
                                          Array2D<double> *blockCoeff)
{
   const int numBlockRows = blocks.NumRows();
   const int numBlockCols = blocks.NumCols();

   MFEM_VERIFY(numBlockRows > 0 &&
               numBlockCols > 0, "Invalid input to HypreParMatrixFromBlocks");

   if (blockCoeff != NULL)
   {
      MFEM_VERIFY(numBlockRows == blockCoeff->NumRows() &&
                  numBlockCols == blockCoeff->NumCols(),
                  "Invalid input to HypreParMatrixFromBlocks");
   }

   Array<int> rowOffsets(numBlockRows+1);
   Array<int> colOffsets(numBlockCols+1);

   int nonNullBlockRow0 = -1;
   for (int j=0; j<numBlockCols; ++j)
   {
      if (blocks(0,j) != NULL)
      {
         nonNullBlockRow0 = j;
         break;
      }
   }

   MFEM_VERIFY(nonNullBlockRow0 >= 0, "Null row of blocks");
   MPI_Comm comm = blocks(0,nonNullBlockRow0)->GetComm();

   // Set offsets based on the number of rows or columns in each block.
   rowOffsets = 0;
   colOffsets = 0;
   for (int i=0; i<numBlockRows; ++i)
   {
      for (int j=0; j<numBlockCols; ++j)
      {
         if (blocks(i,j) != NULL)
         {
            const int nrows = blocks(i,j)->NumRows();
            const int ncols = blocks(i,j)->NumCols();

            MFEM_VERIFY(nrows > 0 &&
                        ncols > 0, "Invalid block in HypreParMatrixFromBlocks");

            if (rowOffsets[i+1] == 0)
            {
               rowOffsets[i+1] = nrows;
            }
            else
            {
               MFEM_VERIFY(rowOffsets[i+1] == nrows,
                           "Inconsistent blocks in HypreParMatrixFromBlocks");
            }

            if (colOffsets[j+1] == 0)
            {
               colOffsets[j+1] = ncols;
            }
            else
            {
               MFEM_VERIFY(colOffsets[j+1] == ncols,
                           "Inconsistent blocks in HypreParMatrixFromBlocks");
            }
         }
      }

      MFEM_VERIFY(rowOffsets[i+1] > 0, "Invalid input blocks");
      rowOffsets[i+1] += rowOffsets[i];
   }

   for (int j=0; j<numBlockCols; ++j)
   {
      MFEM_VERIFY(colOffsets[j+1] > 0, "Invalid input blocks");
      colOffsets[j+1] += colOffsets[j];
   }

   const int num_loc_rows = rowOffsets[numBlockRows];
   const int num_loc_cols = colOffsets[numBlockCols];

   int nprocs, rank;
   MPI_Comm_rank(comm, &rank);
   MPI_Comm_size(comm, &nprocs);

   std::vector<int> all_num_loc_rows(nprocs);
   std::vector<int> all_num_loc_cols(nprocs);
   std::vector<HYPRE_Int> procRowOffsets(nprocs);
   std::vector<HYPRE_Int> procColOffsets(nprocs);
   std::vector<std::vector<HYPRE_Int>> blockRowProcOffsets(numBlockRows);
   std::vector<std::vector<HYPRE_Int>> blockColProcOffsets(numBlockCols);
   std::vector<std::vector<int>> procBlockRowOffsets(nprocs);
   std::vector<std::vector<int>> procBlockColOffsets(nprocs);

   HYPRE_Int first_loc_row, glob_nrows, first_loc_col, glob_ncols;
   GatherBlockOffsetData(comm, rank, nprocs, num_loc_rows, rowOffsets,
                         all_num_loc_rows, numBlockRows, blockRowProcOffsets,
                         procRowOffsets, procBlockRowOffsets, first_loc_row,
                         glob_nrows);

   GatherBlockOffsetData(comm, rank, nprocs, num_loc_cols, colOffsets,
                         all_num_loc_cols, numBlockCols, blockColProcOffsets,
                         procColOffsets, procBlockColOffsets, first_loc_col,
                         glob_ncols);

   std::vector<int> opI(num_loc_rows + 1);
   std::vector<int> cnt(num_loc_rows);

   for (int i = 0; i < num_loc_rows; ++i)
   {
      opI[i] = 0;
      cnt[i] = 0;
   }

   opI[num_loc_rows] = 0;

   Array2D<hypre_CSRMatrix *> csr_blocks(numBlockRows, numBlockCols);

   // Loop over all blocks, to determine nnz for each row.
   for (int i = 0; i < numBlockRows; ++i)
   {
      for (int j = 0; j < numBlockCols; ++j)
      {
         if (blocks(i, j) == NULL)
         {
            csr_blocks(i, j) = NULL;
         }
         else
         {
            csr_blocks(i, j) = hypre_MergeDiagAndOffd(*blocks(i, j));

            for (int k = 0; k < csr_blocks(i, j)->num_rows; ++k)
            {
               opI[rowOffsets[i] + k + 1] +=
                  csr_blocks(i, j)->i[k + 1] - csr_blocks(i, j)->i[k];
            }
         }
      }
   }

   // Now opI[i] is nnz for row i-1. Do a partial sum to get offsets.
   for (int i = 0; i < num_loc_rows; ++i)
   {
      opI[i + 1] += opI[i];
   }

   const int nnz = opI[num_loc_rows];

   std::vector<HYPRE_Int> opJ(nnz);
   std::vector<double> data(nnz);

   // Loop over all blocks, to set matrix data.
   for (int i = 0; i < numBlockRows; ++i)
   {
      for (int j = 0; j < numBlockCols; ++j)
      {
         if (csr_blocks(i, j) != NULL)
         {
            const int nrows = csr_blocks(i, j)->num_rows;
            const double cij = blockCoeff ? (*blockCoeff)(i, j) : 1.0;
#if MFEM_HYPRE_VERSION >= 21600
            const bool usingBigJ = (csr_blocks(i, j)->big_j != NULL);
#endif

            for (int k = 0; k < nrows; ++k)
            {
               const int rowg = rowOffsets[i] + k; // process-local row
               const int nnz_k = csr_blocks(i,j)->i[k+1]-csr_blocks(i,j)->i[k];
               const int osk = csr_blocks(i, j)->i[k];

               for (int l = 0; l < nnz_k; ++l)
               {
                  // Find the column process offset for the block.
#if MFEM_HYPRE_VERSION >= 21600
                  const HYPRE_Int bcol = usingBigJ ?
                                         csr_blocks(i, j)->big_j[osk + l] :
                                         csr_blocks(i, j)->j[osk + l];
#else
                  const HYPRE_Int bcol = csr_blocks(i, j)->j[osk + l];
#endif

                  // find the processor 'bcolproc' that holds column 'bcol':
                  const auto &offs = blockColProcOffsets[j];
                  const int bcolproc =
                     std::upper_bound(offs.begin() + 1, offs.end(), bcol)
                     - offs.begin() - 1;

                  opJ[opI[rowg] + cnt[rowg]] = procColOffsets[bcolproc] +
                                               procBlockColOffsets[bcolproc][j]
                                               + bcol
                                               - blockColProcOffsets[j][bcolproc];
                  data[opI[rowg] + cnt[rowg]] = cij * csr_blocks(i, j)->data[osk + l];
                  cnt[rowg]++;
               }
            }
         }
      }
   }

   for (int i = 0; i < numBlockRows; ++i)
   {
      for (int j = 0; j < numBlockCols; ++j)
      {
         if (csr_blocks(i, j) != NULL)
         {
            hypre_CSRMatrixDestroy(csr_blocks(i, j));
         }
      }
   }

   std::vector<HYPRE_Int> rowStarts2(2);
   rowStarts2[0] = first_loc_row;
   rowStarts2[1] = first_loc_row + all_num_loc_rows[rank];

   std::vector<HYPRE_Int> colStarts2(2);
   colStarts2[0] = first_loc_col;
   colStarts2[1] = first_loc_col + all_num_loc_cols[rank];

   MFEM_VERIFY(HYPRE_AssumedPartitionCheck(),
               "only 'assumed partition' mode is supported");

   return new HypreParMatrix(comm, num_loc_rows, glob_nrows, glob_ncols,
                             opI.data(), opJ.data(), data.data(),
                             rowStarts2.data(), colStarts2.data());
}

void EliminateBC(HypreParMatrix &A, HypreParMatrix &Ae,
                 const Array<int> &ess_dof_list,
                 const Vector &X, Vector &B)
{
   // B -= Ae*X
   Ae.Mult(-1.0, X, 1.0, B);

   hypre_CSRMatrix *A_diag = hypre_ParCSRMatrixDiag((hypre_ParCSRMatrix *)A);
   double *data = hypre_CSRMatrixData(A_diag);
   HYPRE_Int *I = hypre_CSRMatrixI(A_diag);
#ifdef MFEM_DEBUG
   HYPRE_Int    *J   = hypre_CSRMatrixJ(A_diag);
   hypre_CSRMatrix *A_offd = hypre_ParCSRMatrixOffd((hypre_ParCSRMatrix *)A);
   HYPRE_Int *I_offd = hypre_CSRMatrixI(A_offd);
   double *data_offd = hypre_CSRMatrixData(A_offd);
#endif

   ess_dof_list.HostRead();

   for (int i = 0; i < ess_dof_list.Size(); i++)
   {
      int r = ess_dof_list[i];
      B(r) = data[I[r]] * X(r);
#ifdef MFEM_DEBUG
      // Check that in the rows specified by the ess_dof_list, the matrix A has
      // only one entry -- the diagonal.
      // if (I[r+1] != I[r]+1 || J[I[r]] != r || I_offd[r] != I_offd[r+1])
      if (J[I[r]] != r)
      {
         MFEM_ABORT("the diagonal entry must be the first entry in the row!");
      }
      for (int j = I[r]+1; j < I[r+1]; j++)
      {
         if (data[j] != 0.0)
         {
            MFEM_ABORT("all off-diagonal entries must be zero!");
         }
      }
      for (int j = I_offd[r]; j < I_offd[r+1]; j++)
      {
         if (data_offd[j] != 0.0)
         {
            MFEM_ABORT("all off-diagonal entries must be zero!");
         }
      }
#endif
   }
}

// Taubin or "lambda-mu" scheme, which alternates between positive and
// negative step sizes to approximate low-pass filter effect.

int ParCSRRelax_Taubin(hypre_ParCSRMatrix *A, // matrix to relax with
                       hypre_ParVector *f,    // right-hand side
                       double lambda,
                       double mu,
                       int N,
                       double max_eig,
                       hypre_ParVector *u,    // initial/updated approximation
                       hypre_ParVector *r     // another temp vector
                      )
{
   hypre_CSRMatrix *A_diag = hypre_ParCSRMatrixDiag(A);
   HYPRE_Int num_rows = hypre_CSRMatrixNumRows(A_diag);

   double *u_data = hypre_VectorData(hypre_ParVectorLocalVector(u));
   double *r_data = hypre_VectorData(hypre_ParVectorLocalVector(r));

   for (int i = 0; i < N; i++)
   {
      // get residual: r = f - A*u
      hypre_ParVectorCopy(f, r);
      hypre_ParCSRMatrixMatvec(-1.0, A, u, 1.0, r);

      double coef;
      (0 == (i % 2)) ? coef = lambda : coef = mu;

      for (HYPRE_Int j = 0; j < num_rows; j++)
      {
         u_data[j] += coef*r_data[j] / max_eig;
      }
   }

   return 0;
}

// FIR scheme, which uses Chebyshev polynomials and a window function
// to approximate a low-pass step filter.

int ParCSRRelax_FIR(hypre_ParCSRMatrix *A, // matrix to relax with
                    hypre_ParVector *f,    // right-hand side
                    double max_eig,
                    int poly_order,
                    double* fir_coeffs,
                    hypre_ParVector *u,    // initial/updated approximation
                    hypre_ParVector *x0,   // temporaries
                    hypre_ParVector *x1,
                    hypre_ParVector *x2,
                    hypre_ParVector *x3)

{
   hypre_CSRMatrix *A_diag = hypre_ParCSRMatrixDiag(A);
   HYPRE_Int num_rows = hypre_CSRMatrixNumRows(A_diag);

   double *u_data = hypre_VectorData(hypre_ParVectorLocalVector(u));

   double *x0_data = hypre_VectorData(hypre_ParVectorLocalVector(x0));
   double *x1_data = hypre_VectorData(hypre_ParVectorLocalVector(x1));
   double *x2_data = hypre_VectorData(hypre_ParVectorLocalVector(x2));
   double *x3_data = hypre_VectorData(hypre_ParVectorLocalVector(x3));

   hypre_ParVectorCopy(u, x0);

   // x1 = f -A*x0/max_eig
   hypre_ParVectorCopy(f, x1);
   hypre_ParCSRMatrixMatvec(-1.0, A, x0, 1.0, x1);

   for (HYPRE_Int i = 0; i < num_rows; i++)
   {
      x1_data[i] /= -max_eig;
   }

   // x1 = x0 -x1
   for (HYPRE_Int i = 0; i < num_rows; i++)
   {
      x1_data[i] = x0_data[i] -x1_data[i];
   }

   // x3 = f0*x0 +f1*x1
   for (HYPRE_Int i = 0; i < num_rows; i++)
   {
      x3_data[i] = fir_coeffs[0]*x0_data[i] +fir_coeffs[1]*x1_data[i];
   }

   for (int n = 2; n <= poly_order; n++)
   {
      // x2 = f - A*x1/max_eig
      hypre_ParVectorCopy(f, x2);
      hypre_ParCSRMatrixMatvec(-1.0, A, x1, 1.0, x2);

      for (HYPRE_Int i = 0; i < num_rows; i++)
      {
         x2_data[i] /= -max_eig;
      }

      // x2 = (x1-x0) +(x1-2*x2)
      // x3 = x3 +f[n]*x2
      // x0 = x1
      // x1 = x2

      for (HYPRE_Int i = 0; i < num_rows; i++)
      {
         x2_data[i] = (x1_data[i]-x0_data[i]) +(x1_data[i]-2*x2_data[i]);
         x3_data[i] += fir_coeffs[n]*x2_data[i];
         x0_data[i] = x1_data[i];
         x1_data[i] = x2_data[i];
      }
   }

   for (HYPRE_Int i = 0; i < num_rows; i++)
   {
      u_data[i] = x3_data[i];
   }

   return 0;
}

HypreSmoother::HypreSmoother() : Solver()
{
   type = 2;
   relax_times = 1;
   relax_weight = 1.0;
   omega = 1.0;
   poly_order = 2;
   poly_fraction = .3;
   lambda = 0.5;
   mu = -0.5;
   taubin_iter = 40;

   l1_norms = NULL;
   pos_l1_norms = false;
   eig_est_cg_iter = 10;
   B = X = V = Z = NULL;
   X0 = X1 = NULL;
   fir_coeffs = NULL;
}

HypreSmoother::HypreSmoother(HypreParMatrix &_A, int _type,
                             int _relax_times, double _relax_weight, double _omega,
                             int _poly_order, double _poly_fraction, int _eig_est_cg_iter)
{
   type = _type;
   relax_times = _relax_times;
   relax_weight = _relax_weight;
   omega = _omega;
   poly_order = _poly_order;
   poly_fraction = _poly_fraction;
   eig_est_cg_iter = _eig_est_cg_iter;

   l1_norms = NULL;
   pos_l1_norms = false;
   B = X = V = Z = NULL;
   X0 = X1 = NULL;
   fir_coeffs = NULL;

   SetOperator(_A);
}

void HypreSmoother::SetType(HypreSmoother::Type _type, int _relax_times)
{
   type = static_cast<int>(_type);
   relax_times = _relax_times;
}

void HypreSmoother::SetSOROptions(double _relax_weight, double _omega)
{
   relax_weight = _relax_weight;
   omega = _omega;
}

void HypreSmoother::SetPolyOptions(int _poly_order, double _poly_fraction,
                                   int _eig_est_cg_iter)
{
   poly_order = _poly_order;
   poly_fraction = _poly_fraction;
   eig_est_cg_iter = _eig_est_cg_iter;
}

void HypreSmoother::SetTaubinOptions(double _lambda, double _mu,
                                     int _taubin_iter)
{
   lambda = _lambda;
   mu = _mu;
   taubin_iter = _taubin_iter;
}

void HypreSmoother::SetWindowByName(const char* name)
{
   double a = -1, b, c;
   if (!strcmp(name,"Rectangular")) { a = 1.0,  b = 0.0,  c = 0.0; }
   if (!strcmp(name,"Hanning")) { a = 0.5,  b = 0.5,  c = 0.0; }
   if (!strcmp(name,"Hamming")) { a = 0.54, b = 0.46, c = 0.0; }
   if (!strcmp(name,"Blackman")) { a = 0.42, b = 0.50, c = 0.08; }
   if (a < 0)
   {
      mfem_error("HypreSmoother::SetWindowByName : name not recognized!");
   }

   SetWindowParameters(a, b, c);
}

void HypreSmoother::SetWindowParameters(double a, double b, double c)
{
   window_params[0] = a;
   window_params[1] = b;
   window_params[2] = c;
}

void HypreSmoother::SetOperator(const Operator &op)
{
   A = const_cast<HypreParMatrix *>(dynamic_cast<const HypreParMatrix *>(&op));
   if (A == NULL)
   {
      mfem_error("HypreSmoother::SetOperator : not HypreParMatrix!");
   }

   height = A->Height();
   width = A->Width();

   if (B) { delete B; }
   if (X) { delete X; }
   if (V) { delete V; }
   if (Z) { delete Z; }
   if (l1_norms)
   {
      mfem_hypre_TFree(l1_norms);
   }
   delete X0;
   delete X1;

   X1 = X0 = Z = V = B = X = NULL;

   if (type >= 1 && type <= 4)
   {
      hypre_ParCSRComputeL1Norms(*A, type, NULL, &l1_norms);
   }
   else if (type == 5)
   {
      l1_norms = mfem_hypre_CTAlloc(double, height);
      Vector ones(height), diag(l1_norms, height);
      ones = 1.0;
      A->Mult(ones, diag);
   }
   else
   {
      l1_norms = NULL;
   }
   if (l1_norms && pos_l1_norms)
   {
      for (int i = 0; i < height; i++)
      {
         l1_norms[i] = std::abs(l1_norms[i]);
      }
   }

   if (type == 16)
   {
      poly_scale = 1;
      if (eig_est_cg_iter > 0)
      {
         hypre_ParCSRMaxEigEstimateCG(*A, poly_scale, eig_est_cg_iter,
                                      &max_eig_est, &min_eig_est);
      }
      else
      {
         min_eig_est = 0;
         hypre_ParCSRMaxEigEstimate(*A, poly_scale, &max_eig_est);
      }
      Z = new HypreParVector(*A);
   }
   else if (type == 1001 || type == 1002)
   {
      poly_scale = 0;
      if (eig_est_cg_iter > 0)
      {
         hypre_ParCSRMaxEigEstimateCG(*A, poly_scale, eig_est_cg_iter,
                                      &max_eig_est, &min_eig_est);
      }
      else
      {
         min_eig_est = 0;
         hypre_ParCSRMaxEigEstimate(*A, poly_scale, &max_eig_est);
      }

      // The Taubin and FIR polynomials are defined on [0, 2]
      max_eig_est /= 2;

      // Compute window function, Chebyshev coefficients, and allocate temps.
      if (type == 1002)
      {
         // Temporaries for Chebyshev recursive evaluation
         Z = new HypreParVector(*A);
         X0 = new HypreParVector(*A);
         X1 = new HypreParVector(*A);

         SetFIRCoefficients(max_eig_est);
      }
   }
}

void HypreSmoother::SetFIRCoefficients(double max_eig)
{
   if (fir_coeffs)
   {
      delete [] fir_coeffs;
   }

   fir_coeffs = new double[poly_order+1];

   double* window_coeffs = new double[poly_order+1];
   double* cheby_coeffs = new double[poly_order+1];

   double a = window_params[0];
   double b = window_params[1];
   double c = window_params[2];
   for (int i = 0; i <= poly_order; i++)
   {
      double t = (i*M_PI)/(poly_order+1);
      window_coeffs[i] = a + b*cos(t) +c*cos(2*t);
   }

   double k_pb = poly_fraction*max_eig;
   double theta_pb = acos(1.0 -0.5*k_pb);
   double sigma = 0.0;
   cheby_coeffs[0] = (theta_pb +sigma)/M_PI;
   for (int i = 1; i <= poly_order; i++)
   {
      double t = i*(theta_pb+sigma);
      cheby_coeffs[i] = 2.0*sin(t)/(i*M_PI);
   }

   for (int i = 0; i <= poly_order; i++)
   {
      fir_coeffs[i] = window_coeffs[i]*cheby_coeffs[i];
   }

   delete[] window_coeffs;
   delete[] cheby_coeffs;
}

void HypreSmoother::Mult(const HypreParVector &b, HypreParVector &x) const
{
   if (A == NULL)
   {
      mfem_error("HypreSmoother::Mult (...) : HypreParMatrix A is missing");
      return;
   }

   b.HostRead();
   if (!iterative_mode)
   {
      if (type == 0 && relax_times == 1)
      {
         x.HostWrite();
         HYPRE_ParCSRDiagScale(NULL, *A, b, x);
         if (relax_weight != 1.0)
         {
            x *= relax_weight;
         }
         return;
      }
      x = 0.0;
   }
   x.HostReadWrite();

   if (V == NULL)
   {
      V = new HypreParVector(*A);
   }

   if (type == 1001)
   {
      for (int sweep = 0; sweep < relax_times; sweep++)
      {
         ParCSRRelax_Taubin(*A, b, lambda, mu, taubin_iter,
                            max_eig_est,
                            x, *V);
      }
   }
   else if (type == 1002)
   {
      for (int sweep = 0; sweep < relax_times; sweep++)
      {
         ParCSRRelax_FIR(*A, b,
                         max_eig_est,
                         poly_order,
                         fir_coeffs,
                         x,
                         *X0, *X1, *V, *Z);
      }
   }
   else
   {
      int hypre_type = type;
      // hypre doesn't have lumped Jacobi, so treat the action as l1-Jacobi
      if (type == 5) { hypre_type = 1; }

      if (Z == NULL)
         hypre_ParCSRRelax(*A, b, hypre_type,
                           relax_times, l1_norms, relax_weight, omega,
                           max_eig_est, min_eig_est, poly_order, poly_fraction,
                           x, *V, NULL);
      else
         hypre_ParCSRRelax(*A, b, hypre_type,
                           relax_times, l1_norms, relax_weight, omega,
                           max_eig_est, min_eig_est, poly_order, poly_fraction,
                           x, *V, *Z);
   }
}

void HypreSmoother::Mult(const Vector &b, Vector &x) const
{
   if (A == NULL)
   {
      mfem_error("HypreSmoother::Mult (...) : HypreParMatrix A is missing");
      return;
   }

   auto b_data = b.HostRead();
   auto x_data = iterative_mode ? x.HostReadWrite() : x.HostWrite();

   if (B == NULL)
   {
      B = new HypreParVector(A->GetComm(),
                             A -> GetGlobalNumRows(),
                             const_cast<double*>(b_data),
                             A -> GetRowStarts());
      X = new HypreParVector(A->GetComm(),
                             A -> GetGlobalNumCols(),
                             x_data,
                             A -> GetColStarts());
   }
   else
   {
      B -> SetData(const_cast<double*>(b_data));
      X -> SetData(x_data);
   }

   Mult(*B, *X);
}

HypreSmoother::~HypreSmoother()
{
   if (B) { delete B; }
   if (X) { delete X; }
   if (V) { delete V; }
   if (Z) { delete Z; }
   if (l1_norms)
   {
      mfem_hypre_TFree(l1_norms);
   }
   if (fir_coeffs)
   {
      delete [] fir_coeffs;
   }
   if (X0) { delete X0; }
   if (X1) { delete X1; }
}


HypreSolver::HypreSolver()
{
   A = NULL;
   setup_called = 0;
   B = X = NULL;
   error_mode = ABORT_HYPRE_ERRORS;
}

HypreSolver::HypreSolver(HypreParMatrix *_A)
   : Solver(_A->Height(), _A->Width())
{
   A = _A;
   setup_called = 0;
   B = X = NULL;
   error_mode = ABORT_HYPRE_ERRORS;
}

void HypreSolver::Mult(const HypreParVector &b, HypreParVector &x) const
{
   HYPRE_Int err;
   if (A == NULL)
   {
      mfem_error("HypreSolver::Mult (...) : HypreParMatrix A is missing");
      return;
   }

   if (!iterative_mode)
   {
      x = 0.0;
   }

   b.HostRead();
   x.HostReadWrite();
   if (!setup_called)
   {
      err = SetupFcn()(*this, *A, b, x);
      if (error_mode == WARN_HYPRE_ERRORS)
      {
         if (err) { MFEM_WARNING("Error during setup! Error code: " << err); }
      }
      else if (error_mode == ABORT_HYPRE_ERRORS)
      {
         MFEM_VERIFY(!err, "Error during setup! Error code: " << err);
      }
      hypre_error_flag = 0;
      setup_called = 1;
   }

   err = SolveFcn()(*this, *A, b, x);
   if (error_mode == WARN_HYPRE_ERRORS)
   {
      if (err) { MFEM_WARNING("Error during solve! Error code: " << err); }
   }
   else if (error_mode == ABORT_HYPRE_ERRORS)
   {
      MFEM_VERIFY(!err, "Error during solve! Error code: " << err);
   }
   hypre_error_flag = 0;
}

void HypreSolver::Mult(const Vector &b, Vector &x) const
{
   if (A == NULL)
   {
      mfem_error("HypreSolver::Mult (...) : HypreParMatrix A is missing");
      return;
   }
<<<<<<< HEAD
=======
   auto b_data = b.HostRead();
   auto x_data = iterative_mode ? x.HostReadWrite() : x.HostWrite();
>>>>>>> 759987ef
   if (B == NULL)
   {
      B = new HypreParVector(A->GetComm(),
                             A -> GetGlobalNumRows(),
                             nullptr,
                             A -> GetRowStarts());
      X = new HypreParVector(A->GetComm(),
                             A -> GetGlobalNumCols(),
                             nullptr,
                             A -> GetColStarts());
   }
   B->Read(b);
   X->Write(x);

   Mult(*B, *X);
   X->WriteCopy(x);
}

HypreSolver::~HypreSolver()
{
   if (B) { delete B; }
   if (X) { delete X; }
}


HyprePCG::HyprePCG(MPI_Comm comm) : precond(NULL)
{
   iterative_mode = true;

   HYPRE_ParCSRPCGCreate(comm, &pcg_solver);
}

HyprePCG::HyprePCG(HypreParMatrix &_A) : HypreSolver(&_A), precond(NULL)
{
   MPI_Comm comm;

   iterative_mode = true;

   HYPRE_ParCSRMatrixGetComm(*A, &comm);

   HYPRE_ParCSRPCGCreate(comm, &pcg_solver);
}

void HyprePCG::SetOperator(const Operator &op)
{
   const HypreParMatrix *new_A = dynamic_cast<const HypreParMatrix *>(&op);
   MFEM_VERIFY(new_A, "new Operator must be a HypreParMatrix!");

   // update base classes: Operator, Solver, HypreSolver
   height = new_A->Height();
   width  = new_A->Width();
   A = const_cast<HypreParMatrix *>(new_A);
   if (precond)
   {
      precond->SetOperator(*A);
      this->SetPreconditioner(*precond);
   }
   setup_called = 0;
   delete X;
   delete B;
   B = X = NULL;
}

void HyprePCG::SetTol(double tol)
{
   HYPRE_PCGSetTol(pcg_solver, tol);
}

void HyprePCG::SetMaxIter(int max_iter)
{
   HYPRE_PCGSetMaxIter(pcg_solver, max_iter);
}

void HyprePCG::SetLogging(int logging)
{
   HYPRE_PCGSetLogging(pcg_solver, logging);
}

void HyprePCG::SetPrintLevel(int print_lvl)
{
   HYPRE_ParCSRPCGSetPrintLevel(pcg_solver, print_lvl);
}

void HyprePCG::SetPreconditioner(HypreSolver &_precond)
{
   precond = &_precond;

   HYPRE_ParCSRPCGSetPrecond(pcg_solver,
                             _precond.SolveFcn(),
                             _precond.SetupFcn(),
                             _precond);
}

void HyprePCG::SetResidualConvergenceOptions(int res_frequency, double rtol)
{
   HYPRE_PCGSetTwoNorm(pcg_solver, 1);
   if (res_frequency > 0)
   {
      HYPRE_PCGSetRecomputeResidualP(pcg_solver, res_frequency);
   }
   if (rtol > 0.0)
   {
      HYPRE_PCGSetResidualTol(pcg_solver, rtol);
   }
}

void HyprePCG::Mult(const HypreParVector &b, HypreParVector &x) const
{
   int myid;
   HYPRE_Int time_index = 0;
   HYPRE_Int num_iterations;
   double final_res_norm;
   MPI_Comm comm;
   HYPRE_Int print_level;

   HYPRE_PCGGetPrintLevel(pcg_solver, &print_level);
   HYPRE_ParCSRPCGSetPrintLevel(pcg_solver, print_level%3);

   HYPRE_ParCSRMatrixGetComm(*A, &comm);

   if (!iterative_mode)
   {
      x = 0.0;
   }

   if (!setup_called)
   {
      if (print_level > 0 && print_level < 3)
      {
         time_index = hypre_InitializeTiming("PCG Setup");
         hypre_BeginTiming(time_index);
      }

      b.HostRead();
      x.HostReadWrite();
      HYPRE_ParCSRPCGSetup(pcg_solver, *A, b, x);
      setup_called = 1;

      if (print_level > 0 && print_level < 3)
      {
         hypre_EndTiming(time_index);
         hypre_PrintTiming("Setup phase times", comm);
         hypre_FinalizeTiming(time_index);
         hypre_ClearTiming();
      }
   }

   if (print_level > 0 && print_level < 3)
   {
      time_index = hypre_InitializeTiming("PCG Solve");
      hypre_BeginTiming(time_index);
   }

   b.HostRead();
   x.HostReadWrite();
   HYPRE_ParCSRPCGSolve(pcg_solver, *A, b, x);

   if (print_level > 0)
   {
      if (print_level < 3)
      {
         hypre_EndTiming(time_index);
         hypre_PrintTiming("Solve phase times", comm);
         hypre_FinalizeTiming(time_index);
         hypre_ClearTiming();
      }

      HYPRE_ParCSRPCGGetNumIterations(pcg_solver, &num_iterations);
      HYPRE_ParCSRPCGGetFinalRelativeResidualNorm(pcg_solver,
                                                  &final_res_norm);

      MPI_Comm_rank(comm, &myid);

      if (myid == 0)
      {
         mfem::out << "PCG Iterations = " << num_iterations << endl
                   << "Final PCG Relative Residual Norm = " << final_res_norm
                   << endl;
      }
   }
   HYPRE_ParCSRPCGSetPrintLevel(pcg_solver, print_level);
}

HyprePCG::~HyprePCG()
{
   HYPRE_ParCSRPCGDestroy(pcg_solver);
}


HypreGMRES::HypreGMRES(MPI_Comm comm) : precond(NULL)
{
   iterative_mode = true;

   HYPRE_ParCSRGMRESCreate(comm, &gmres_solver);
   SetDefaultOptions();
}

HypreGMRES::HypreGMRES(HypreParMatrix &_A) : HypreSolver(&_A), precond(NULL)
{
   MPI_Comm comm;

   iterative_mode = true;

   HYPRE_ParCSRMatrixGetComm(*A, &comm);

   HYPRE_ParCSRGMRESCreate(comm, &gmres_solver);
   SetDefaultOptions();
}

void HypreGMRES::SetDefaultOptions()
{
   int k_dim    = 50;
   int max_iter = 100;
   double tol   = 1e-6;

   HYPRE_ParCSRGMRESSetKDim(gmres_solver, k_dim);
   HYPRE_ParCSRGMRESSetMaxIter(gmres_solver, max_iter);
   HYPRE_ParCSRGMRESSetTol(gmres_solver, tol);
}

void HypreGMRES::SetOperator(const Operator &op)
{
   const HypreParMatrix *new_A = dynamic_cast<const HypreParMatrix *>(&op);
   MFEM_VERIFY(new_A, "new Operator must be a HypreParMatrix!");

   // update base classes: Operator, Solver, HypreSolver
   height = new_A->Height();
   width  = new_A->Width();
   A = const_cast<HypreParMatrix *>(new_A);
   if (precond)
   {
      precond->SetOperator(*A);
      this->SetPreconditioner(*precond);
   }
   setup_called = 0;
   delete X;
   delete B;
   B = X = NULL;
}

void HypreGMRES::SetTol(double tol)
{
   HYPRE_GMRESSetTol(gmres_solver, tol);
}

void HypreGMRES::SetMaxIter(int max_iter)
{
   HYPRE_GMRESSetMaxIter(gmres_solver, max_iter);
}

void HypreGMRES::SetKDim(int k_dim)
{
   HYPRE_GMRESSetKDim(gmres_solver, k_dim);
}

void HypreGMRES::SetLogging(int logging)
{
   HYPRE_GMRESSetLogging(gmres_solver, logging);
}

void HypreGMRES::SetPrintLevel(int print_lvl)
{
   HYPRE_GMRESSetPrintLevel(gmres_solver, print_lvl);
}

void HypreGMRES::SetPreconditioner(HypreSolver &_precond)
{
   precond = &_precond;

   HYPRE_ParCSRGMRESSetPrecond(gmres_solver,
                               _precond.SolveFcn(),
                               _precond.SetupFcn(),
                               _precond);
}

void HypreGMRES::Mult(const HypreParVector &b, HypreParVector &x) const
{
   int myid;
   HYPRE_Int time_index = 0;
   HYPRE_Int num_iterations;
   double final_res_norm;
   MPI_Comm comm;
   HYPRE_Int print_level;

   HYPRE_GMRESGetPrintLevel(gmres_solver, &print_level);

   HYPRE_ParCSRMatrixGetComm(*A, &comm);

   if (!setup_called)
   {
      if (print_level > 0)
      {
         time_index = hypre_InitializeTiming("GMRES Setup");
         hypre_BeginTiming(time_index);
      }

      HYPRE_ParCSRGMRESSetup(gmres_solver, *A, b, x);
      setup_called = 1;

      if (print_level > 0)
      {
         hypre_EndTiming(time_index);
         hypre_PrintTiming("Setup phase times", comm);
         hypre_FinalizeTiming(time_index);
         hypre_ClearTiming();
      }
   }

   if (print_level > 0)
   {
      time_index = hypre_InitializeTiming("GMRES Solve");
      hypre_BeginTiming(time_index);
   }

   if (!iterative_mode)
   {
      x = 0.0;
   }

   HYPRE_ParCSRGMRESSolve(gmres_solver, *A, b, x);

   if (print_level > 0)
   {
      hypre_EndTiming(time_index);
      hypre_PrintTiming("Solve phase times", comm);
      hypre_FinalizeTiming(time_index);
      hypre_ClearTiming();

      HYPRE_ParCSRGMRESGetNumIterations(gmres_solver, &num_iterations);
      HYPRE_ParCSRGMRESGetFinalRelativeResidualNorm(gmres_solver,
                                                    &final_res_norm);

      MPI_Comm_rank(comm, &myid);

      if (myid == 0)
      {
         mfem::out << "GMRES Iterations = " << num_iterations << endl
                   << "Final GMRES Relative Residual Norm = " << final_res_norm
                   << endl;
      }
   }
}

HypreGMRES::~HypreGMRES()
{
   HYPRE_ParCSRGMRESDestroy(gmres_solver);
}


HypreFGMRES::HypreFGMRES(MPI_Comm comm) : precond(NULL)
{
   iterative_mode = true;

   HYPRE_ParCSRFlexGMRESCreate(comm, &fgmres_solver);
   SetDefaultOptions();
}

HypreFGMRES::HypreFGMRES(HypreParMatrix &_A) : HypreSolver(&_A), precond(NULL)
{
   MPI_Comm comm;

   iterative_mode = true;

   HYPRE_ParCSRMatrixGetComm(*A, &comm);

   HYPRE_ParCSRFlexGMRESCreate(comm, &fgmres_solver);
   SetDefaultOptions();
}

void HypreFGMRES::SetDefaultOptions()
{
   int k_dim    = 50;
   int max_iter = 100;
   double tol   = 1e-6;

   HYPRE_ParCSRFlexGMRESSetKDim(fgmres_solver, k_dim);
   HYPRE_ParCSRFlexGMRESSetMaxIter(fgmres_solver, max_iter);
   HYPRE_ParCSRFlexGMRESSetTol(fgmres_solver, tol);
}

void HypreFGMRES::SetOperator(const Operator &op)
{
   const HypreParMatrix *new_A = dynamic_cast<const HypreParMatrix *>(&op);
   MFEM_VERIFY(new_A, "new Operator must be a HypreParMatrix!");

   // update base classes: Operator, Solver, HypreSolver
   height = new_A->Height();
   width  = new_A->Width();
   A = const_cast<HypreParMatrix *>(new_A);
   if (precond)
   {
      precond->SetOperator(*A);
      this->SetPreconditioner(*precond);
   }
   setup_called = 0;
   delete X;
   delete B;
   B = X = NULL;
}

void HypreFGMRES::SetTol(double tol)
{
   HYPRE_ParCSRFlexGMRESSetTol(fgmres_solver, tol);
}

void HypreFGMRES::SetMaxIter(int max_iter)
{
   HYPRE_ParCSRFlexGMRESSetMaxIter(fgmres_solver, max_iter);
}

void HypreFGMRES::SetKDim(int k_dim)
{
   HYPRE_ParCSRFlexGMRESSetKDim(fgmres_solver, k_dim);
}

void HypreFGMRES::SetLogging(int logging)
{
   HYPRE_ParCSRFlexGMRESSetLogging(fgmres_solver, logging);
}

void HypreFGMRES::SetPrintLevel(int print_lvl)
{
   HYPRE_ParCSRFlexGMRESSetPrintLevel(fgmres_solver, print_lvl);
}

void HypreFGMRES::SetPreconditioner(HypreSolver &_precond)
{
   precond = &_precond;
   HYPRE_ParCSRFlexGMRESSetPrecond(fgmres_solver,
                                   _precond.SolveFcn(),
                                   _precond.SetupFcn(),
                                   _precond);
}

void HypreFGMRES::Mult(const HypreParVector &b, HypreParVector &x) const
{
   int myid;
   HYPRE_Int time_index = 0;
   HYPRE_Int num_iterations;
   double final_res_norm;
   MPI_Comm comm;
   HYPRE_Int print_level;

   HYPRE_FlexGMRESGetPrintLevel(fgmres_solver, &print_level);

   HYPRE_ParCSRMatrixGetComm(*A, &comm);

   if (!setup_called)
   {
      if (print_level > 0)
      {
         time_index = hypre_InitializeTiming("FGMRES Setup");
         hypre_BeginTiming(time_index);
      }

      HYPRE_ParCSRFlexGMRESSetup(fgmres_solver, *A, b, x);
      setup_called = 1;

      if (print_level > 0)
      {
         hypre_EndTiming(time_index);
         hypre_PrintTiming("Setup phase times", comm);
         hypre_FinalizeTiming(time_index);
         hypre_ClearTiming();
      }
   }

   if (print_level > 0)
   {
      time_index = hypre_InitializeTiming("FGMRES Solve");
      hypre_BeginTiming(time_index);
   }

   if (!iterative_mode)
   {
      x = 0.0;
   }

   HYPRE_ParCSRFlexGMRESSolve(fgmres_solver, *A, b, x);

   if (print_level > 0)
   {
      hypre_EndTiming(time_index);
      hypre_PrintTiming("Solve phase times", comm);
      hypre_FinalizeTiming(time_index);
      hypre_ClearTiming();

      HYPRE_ParCSRFlexGMRESGetNumIterations(fgmres_solver, &num_iterations);
      HYPRE_ParCSRFlexGMRESGetFinalRelativeResidualNorm(fgmres_solver,
                                                        &final_res_norm);

      MPI_Comm_rank(comm, &myid);

      if (myid == 0)
      {
         mfem::out << "FGMRES Iterations = " << num_iterations << endl
                   << "Final FGMRES Relative Residual Norm = " << final_res_norm
                   << endl;
      }
   }
}

HypreFGMRES::~HypreFGMRES()
{
   HYPRE_ParCSRFlexGMRESDestroy(fgmres_solver);
}


void HypreDiagScale::SetOperator(const Operator &op)
{
   const HypreParMatrix *new_A = dynamic_cast<const HypreParMatrix *>(&op);
   MFEM_VERIFY(new_A, "new Operator must be a HypreParMatrix!");

   // update base classes: Operator, Solver, HypreSolver
   height = new_A->Height();
   width  = new_A->Width();
   A = const_cast<HypreParMatrix *>(new_A);
   setup_called = 0;
   delete X;
   delete B;
   B = X = NULL;
}


HypreParaSails::HypreParaSails(MPI_Comm comm)
{
   HYPRE_ParaSailsCreate(comm, &sai_precond);
   SetDefaultOptions();
}

HypreParaSails::HypreParaSails(HypreParMatrix &A) : HypreSolver(&A)
{
   MPI_Comm comm;

   HYPRE_ParCSRMatrixGetComm(A, &comm);

   HYPRE_ParaSailsCreate(comm, &sai_precond);
   SetDefaultOptions();
}

void HypreParaSails::SetDefaultOptions()
{
   int    sai_max_levels = 1;
   double sai_threshold  = 0.1;
   double sai_filter     = 0.1;
   int    sai_sym        = 0;
   double sai_loadbal    = 0.0;
   int    sai_reuse      = 0;
   int    sai_logging    = 1;

   HYPRE_ParaSailsSetParams(sai_precond, sai_threshold, sai_max_levels);
   HYPRE_ParaSailsSetFilter(sai_precond, sai_filter);
   HYPRE_ParaSailsSetSym(sai_precond, sai_sym);
   HYPRE_ParaSailsSetLoadbal(sai_precond, sai_loadbal);
   HYPRE_ParaSailsSetReuse(sai_precond, sai_reuse);
   HYPRE_ParaSailsSetLogging(sai_precond, sai_logging);
}

void HypreParaSails::ResetSAIPrecond(MPI_Comm comm)
{
   HYPRE_Int  sai_max_levels;
   HYPRE_Real sai_threshold;
   HYPRE_Real sai_filter;
   HYPRE_Int  sai_sym;
   HYPRE_Real sai_loadbal;
   HYPRE_Int  sai_reuse;
   HYPRE_Int  sai_logging;

   // hypre_ParAMGData *amg_data = (hypre_ParAMGData *)sai_precond;
   HYPRE_ParaSailsGetNlevels(sai_precond, &sai_max_levels);
   HYPRE_ParaSailsGetThresh(sai_precond, &sai_threshold);
   HYPRE_ParaSailsGetFilter(sai_precond, &sai_filter);
   HYPRE_ParaSailsGetSym(sai_precond, &sai_sym);
   HYPRE_ParaSailsGetLoadbal(sai_precond, &sai_loadbal);
   HYPRE_ParaSailsGetReuse(sai_precond, &sai_reuse);
   HYPRE_ParaSailsGetLogging(sai_precond, &sai_logging);

   HYPRE_ParaSailsDestroy(sai_precond);
   HYPRE_ParaSailsCreate(comm, &sai_precond);

   HYPRE_ParaSailsSetParams(sai_precond, sai_threshold, sai_max_levels);
   HYPRE_ParaSailsSetFilter(sai_precond, sai_filter);
   HYPRE_ParaSailsSetSym(sai_precond, sai_sym);
   HYPRE_ParaSailsSetLoadbal(sai_precond, sai_loadbal);
   HYPRE_ParaSailsSetReuse(sai_precond, sai_reuse);
   HYPRE_ParaSailsSetLogging(sai_precond, sai_logging);
}

void HypreParaSails::SetOperator(const Operator &op)
{
   const HypreParMatrix *new_A = dynamic_cast<const HypreParMatrix *>(&op);
   MFEM_VERIFY(new_A, "new Operator must be a HypreParMatrix!");

   if (A)
   {
      MPI_Comm comm;
      HYPRE_ParCSRMatrixGetComm(*A, &comm);
      ResetSAIPrecond(comm);
   }

   // update base classes: Operator, Solver, HypreSolver
   height = new_A->Height();
   width  = new_A->Width();
   A = const_cast<HypreParMatrix *>(new_A);
   setup_called = 0;
   delete X;
   delete B;
   B = X = NULL;
}

void HypreParaSails::SetSymmetry(int sym)
{
   HYPRE_ParaSailsSetSym(sai_precond, sym);
}

HypreParaSails::~HypreParaSails()
{
   HYPRE_ParaSailsDestroy(sai_precond);
}


HypreEuclid::HypreEuclid(MPI_Comm comm)
{
   HYPRE_EuclidCreate(comm, &euc_precond);
   SetDefaultOptions();
}

HypreEuclid::HypreEuclid(HypreParMatrix &A) : HypreSolver(&A)
{
   MPI_Comm comm;

   HYPRE_ParCSRMatrixGetComm(A, &comm);

   HYPRE_EuclidCreate(comm, &euc_precond);
   SetDefaultOptions();
}

void HypreEuclid::SetDefaultOptions()
{
   int    euc_level = 1; // We use ILU(1)
   int    euc_stats = 0; // No logging
   int    euc_mem   = 0; // No memory logging
   int    euc_bj    = 0; // 1: Use Block Jacobi
   int    euc_ro_sc = 0; // 1: Use Row scaling

   HYPRE_EuclidSetLevel(euc_precond, euc_level);
   HYPRE_EuclidSetStats(euc_precond, euc_stats);
   HYPRE_EuclidSetMem(euc_precond, euc_mem);
   HYPRE_EuclidSetBJ(euc_precond, euc_bj);
   HYPRE_EuclidSetRowScale(euc_precond, euc_ro_sc);
}

void HypreEuclid::ResetEuclidPrecond(MPI_Comm comm)
{
   // Euclid does not seem to offer access to its current configuration, so we
   // simply reset it to its default options.
   HYPRE_EuclidDestroy(euc_precond);
   HYPRE_EuclidCreate(comm, &euc_precond);

   SetDefaultOptions();
}

void HypreEuclid::SetOperator(const Operator &op)
{
   const HypreParMatrix *new_A = dynamic_cast<const HypreParMatrix *>(&op);
   MFEM_VERIFY(new_A, "new Operator must be a HypreParMatrix!");

   if (A)
   {
      MPI_Comm comm;
      HYPRE_ParCSRMatrixGetComm(*new_A, &comm);
      ResetEuclidPrecond(comm);
   }

   // update base classes: Operator, Solver, HypreSolver
   height = new_A->Height();
   width  = new_A->Width();
   A = const_cast<HypreParMatrix *>(new_A);
   setup_called = 0;
   delete X;
   delete B;
   B = X = NULL;
}

HypreEuclid::~HypreEuclid()
{
   HYPRE_EuclidDestroy(euc_precond);
}


#if MFEM_HYPRE_VERSION >= 21900
HypreILU::HypreILU()
{
   HYPRE_ILUCreate(&ilu_precond);
   SetDefaultOptions();
}

void HypreILU::SetDefaultOptions()
{
   // The type of incomplete LU used locally and globally (see class doc)
   HYPRE_Int ilu_type = 0; // ILU(k) locally and block Jacobi globally
   HYPRE_ILUSetType(ilu_precond, ilu_type);

   // Maximum iterations; 1 iter for preconditioning
   HYPRE_Int max_iter = 1;
   HYPRE_ILUSetMaxIter(ilu_precond, max_iter);

   // The tolerance when used as a smoother; set to 0.0 for preconditioner
   HYPRE_Real tol = 0.0;
   HYPRE_ILUSetTol(ilu_precond, tol);

   // Fill level for ILU(k)
   HYPRE_Int lev_fill = 1;
   HYPRE_ILUSetLevelOfFill(ilu_precond, lev_fill);

   // Local reordering scheme; 0 = no reordering, 1 = reverse Cuthill-McKee
   HYPRE_Int reorder_type = 1;
   HYPRE_ILUSetLocalReordering(ilu_precond, reorder_type);

   // Information print level; 0 = none, 1 = setup, 2 = solve, 3 = setup+solve
   HYPRE_Int print_level = 0;
   HYPRE_ILUSetPrintLevel(ilu_precond, print_level);
}

void HypreILU::ResetILUPrecond()
{
   if (ilu_precond)
   {
      HYPRE_ILUDestroy(ilu_precond);
   }
   HYPRE_ILUCreate(&ilu_precond);
   SetDefaultOptions();
}

void HypreILU::SetLevelOfFill(HYPRE_Int lev_fill)
{
   HYPRE_ILUSetLevelOfFill(ilu_precond, lev_fill);
}

void HypreILU::SetPrintLevel(HYPRE_Int print_level)
{
   HYPRE_ILUSetPrintLevel(ilu_precond, print_level);
}

void HypreILU::SetOperator(const Operator &op)
{
   const HypreParMatrix *new_A = dynamic_cast<const HypreParMatrix *>(&op);
   MFEM_VERIFY(new_A, "new Operator must be a HypreParMatrix!");

   if (A) { ResetILUPrecond(); }

   // update base classes: Operator, Solver, HypreSolver
   height = new_A->Height();
   width  = new_A->Width();
   A = const_cast<HypreParMatrix *>(new_A);
   setup_called = 0;
   delete X;
   delete B;
   B = X = NULL;
}

HypreILU::~HypreILU()
{
   HYPRE_ILUDestroy(ilu_precond);
}
#endif


HypreBoomerAMG::HypreBoomerAMG()
{
   HYPRE_BoomerAMGCreate(&amg_precond);
   SetDefaultOptions();
}

HypreBoomerAMG::HypreBoomerAMG(HypreParMatrix &A) : HypreSolver(&A)
{
   HYPRE_BoomerAMGCreate(&amg_precond);
   SetDefaultOptions();
}

void HypreBoomerAMG::SetDefaultOptions()
{
#ifndef HYPRE_USING_CUDA
   // AMG coarsening options:
   int coarsen_type = 10;   // 10 = HMIS, 8 = PMIS, 6 = Falgout, 0 = CLJP
   int agg_levels   = 1;    // number of aggressive coarsening levels
   double theta     = 0.25; // strength threshold: 0.25, 0.5, 0.8

   // AMG interpolation options:
   int interp_type  = 6;    // 6 = extended+i, 0 = classical
   int Pmax         = 4;    // max number of elements per row in P

   // AMG relaxation options:
   int relax_type   = 18;    // 8 = l1-GS, 6 = symm. GS, 3 = GS, 18 = l1-Jacobi
   int relax_sweeps = 1;    // relaxation sweeps on each level

   // Additional options:
   int print_level  = 1;    // print AMG iterations? 1 = no, 2 = yes
   int max_levels   = 25;   // max number of levels in AMG hierarchy
#else
   // AMG coarsening options:
   int coarsen_type = 8;    // 10 = HMIS, 8 = PMIS, 6 = Falgout, 0 = CLJP
   int agg_levels   = 0;    // number of aggressive coarsening levels
   double theta     = 0.5; // strength threshold: 0.25, 0.5, 0.8

   // AMG interpolation options:
   int interp_type  = 6;   // or 3 = direct
   int Pmax         = 4;    // max number of elements per row in P

   // AMG relaxation options:
   int relax_type   = 18;    // or 18 = l1-Jacobi
   int relax_sweeps = 1;    // relaxation sweeps on each level

   // Additional options:
   int print_level  = 1;    // print AMG iterations? 1 = no, 2 = yes
   int max_levels   = 25;   // max number of levels in AMG hierarchy
#endif

   HYPRE_BoomerAMGSetCoarsenType(amg_precond, coarsen_type);
   HYPRE_BoomerAMGSetAggNumLevels(amg_precond, agg_levels);
   HYPRE_BoomerAMGSetRelaxType(amg_precond, relax_type);
   HYPRE_BoomerAMGSetRelaxWt(amg_precond, 1.0);
   if (relax_type == 7)
   {
      HYPRE_BoomerAMGSetRelaxWt(amg_precond, 1.0); // this is the hypre default
   }
   HYPRE_BoomerAMGSetNumSweeps(amg_precond, relax_sweeps);
   HYPRE_BoomerAMGSetStrongThreshold(amg_precond, theta);
   HYPRE_BoomerAMGSetInterpType(amg_precond, interp_type);
   HYPRE_BoomerAMGSetPMaxElmts(amg_precond, Pmax);
   HYPRE_BoomerAMGSetPrintLevel(amg_precond, print_level);
   HYPRE_BoomerAMGSetMaxLevels(amg_precond, max_levels);

   // Use as a preconditioner (one V-cycle, zero tolerance)
   HYPRE_BoomerAMGSetMaxIter(amg_precond, 1);
   HYPRE_BoomerAMGSetTol(amg_precond, 0.0);
}

void HypreBoomerAMG::ResetAMGPrecond()
{
   HYPRE_Int coarsen_type;
   HYPRE_Int agg_levels;
   HYPRE_Int relax_type;
   HYPRE_Int relax_sweeps;
   HYPRE_Real theta;
   HYPRE_Int interp_type;
   HYPRE_Int Pmax;
   HYPRE_Int print_level;
   HYPRE_Int dim;
   HYPRE_Int nrbms = rbms.Size();
   HYPRE_Int nodal;
   HYPRE_Int nodal_diag;
   HYPRE_Int relax_coarse;
   HYPRE_Int interp_vec_variant;
   HYPRE_Int q_max;
   HYPRE_Int smooth_interp_vectors;
   HYPRE_Int interp_refine;

   hypre_ParAMGData *amg_data = (hypre_ParAMGData *)amg_precond;

   // read options from amg_precond
   HYPRE_BoomerAMGGetCoarsenType(amg_precond, &coarsen_type);
   agg_levels = hypre_ParAMGDataAggNumLevels(amg_data);
   relax_type = hypre_ParAMGDataUserRelaxType(amg_data);
   relax_sweeps = hypre_ParAMGDataUserNumSweeps(amg_data);
   HYPRE_BoomerAMGGetStrongThreshold(amg_precond, &theta);
   hypre_BoomerAMGGetInterpType(amg_precond, &interp_type);
   HYPRE_BoomerAMGGetPMaxElmts(amg_precond, &Pmax);
   HYPRE_BoomerAMGGetPrintLevel(amg_precond, &print_level);
   HYPRE_BoomerAMGGetNumFunctions(amg_precond, &dim);
   if (nrbms) // elasticity solver options
   {
      nodal = hypre_ParAMGDataNodal(amg_data);
      nodal_diag = hypre_ParAMGDataNodalDiag(amg_data);
      HYPRE_BoomerAMGGetCycleRelaxType(amg_precond, &relax_coarse, 3);
      interp_vec_variant = hypre_ParAMGInterpVecVariant(amg_data);
      q_max = hypre_ParAMGInterpVecQMax(amg_data);
      smooth_interp_vectors = hypre_ParAMGSmoothInterpVectors(amg_data);
      interp_refine = hypre_ParAMGInterpRefine(amg_data);
   }

   HYPRE_BoomerAMGDestroy(amg_precond);
   HYPRE_BoomerAMGCreate(&amg_precond);

   HYPRE_BoomerAMGSetCoarsenType(amg_precond, coarsen_type);
   HYPRE_BoomerAMGSetAggNumLevels(amg_precond, agg_levels);
   HYPRE_BoomerAMGSetRelaxType(amg_precond, relax_type);
   HYPRE_BoomerAMGSetNumSweeps(amg_precond, relax_sweeps);
   HYPRE_BoomerAMGSetMaxLevels(amg_precond, 25);
   HYPRE_BoomerAMGSetTol(amg_precond, 0.0);
   HYPRE_BoomerAMGSetMaxIter(amg_precond, 1); // one V-cycle
   HYPRE_BoomerAMGSetStrongThreshold(amg_precond, theta);
   HYPRE_BoomerAMGSetInterpType(amg_precond, interp_type);
   HYPRE_BoomerAMGSetPMaxElmts(amg_precond, Pmax);
   HYPRE_BoomerAMGSetPrintLevel(amg_precond, print_level);
   HYPRE_BoomerAMGSetNumFunctions(amg_precond, dim);
   if (nrbms)
   {
      HYPRE_BoomerAMGSetNodal(amg_precond, nodal);
      HYPRE_BoomerAMGSetNodalDiag(amg_precond, nodal_diag);
      HYPRE_BoomerAMGSetCycleRelaxType(amg_precond, relax_coarse, 3);
      HYPRE_BoomerAMGSetInterpVecVariant(amg_precond, interp_vec_variant);
      HYPRE_BoomerAMGSetInterpVecQMax(amg_precond, q_max);
      HYPRE_BoomerAMGSetSmoothInterpVectors(amg_precond, smooth_interp_vectors);
      HYPRE_BoomerAMGSetInterpRefine(amg_precond, interp_refine);
      RecomputeRBMs();
      HYPRE_BoomerAMGSetInterpVectors(amg_precond, rbms.Size(), rbms.GetData());
   }
}

void HypreBoomerAMG::SetOperator(const Operator &op)
{
   const HypreParMatrix *new_A = dynamic_cast<const HypreParMatrix *>(&op);
   MFEM_VERIFY(new_A, "new Operator must be a HypreParMatrix!");

   if (A) { ResetAMGPrecond(); }

   // update base classes: Operator, Solver, HypreSolver
   height = new_A->Height();
   width  = new_A->Width();
   A = const_cast<HypreParMatrix *>(new_A);
   setup_called = 0;
   delete X;
   delete B;
   B = X = NULL;
}

void HypreBoomerAMG::SetSystemsOptions(int dim, bool order_bynodes)
{
   HYPRE_BoomerAMGSetNumFunctions(amg_precond, dim);

   // The default "system" ordering in hypre is Ordering::byVDIM. When we are
   // using Ordering::byNODES, we have to specify the ordering explicitly with
   // HYPRE_BoomerAMGSetDofFunc as in the following code.
   if (order_bynodes)
   {
      // hypre actually deletes the following pointer in HYPRE_BoomerAMGDestroy,
      // so we don't need to track it
      HYPRE_Int *mapping = mfem_hypre_CTAlloc(HYPRE_Int, height);
      int h_nnodes = height / dim; // nodes owned in linear algebra (not fem)
      MFEM_VERIFY(height % dim == 0, "Ordering does not work as claimed!");
      int k = 0;
      for (int i = 0; i < dim; ++i)
      {
         for (int j = 0; j < h_nnodes; ++j)
         {
            mapping[k++] = i;
         }
      }
      HYPRE_BoomerAMGSetDofFunc(amg_precond, mapping);
   }

   // More robust options with respect to convergence
   HYPRE_BoomerAMGSetAggNumLevels(amg_precond, 0);
   HYPRE_BoomerAMGSetStrongThreshold(amg_precond, 0.5);
}

// Rotational rigid-body mode functions, used in SetElasticityOptions()
static void func_rxy(const Vector &x, Vector &y)
{
   y = 0.0; y(0) = x(1); y(1) = -x(0);
}
static void func_ryz(const Vector &x, Vector &y)
{
   y = 0.0; y(1) = x(2); y(2) = -x(1);
}
static void func_rzx(const Vector &x, Vector &y)
{
   y = 0.0; y(2) = x(0); y(0) = -x(2);
}

void HypreBoomerAMG::RecomputeRBMs()
{
   int nrbms;
   Array<HypreParVector*> gf_rbms;
   int dim = fespace->GetParMesh()->Dimension();

   for (int i = 0; i < rbms.Size(); i++)
   {
      HYPRE_ParVectorDestroy(rbms[i]);
   }

   if (dim == 2)
   {
      nrbms = 1;

      VectorFunctionCoefficient coeff_rxy(2, func_rxy);

      ParGridFunction rbms_rxy(fespace);
      rbms_rxy.ProjectCoefficient(coeff_rxy);

      rbms.SetSize(nrbms);
      gf_rbms.SetSize(nrbms);
      gf_rbms[0] = rbms_rxy.ParallelAverage();
   }
   else if (dim == 3)
   {
      nrbms = 3;

      VectorFunctionCoefficient coeff_rxy(3, func_rxy);
      VectorFunctionCoefficient coeff_ryz(3, func_ryz);
      VectorFunctionCoefficient coeff_rzx(3, func_rzx);

      ParGridFunction rbms_rxy(fespace);
      ParGridFunction rbms_ryz(fespace);
      ParGridFunction rbms_rzx(fespace);
      rbms_rxy.ProjectCoefficient(coeff_rxy);
      rbms_ryz.ProjectCoefficient(coeff_ryz);
      rbms_rzx.ProjectCoefficient(coeff_rzx);

      rbms.SetSize(nrbms);
      gf_rbms.SetSize(nrbms);
      gf_rbms[0] = rbms_rxy.ParallelAverage();
      gf_rbms[1] = rbms_ryz.ParallelAverage();
      gf_rbms[2] = rbms_rzx.ParallelAverage();
   }
   else
   {
      nrbms = 0;
      rbms.SetSize(nrbms);
   }

   // Transfer the RBMs from the ParGridFunction to the HYPRE_ParVector objects
   for (int i = 0; i < nrbms; i++)
   {
      rbms[i] = gf_rbms[i]->StealParVector();
      delete gf_rbms[i];
   }
}

void HypreBoomerAMG::SetElasticityOptions(ParFiniteElementSpace *fespace)
{
   // Save the finite element space to support multiple calls to SetOperator()
   this->fespace = fespace;

   // Make sure the systems AMG options are set
   int dim = fespace->GetParMesh()->Dimension();
   SetSystemsOptions(dim);

   // Nodal coarsening options (nodal coarsening is required for this solver)
   // See hypre's new_ij driver and the paper for descriptions.
   int nodal                 = 4; // strength reduction norm: 1, 3 or 4
   int nodal_diag            = 1; // diagonal in strength matrix: 0, 1 or 2
   int relax_coarse          = 8; // smoother on the coarsest grid: 8, 99 or 29

   // Elasticity interpolation options
   int interp_vec_variant    = 2; // 1 = GM-1, 2 = GM-2, 3 = LN
   int q_max                 = 4; // max elements per row for each Q
   int smooth_interp_vectors = 1; // smooth the rigid-body modes?

   // Optionally pre-process the interpolation matrix through iterative weight
   // refinement (this is generally applicable for any system)
   int interp_refine         = 1;

   HYPRE_BoomerAMGSetNodal(amg_precond, nodal);
   HYPRE_BoomerAMGSetNodalDiag(amg_precond, nodal_diag);
   HYPRE_BoomerAMGSetCycleRelaxType(amg_precond, relax_coarse, 3);
   HYPRE_BoomerAMGSetInterpVecVariant(amg_precond, interp_vec_variant);
   HYPRE_BoomerAMGSetInterpVecQMax(amg_precond, q_max);
   HYPRE_BoomerAMGSetSmoothInterpVectors(amg_precond, smooth_interp_vectors);
   HYPRE_BoomerAMGSetInterpRefine(amg_precond, interp_refine);

   RecomputeRBMs();
   HYPRE_BoomerAMGSetInterpVectors(amg_precond, rbms.Size(), rbms.GetData());

   // The above BoomerAMG options may result in singular matrices on the coarse
   // grids, which are handled correctly in hypre's Solve method, but can produce
   // hypre errors in the Setup (specifically in the l1 row norm computation).
   // See the documentation of SetErrorMode() for more details.
   error_mode = IGNORE_HYPRE_ERRORS;
}

HypreBoomerAMG::~HypreBoomerAMG()
{
   for (int i = 0; i < rbms.Size(); i++)
   {
      HYPRE_ParVectorDestroy(rbms[i]);
   }

   HYPRE_BoomerAMGDestroy(amg_precond);
}

HypreAMS::HypreAMS(ParFiniteElementSpace *edge_fespace)
{
   Init(edge_fespace);
}

HypreAMS::HypreAMS(HypreParMatrix &A, ParFiniteElementSpace *edge_fespace)
   : HypreSolver(&A)
{
   Init(edge_fespace);
}

void HypreAMS::Init(ParFiniteElementSpace *edge_fespace)
{
   int cycle_type       = 13;
   int rlx_type         = 2;
   int rlx_sweeps       = 1;
   double rlx_weight    = 1.0;
   double rlx_omega     = 1.0;
   int amg_coarsen_type = 10;
   int amg_agg_levels   = 1;
   int amg_rlx_type     = 8;
   double theta         = 0.25;
   int amg_interp_type  = 6;
   int amg_Pmax         = 4;

   int dim = edge_fespace->GetMesh()->Dimension();
   int sdim = edge_fespace->GetMesh()->SpaceDimension();
   const FiniteElementCollection *edge_fec = edge_fespace->FEColl();

   bool trace_space, rt_trace_space;
   ND_Trace_FECollection *nd_tr_fec = NULL;
   trace_space = dynamic_cast<const ND_Trace_FECollection*>(edge_fec);
   rt_trace_space = dynamic_cast<const RT_Trace_FECollection*>(edge_fec);
   trace_space = trace_space || rt_trace_space;

   int p = 1;
   if (edge_fespace->GetNE() > 0)
   {
      if (trace_space)
      {
         p = edge_fespace->GetFaceOrder(0);
         if (dim == 2) { p++; }
      }
      else
      {
         p = edge_fespace->GetOrder(0);
      }
   }

   ParMesh *pmesh = edge_fespace->GetParMesh();
   if (rt_trace_space)
   {
      nd_tr_fec = new ND_Trace_FECollection(p, dim);
      edge_fespace = new ParFiniteElementSpace(pmesh, nd_tr_fec);
   }

   HYPRE_AMSCreate(&ams);

   HYPRE_AMSSetDimension(ams, sdim); // 2D H(div) and 3D H(curl) problems
   HYPRE_AMSSetTol(ams, 0.0);
   HYPRE_AMSSetMaxIter(ams, 1); // use as a preconditioner
   HYPRE_AMSSetCycleType(ams, cycle_type);
   HYPRE_AMSSetPrintLevel(ams, 1);

   // define the nodal linear finite element space associated with edge_fespace
   FiniteElementCollection *vert_fec;
   if (trace_space)
   {
      vert_fec = new H1_Trace_FECollection(p, dim);
   }
   else
   {
      vert_fec = new H1_FECollection(p, dim);
   }
   ParFiniteElementSpace *vert_fespace = new ParFiniteElementSpace(pmesh,
                                                                   vert_fec);

   // generate and set the vertex coordinates
   if (p == 1)
   {
      ParGridFunction x_coord(vert_fespace);
      ParGridFunction y_coord(vert_fespace);
      ParGridFunction z_coord(vert_fespace);
      double *coord;
      for (int i = 0; i < pmesh->GetNV(); i++)
      {
         coord = pmesh -> GetVertex(i);
         x_coord(i) = coord[0];
         y_coord(i) = coord[1];
         if (sdim == 3) { z_coord(i) = coord[2]; }
      }
      x = x_coord.ParallelProject();
      y = y_coord.ParallelProject();

      x->HostReadWrite();
      y->HostReadWrite();
      if (sdim == 2)
      {
         z = NULL;
         HYPRE_AMSSetCoordinateVectors(ams, *x, *y, NULL);
      }
      else
      {
         z = z_coord.ParallelProject();
         z->HostReadWrite();
         HYPRE_AMSSetCoordinateVectors(ams, *x, *y, *z);
      }
   }
   else
   {
      x = NULL;
      y = NULL;
      z = NULL;
   }

   // generate and set the discrete gradient
   ParDiscreteLinearOperator *grad;
   grad = new ParDiscreteLinearOperator(vert_fespace, edge_fespace);
   if (trace_space)
   {
      grad->AddTraceFaceInterpolator(new GradientInterpolator);
   }
   else
   {
      grad->AddDomainInterpolator(new GradientInterpolator);
   }
   grad->Assemble();
   grad->Finalize();
   G = grad->ParallelAssemble();
   HYPRE_AMSSetDiscreteGradient(ams, *G);
   delete grad;

   // generate and set the Nedelec interpolation matrices
   Pi = Pix = Piy = Piz = NULL;
   if (p > 1)
   {
      ParFiniteElementSpace *vert_fespace_d
         = new ParFiniteElementSpace(pmesh, vert_fec, sdim, Ordering::byVDIM);

      ParDiscreteLinearOperator *id_ND;
      id_ND = new ParDiscreteLinearOperator(vert_fespace_d, edge_fespace);
      if (trace_space)
      {
         id_ND->AddTraceFaceInterpolator(new IdentityInterpolator);
      }
      else
      {
         id_ND->AddDomainInterpolator(new IdentityInterpolator);
      }
      id_ND->Assemble();
      id_ND->Finalize();

      if (cycle_type < 10)
      {
         Pi = id_ND->ParallelAssemble();
      }
      else
      {
         Array2D<HypreParMatrix *> Pi_blocks;
         id_ND->GetParBlocks(Pi_blocks);
         Pix = Pi_blocks(0,0);
         Piy = Pi_blocks(0,1);
         if (sdim == 3) { Piz = Pi_blocks(0,2); }
      }

      delete id_ND;

      HYPRE_ParCSRMatrix HY_Pi  = (Pi)  ? (HYPRE_ParCSRMatrix) *Pi  : NULL;
      HYPRE_ParCSRMatrix HY_Pix = (Pix) ? (HYPRE_ParCSRMatrix) *Pix : NULL;
      HYPRE_ParCSRMatrix HY_Piy = (Piy) ? (HYPRE_ParCSRMatrix) *Piy : NULL;
      HYPRE_ParCSRMatrix HY_Piz = (Piz) ? (HYPRE_ParCSRMatrix) *Piz : NULL;
      HYPRE_AMSSetInterpolations(ams, HY_Pi, HY_Pix, HY_Piy, HY_Piz);

      delete vert_fespace_d;
   }

   delete vert_fespace;
   delete vert_fec;

   if (rt_trace_space)
   {
      delete edge_fespace;
      delete nd_tr_fec;
   }

   // set additional AMS options
   HYPRE_AMSSetSmoothingOptions(ams, rlx_type, rlx_sweeps, rlx_weight, rlx_omega);
   HYPRE_AMSSetAlphaAMGOptions(ams, amg_coarsen_type, amg_agg_levels, amg_rlx_type,
                               theta, amg_interp_type, amg_Pmax);
   HYPRE_AMSSetBetaAMGOptions(ams, amg_coarsen_type, amg_agg_levels, amg_rlx_type,
                              theta, amg_interp_type, amg_Pmax);

   // The AMS preconditioner may sometimes require inverting singular matrices
   // with BoomerAMG, which are handled correctly in hypre's Solve method, but
   // can produce hypre errors in the Setup (specifically in the l1 row norm
   // computation). See the documentation of SetErrorMode() for more details.
   error_mode = IGNORE_HYPRE_ERRORS;
}

void HypreAMS::SetOperator(const Operator &op)
{
   const HypreParMatrix *new_A = dynamic_cast<const HypreParMatrix *>(&op);
   MFEM_VERIFY(new_A, "new Operator must be a HypreParMatrix!");

   // update base classes: Operator, Solver, HypreSolver
   height = new_A->Height();
   width  = new_A->Width();
   A = const_cast<HypreParMatrix *>(new_A);

   setup_called = 0;
   delete X;
   delete B;
   B = X = NULL;
}

HypreAMS::~HypreAMS()
{
   HYPRE_AMSDestroy(ams);

   delete x;
   delete y;
   delete z;

   delete G;
   delete Pi;
   delete Pix;
   delete Piy;
   delete Piz;
}

void HypreAMS::SetPrintLevel(int print_lvl)
{
   HYPRE_AMSSetPrintLevel(ams, print_lvl);
}

HypreADS::HypreADS(ParFiniteElementSpace *face_fespace)
{
   Init(face_fespace);
}

HypreADS::HypreADS(HypreParMatrix &A, ParFiniteElementSpace *face_fespace)
   : HypreSolver(&A)
{
   Init(face_fespace);
}

void HypreADS::Init(ParFiniteElementSpace *face_fespace)
{
   int cycle_type       = 11;
   int rlx_type         = 2;
   int rlx_sweeps       = 1;
   double rlx_weight    = 1.0;
   double rlx_omega     = 1.0;
   int amg_coarsen_type = 10;
   int amg_agg_levels   = 1;
   int amg_rlx_type     = 8;
   double theta         = 0.25;
   int amg_interp_type  = 6;
   int amg_Pmax         = 4;
   int ams_cycle_type   = 14;

   const FiniteElementCollection *face_fec = face_fespace->FEColl();
   bool trace_space =
      (dynamic_cast<const RT_Trace_FECollection*>(face_fec) != NULL);
   int p = 1;
   if (face_fespace->GetNE() > 0)
   {
      if (trace_space)
      {
         p = face_fespace->GetFaceOrder(0) + 1;
      }
      else
      {
         p = face_fespace->GetOrder(0);
      }
   }

   HYPRE_ADSCreate(&ads);

   HYPRE_ADSSetTol(ads, 0.0);
   HYPRE_ADSSetMaxIter(ads, 1); // use as a preconditioner
   HYPRE_ADSSetCycleType(ads, cycle_type);
   HYPRE_ADSSetPrintLevel(ads, 1);

   // define the nodal and edge finite element spaces associated with face_fespace
   ParMesh *pmesh = (ParMesh *) face_fespace->GetMesh();
   FiniteElementCollection *vert_fec, *edge_fec;
   if (trace_space)
   {
      vert_fec = new H1_Trace_FECollection(p, 3);
      edge_fec = new ND_Trace_FECollection(p, 3);
   }
   else
   {
      vert_fec = new H1_FECollection(p, 3);
      edge_fec = new ND_FECollection(p, 3);
   }

   ParFiniteElementSpace *vert_fespace = new ParFiniteElementSpace(pmesh,
                                                                   vert_fec);
   ParFiniteElementSpace *edge_fespace = new ParFiniteElementSpace(pmesh,
                                                                   edge_fec);

   // generate and set the vertex coordinates
   if (p == 1)
   {
      ParGridFunction x_coord(vert_fespace);
      ParGridFunction y_coord(vert_fespace);
      ParGridFunction z_coord(vert_fespace);
      double *coord;
      for (int i = 0; i < pmesh->GetNV(); i++)
      {
         coord = pmesh -> GetVertex(i);
         x_coord(i) = coord[0];
         y_coord(i) = coord[1];
         z_coord(i) = coord[2];
      }
      x = x_coord.ParallelProject();
      y = y_coord.ParallelProject();
      z = z_coord.ParallelProject();
      HYPRE_ADSSetCoordinateVectors(ads, *x, *y, *z);
   }
   else
   {
      x = NULL;
      y = NULL;
      z = NULL;
   }

   // generate and set the discrete curl
   ParDiscreteLinearOperator *curl;
   curl = new ParDiscreteLinearOperator(edge_fespace, face_fespace);
   if (trace_space)
   {
      curl->AddTraceFaceInterpolator(new CurlInterpolator);
   }
   else
   {
      curl->AddDomainInterpolator(new CurlInterpolator);
   }
   curl->Assemble();
   curl->Finalize();
   C = curl->ParallelAssemble();
   C->CopyColStarts(); // since we'll delete edge_fespace
   HYPRE_ADSSetDiscreteCurl(ads, *C);
   delete curl;

   // generate and set the discrete gradient
   ParDiscreteLinearOperator *grad;
   grad = new ParDiscreteLinearOperator(vert_fespace, edge_fespace);
   if (trace_space)
   {
      grad->AddTraceFaceInterpolator(new GradientInterpolator);
   }
   else
   {
      grad->AddDomainInterpolator(new GradientInterpolator);
   }
   grad->Assemble();
   grad->Finalize();
   G = grad->ParallelAssemble();
   G->CopyColStarts(); // since we'll delete vert_fespace
   G->CopyRowStarts(); // since we'll delete edge_fespace
   HYPRE_ADSSetDiscreteGradient(ads, *G);
   delete grad;

   // generate and set the Nedelec and Raviart-Thomas interpolation matrices
   RT_Pi = RT_Pix = RT_Piy = RT_Piz = NULL;
   ND_Pi = ND_Pix = ND_Piy = ND_Piz = NULL;
   if (p > 1)
   {
      ParFiniteElementSpace *vert_fespace_d
         = new ParFiniteElementSpace(pmesh, vert_fec, 3, Ordering::byVDIM);

      ParDiscreteLinearOperator *id_ND;
      id_ND = new ParDiscreteLinearOperator(vert_fespace_d, edge_fespace);
      if (trace_space)
      {
         id_ND->AddTraceFaceInterpolator(new IdentityInterpolator);
      }
      else
      {
         id_ND->AddDomainInterpolator(new IdentityInterpolator);
      }
      id_ND->Assemble();
      id_ND->Finalize();

      if (ams_cycle_type < 10)
      {
         ND_Pi = id_ND->ParallelAssemble();
         ND_Pi->CopyColStarts(); // since we'll delete vert_fespace_d
         ND_Pi->CopyRowStarts(); // since we'll delete edge_fespace
      }
      else
      {
         Array2D<HypreParMatrix *> ND_Pi_blocks;
         id_ND->GetParBlocks(ND_Pi_blocks);
         ND_Pix = ND_Pi_blocks(0,0);
         ND_Piy = ND_Pi_blocks(0,1);
         ND_Piz = ND_Pi_blocks(0,2);
      }

      delete id_ND;

      ParDiscreteLinearOperator *id_RT;
      id_RT = new ParDiscreteLinearOperator(vert_fespace_d, face_fespace);
      if (trace_space)
      {
         id_RT->AddTraceFaceInterpolator(new NormalInterpolator);
      }
      else
      {
         id_RT->AddDomainInterpolator(new IdentityInterpolator);
      }
      id_RT->Assemble();
      id_RT->Finalize();

      if (cycle_type < 10)
      {
         RT_Pi = id_RT->ParallelAssemble();
         RT_Pi->CopyColStarts(); // since we'll delete vert_fespace_d
      }
      else
      {
         Array2D<HypreParMatrix *> RT_Pi_blocks;
         id_RT->GetParBlocks(RT_Pi_blocks);
         RT_Pix = RT_Pi_blocks(0,0);
         RT_Piy = RT_Pi_blocks(0,1);
         RT_Piz = RT_Pi_blocks(0,2);
      }

      delete id_RT;

      HYPRE_ParCSRMatrix HY_RT_Pi, HY_RT_Pix, HY_RT_Piy, HY_RT_Piz;
      HY_RT_Pi  = (RT_Pi)  ? (HYPRE_ParCSRMatrix) *RT_Pi  : NULL;
      HY_RT_Pix = (RT_Pix) ? (HYPRE_ParCSRMatrix) *RT_Pix : NULL;
      HY_RT_Piy = (RT_Piy) ? (HYPRE_ParCSRMatrix) *RT_Piy : NULL;
      HY_RT_Piz = (RT_Piz) ? (HYPRE_ParCSRMatrix) *RT_Piz : NULL;
      HYPRE_ParCSRMatrix HY_ND_Pi, HY_ND_Pix, HY_ND_Piy, HY_ND_Piz;
      HY_ND_Pi  = (ND_Pi)  ? (HYPRE_ParCSRMatrix) *ND_Pi  : NULL;
      HY_ND_Pix = (ND_Pix) ? (HYPRE_ParCSRMatrix) *ND_Pix : NULL;
      HY_ND_Piy = (ND_Piy) ? (HYPRE_ParCSRMatrix) *ND_Piy : NULL;
      HY_ND_Piz = (ND_Piz) ? (HYPRE_ParCSRMatrix) *ND_Piz : NULL;
      HYPRE_ADSSetInterpolations(ads,
                                 HY_RT_Pi, HY_RT_Pix, HY_RT_Piy, HY_RT_Piz,
                                 HY_ND_Pi, HY_ND_Pix, HY_ND_Piy, HY_ND_Piz);

      delete vert_fespace_d;
   }

   delete vert_fec;
   delete vert_fespace;
   delete edge_fec;
   delete edge_fespace;

   // set additional ADS options
   HYPRE_ADSSetSmoothingOptions(ads, rlx_type, rlx_sweeps, rlx_weight, rlx_omega);
   HYPRE_ADSSetAMGOptions(ads, amg_coarsen_type, amg_agg_levels, amg_rlx_type,
                          theta, amg_interp_type, amg_Pmax);
   HYPRE_ADSSetAMSOptions(ads, ams_cycle_type, amg_coarsen_type, amg_agg_levels,
                          amg_rlx_type, theta, amg_interp_type, amg_Pmax);

   // The ADS preconditioner requires inverting singular matrices with BoomerAMG,
   // which are handled correctly in hypre's Solve method, but can produce hypre
   // errors in the Setup (specifically in the l1 row norm computation). See the
   // documentation of SetErrorMode() for more details.
   error_mode = IGNORE_HYPRE_ERRORS;
}

void HypreADS::SetOperator(const Operator &op)
{
   const HypreParMatrix *new_A = dynamic_cast<const HypreParMatrix *>(&op);
   MFEM_VERIFY(new_A, "new Operator must be a HypreParMatrix!");

   // update base classes: Operator, Solver, HypreSolver
   height = new_A->Height();
   width  = new_A->Width();
   A = const_cast<HypreParMatrix *>(new_A);

   setup_called = 0;
   delete X;
   delete B;
   B = X = NULL;
}

HypreADS::~HypreADS()
{
   HYPRE_ADSDestroy(ads);

   delete x;
   delete y;
   delete z;

   delete G;
   delete C;

   delete RT_Pi;
   delete RT_Pix;
   delete RT_Piy;
   delete RT_Piz;

   delete ND_Pi;
   delete ND_Pix;
   delete ND_Piy;
   delete ND_Piz;
}

void HypreADS::SetPrintLevel(int print_lvl)
{
   HYPRE_ADSSetPrintLevel(ads, print_lvl);
}

HypreLOBPCG::HypreMultiVector::HypreMultiVector(int n, HypreParVector & v,
                                                mv_InterfaceInterpreter & interpreter)
   : hpv(NULL),
     nv(n)
{
   mv_ptr = mv_MultiVectorCreateFromSampleVector(&interpreter, nv,
                                                 (HYPRE_ParVector)v);

   HYPRE_ParVector* vecs = NULL;
   {
      mv_TempMultiVector* tmp =
         (mv_TempMultiVector*)mv_MultiVectorGetData(mv_ptr);
      vecs = (HYPRE_ParVector*)(tmp -> vector);
   }

   hpv = new HypreParVector*[nv];
   for (int i=0; i<nv; i++)
   {
      hpv[i] = new HypreParVector(vecs[i]);
   }
}

HypreLOBPCG::HypreMultiVector::~HypreMultiVector()
{
   if ( hpv != NULL )
   {
      for (int i=0; i<nv; i++)
      {
         delete hpv[i];
      }
      delete [] hpv;
   }

   mv_MultiVectorDestroy(mv_ptr);
}

void
HypreLOBPCG::HypreMultiVector::Randomize(HYPRE_Int seed)
{
   mv_MultiVectorSetRandom(mv_ptr, seed);
}

HypreParVector &
HypreLOBPCG::HypreMultiVector::GetVector(unsigned int i)
{
   MFEM_ASSERT((int)i < nv, "index out of range");

   return ( *hpv[i] );
}

HypreParVector **
HypreLOBPCG::HypreMultiVector::StealVectors()
{
   HypreParVector ** hpv_ret = hpv;

   hpv = NULL;

   mv_TempMultiVector * mv_tmp =
      (mv_TempMultiVector*)mv_MultiVectorGetData(mv_ptr);

   mv_tmp->ownsVectors = 0;

   for (int i=0; i<nv; i++)
   {
      hpv_ret[i]->SetOwnership(1);
   }

   return hpv_ret;
}

HypreLOBPCG::HypreLOBPCG(MPI_Comm c)
   : comm(c),
     myid(0),
     numProcs(1),
     nev(10),
     seed(75),
     glbSize(-1),
     part(NULL),
     multi_vec(NULL),
     x(NULL),
     subSpaceProj(NULL)
{
   MPI_Comm_size(comm,&numProcs);
   MPI_Comm_rank(comm,&myid);

   HYPRE_ParCSRSetupInterpreter(&interpreter);
   HYPRE_ParCSRSetupMatvec(&matvec_fn);
   HYPRE_LOBPCGCreate(&interpreter, &matvec_fn, &lobpcg_solver);
}

HypreLOBPCG::~HypreLOBPCG()
{
   delete multi_vec;
   delete x;
   delete [] part;

   HYPRE_LOBPCGDestroy(lobpcg_solver);
}

void
HypreLOBPCG::SetTol(double tol)
{
   HYPRE_LOBPCGSetTol(lobpcg_solver, tol);
}

void
HypreLOBPCG::SetRelTol(double rel_tol)
{
#if MFEM_HYPRE_VERSION >= 21101
   HYPRE_LOBPCGSetRTol(lobpcg_solver, rel_tol);
#else
   MFEM_ABORT("This method requires HYPRE version >= 2.11.1");
#endif
}

void
HypreLOBPCG::SetMaxIter(int max_iter)
{
   HYPRE_LOBPCGSetMaxIter(lobpcg_solver, max_iter);
}

void
HypreLOBPCG::SetPrintLevel(int logging)
{
   if (myid == 0)
   {
      HYPRE_LOBPCGSetPrintLevel(lobpcg_solver, logging);
   }
}

void
HypreLOBPCG::SetPrecondUsageMode(int pcg_mode)
{
   HYPRE_LOBPCGSetPrecondUsageMode(lobpcg_solver, pcg_mode);
}

void
HypreLOBPCG::SetPreconditioner(Solver & precond)
{
   HYPRE_LOBPCGSetPrecond(lobpcg_solver,
                          (HYPRE_PtrToSolverFcn)this->PrecondSolve,
                          (HYPRE_PtrToSolverFcn)this->PrecondSetup,
                          (HYPRE_Solver)&precond);
}

void
HypreLOBPCG::SetOperator(Operator & A)
{
   HYPRE_Int locSize = A.Width();

   if (HYPRE_AssumedPartitionCheck())
   {
      part = new HYPRE_Int[2];

      MPI_Scan(&locSize, &part[1], 1, HYPRE_MPI_INT, MPI_SUM, comm);

      part[0] = part[1] - locSize;

      MPI_Allreduce(&locSize, &glbSize, 1, HYPRE_MPI_INT, MPI_SUM, comm);
   }
   else
   {
      part = new HYPRE_Int[numProcs+1];

      MPI_Allgather(&locSize, 1, HYPRE_MPI_INT,
                    &part[1], 1, HYPRE_MPI_INT, comm);

      part[0] = 0;
      for (int i=0; i<numProcs; i++)
      {
         part[i+1] += part[i];
      }

      glbSize = part[numProcs];
   }

   if ( x != NULL )
   {
      delete x;
   }

   // Create a distributed vector without a data array.
   x = new HypreParVector(comm,glbSize,NULL,part);

   matvec_fn.MatvecCreate  = this->OperatorMatvecCreate;
   matvec_fn.Matvec        = this->OperatorMatvec;
   matvec_fn.MatvecDestroy = this->OperatorMatvecDestroy;

   HYPRE_LOBPCGSetup(lobpcg_solver,(HYPRE_Matrix)&A,NULL,NULL);
}

void
HypreLOBPCG::SetMassMatrix(Operator & M)
{
   matvec_fn.MatvecCreate  = this->OperatorMatvecCreate;
   matvec_fn.Matvec        = this->OperatorMatvec;
   matvec_fn.MatvecDestroy = this->OperatorMatvecDestroy;

   HYPRE_LOBPCGSetupB(lobpcg_solver,(HYPRE_Matrix)&M,NULL);
}

void
HypreLOBPCG::GetEigenvalues(Array<double> & eigs)
{
   // Initialize eigenvalues array with marker values
   eigs.SetSize(nev);

   for (int i=0; i<nev; i++)
   {
      eigs[i] = eigenvalues[i];
   }
}

HypreParVector &
HypreLOBPCG::GetEigenvector(unsigned int i)
{
   return multi_vec->GetVector(i);
}

void
HypreLOBPCG::SetInitialVectors(int num_vecs, HypreParVector ** vecs)
{
   // Initialize HypreMultiVector object if necessary
   if ( multi_vec == NULL )
   {
      MFEM_ASSERT(x != NULL, "In HypreLOBPCG::SetInitialVectors()");

      multi_vec = new HypreMultiVector(nev, *x, interpreter);
   }

   // Copy the vectors provided
   for (int i=0; i < min(num_vecs,nev); i++)
   {
      multi_vec->GetVector(i) = *vecs[i];
   }

   // Randomize any remaining vectors
   for (int i=min(num_vecs,nev); i < nev; i++)
   {
      multi_vec->GetVector(i).Randomize(seed);
   }

   // Ensure all vectors are in the proper subspace
   if ( subSpaceProj != NULL )
   {
      HypreParVector y(*x);
      y = multi_vec->GetVector(0);

      for (int i=1; i<nev; i++)
      {
         subSpaceProj->Mult(multi_vec->GetVector(i),
                            multi_vec->GetVector(i-1));
      }
      subSpaceProj->Mult(y,
                         multi_vec->GetVector(nev-1));
   }
}

void
HypreLOBPCG::Solve()
{
   // Initialize HypreMultiVector object if necessary
   if ( multi_vec == NULL )
   {
      MFEM_ASSERT(x != NULL, "In HypreLOBPCG::Solve()");

      multi_vec = new HypreMultiVector(nev, *x, interpreter);
      multi_vec->Randomize(seed);

      if ( subSpaceProj != NULL )
      {
         HypreParVector y(*x);
         y = multi_vec->GetVector(0);

         for (int i=1; i<nev; i++)
         {
            subSpaceProj->Mult(multi_vec->GetVector(i),
                               multi_vec->GetVector(i-1));
         }
         subSpaceProj->Mult(y, multi_vec->GetVector(nev-1));
      }
   }

   eigenvalues.SetSize(nev);
   eigenvalues = NAN;

   // Perform eigenmode calculation
   //
   // The eigenvalues are computed in ascending order (internally the
   // order is determined by the LAPACK routine 'dsydv'.)
   HYPRE_LOBPCGSolve(lobpcg_solver, NULL, *multi_vec, eigenvalues);
}

void *
HypreLOBPCG::OperatorMatvecCreate( void *A,
                                   void *x )
{
   void *matvec_data;

   matvec_data = NULL;

   return ( matvec_data );
}

HYPRE_Int
HypreLOBPCG::OperatorMatvec( void *matvec_data,
                             HYPRE_Complex alpha,
                             void *A,
                             void *x,
                             HYPRE_Complex beta,
                             void *y )
{
   MFEM_VERIFY(alpha == 1.0 && beta == 0.0, "values not supported");

   Operator *Aop = (Operator*)A;

   int width = Aop->Width();

   hypre_ParVector * xPar = (hypre_ParVector *)x;
   hypre_ParVector * yPar = (hypre_ParVector *)y;

   Vector xVec(xPar->local_vector->data, width);
   Vector yVec(yPar->local_vector->data, width);

   Aop->Mult( xVec, yVec );

   return 0;
}

HYPRE_Int
HypreLOBPCG::OperatorMatvecDestroy( void *matvec_data )
{
   return 0;
}

HYPRE_Int
HypreLOBPCG::PrecondSolve(void *solver,
                          void *A,
                          void *b,
                          void *x)
{
   Solver   *PC = (Solver*)solver;
   Operator *OP = (Operator*)A;

   int width = OP->Width();

   hypre_ParVector * bPar = (hypre_ParVector *)b;
   hypre_ParVector * xPar = (hypre_ParVector *)x;

   Vector bVec(bPar->local_vector->data, width);
   Vector xVec(xPar->local_vector->data, width);

   PC->Mult( bVec, xVec );

   return 0;
}

HYPRE_Int
HypreLOBPCG::PrecondSetup(void *solver,
                          void *A,
                          void *b,
                          void *x)
{
   return 0;
}

HypreAME::HypreAME(MPI_Comm comm)
   : myid(0),
     numProcs(1),
     nev(10),
     setT(false),
     ams_precond(NULL),
     eigenvalues(NULL),
     multi_vec(NULL),
     eigenvectors(NULL)
{
   MPI_Comm_size(comm,&numProcs);
   MPI_Comm_rank(comm,&myid);

   HYPRE_AMECreate(&ame_solver);
   HYPRE_AMESetPrintLevel(ame_solver, 0);
}

HypreAME::~HypreAME()
{
   if ( multi_vec )
   {
      mfem_hypre_TFree(multi_vec);
   }

   if ( eigenvectors )
   {
      for (int i=0; i<nev; i++)
      {
         delete eigenvectors[i];
      }
   }
   delete [] eigenvectors;

   if ( eigenvalues )
   {
      mfem_hypre_TFree(eigenvalues);
   }

   HYPRE_AMEDestroy(ame_solver);
}

void
HypreAME::SetNumModes(int num_eigs)
{
   nev = num_eigs;

   HYPRE_AMESetBlockSize(ame_solver, nev);
}

void
HypreAME::SetTol(double tol)
{
   HYPRE_AMESetTol(ame_solver, tol);
}

void
HypreAME::SetRelTol(double rel_tol)
{
#if MFEM_HYPRE_VERSION >= 21101
   HYPRE_AMESetRTol(ame_solver, rel_tol);
#else
   MFEM_ABORT("This method requires HYPRE version >= 2.11.1");
#endif
}

void
HypreAME::SetMaxIter(int max_iter)
{
   HYPRE_AMESetMaxIter(ame_solver, max_iter);
}

void
HypreAME::SetPrintLevel(int logging)
{
   if (myid == 0)
   {
      HYPRE_AMESetPrintLevel(ame_solver, logging);
   }
}

void
HypreAME::SetPreconditioner(HypreSolver & precond)
{
   ams_precond = &precond;
}

void
HypreAME::SetOperator(HypreParMatrix & A)
{
   if ( !setT )
   {
      HYPRE_Solver ams_precond_ptr = (HYPRE_Solver)*ams_precond;

      ams_precond->SetupFcn()(*ams_precond,A,NULL,NULL);

      HYPRE_AMESetAMSSolver(ame_solver, ams_precond_ptr);
   }

   HYPRE_AMESetup(ame_solver);
}

void
HypreAME::SetMassMatrix(HypreParMatrix & M)
{
   HYPRE_ParCSRMatrix parcsr_M = M;
   HYPRE_AMESetMassMatrix(ame_solver,(HYPRE_ParCSRMatrix)parcsr_M);
}

void
HypreAME::Solve()
{
   HYPRE_AMESolve(ame_solver);
}

void
HypreAME::GetEigenvalues(Array<double> & eigs)
{
   // Initialize eigenvalues array with marker values
   eigs.SetSize(nev); eigs = -1.0;

   if ( eigenvalues == NULL )
   {
      // Grab eigenvalues from AME
      HYPRE_AMEGetEigenvalues(ame_solver,&eigenvalues);
   }

   // Copy eigenvalues to eigs array
   for (int i=0; i<nev; i++)
   {
      eigs[i] = eigenvalues[i];
   }
}

void
HypreAME::createDummyVectors()
{
   if ( multi_vec == NULL )
   {
      HYPRE_AMEGetEigenvectors(ame_solver,&multi_vec);
   }

   eigenvectors = new HypreParVector*[nev];
   for (int i=0; i<nev; i++)
   {
      eigenvectors[i] = new HypreParVector(multi_vec[i]);
      eigenvectors[i]->SetOwnership(1);
   }

}

HypreParVector &
HypreAME::GetEigenvector(unsigned int i)
{
   if ( eigenvectors == NULL )
   {
      this->createDummyVectors();
   }

   return *eigenvectors[i];
}

HypreParVector **
HypreAME::StealEigenvectors()
{
   if ( eigenvectors == NULL )
   {
      this->createDummyVectors();
   }

   // Set the local pointers to NULL so that they won't be deleted later
   HypreParVector ** vecs = eigenvectors;
   eigenvectors = NULL;
   multi_vec = NULL;

   return vecs;
}

}

#endif<|MERGE_RESOLUTION|>--- conflicted
+++ resolved
@@ -2725,11 +2725,11 @@
       mfem_error("HypreSolver::Mult (...) : HypreParMatrix A is missing");
       return;
    }
-<<<<<<< HEAD
-=======
-   auto b_data = b.HostRead();
-   auto x_data = iterative_mode ? x.HostReadWrite() : x.HostWrite();
->>>>>>> 759987ef
+
+   //In master - no needed in branch? //TODO-AV - check
+   //auto b_data = b.HostRead();
+   //auto x_data = iterative_mode ? x.HostReadWrite() : x.HostWrite();
+
    if (B == NULL)
    {
       B = new HypreParVector(A->GetComm(),
