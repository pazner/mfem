// Copyright (c) 2010-2020, Lawrence Livermore National Security, LLC. Produced
// at the Lawrence Livermore National Laboratory. All Rights reserved. See files
// LICENSE and NOTICE for details. LLNL-CODE-806117.
//
// This file is part of the MFEM library. For more information and source code
// availability visit https://mfem.org.
//
// MFEM is free software; you can redistribute it and/or modify it under the
// terms of the BSD-3 license. We welcome feedback and contributions, see file
// CONTRIBUTING.md for details.

#include "sundials.hpp"

#ifdef MFEM_USE_SUNDIALS

#include "solvers.hpp"
#ifdef MFEM_USE_MPI
#include "hypre.hpp"
#endif

// SUNDIALS vectors
#include <nvector/nvector_serial.h>
#ifdef MFEM_USE_MPI
#include <nvector/nvector_parallel.h>
#endif

// SUNDIALS linear solvers
#include <sunlinsol/sunlinsol_spgmr.h>

// Access SUNDIALS object's content pointer
#define GET_CONTENT(X) ( X->content )

using namespace std;

namespace mfem
{

// ---------------------------------------------------------------------------
// SUNMatrix interface functions
// ---------------------------------------------------------------------------

// Return the matrix ID
static SUNMatrix_ID MatGetID(SUNMatrix A)
{
   return (SUNMATRIX_CUSTOM);
}

static void MatDestroy(SUNMatrix A)
{
   if (A->content) { A->content = NULL; }
   if (A->ops) { free(A->ops); A->ops = NULL; }
   free(A); A = NULL;
   return;
}

// ---------------------------------------------------------------------------
// SUNLinearSolver interface functions
// ---------------------------------------------------------------------------

// Return the linear solver type
static SUNLinearSolver_Type LSGetType(SUNLinearSolver LS)
{
   return (SUNLINEARSOLVER_MATRIX_ITERATIVE);
}

static int LSFree(SUNLinearSolver LS)
{
   if (LS->content) { LS->content = NULL; }
   if (LS->ops) { free(LS->ops); LS->ops = NULL; }
   free(LS); LS = NULL;
   return (0);
}

// ---------------------------------------------------------------------------
// SundialsSolver Helper functions
// ---------------------------------------------------------------------------
<<<<<<< HEAD
=======

>>>>>>> 39a6c885
void SundialsSolver::AllocateEmptyNVector(N_Vector &y)
{
   // Allocate an empty serial N_Vector
   y = N_VNewEmpty_Serial(0);
   MFEM_VERIFY(y, "error in N_VNewEmpty_Serial()");
}

<<<<<<< HEAD

=======
>>>>>>> 39a6c885
#ifdef MFEM_USE_MPI
void SundialsSolver::AllocateEmptyNVector(N_Vector &y, MPI_Comm comm)
{
   if (comm == MPI_COMM_NULL)
   {
      AllocateEmptyNVector(y);
   }
   else
   {
      // Allocate an empty parallel N_Vector
      y = N_VNewEmpty_Parallel(comm, 0, 0);  // calls MPI_Allreduce()
      MFEM_VERIFY(y, "error in N_VNewEmpty_Parallel()");
   }
}
#endif

// ---------------------------------------------------------------------------
// CVODE interface
// ---------------------------------------------------------------------------

int CVODESolver::RHS(realtype t, const N_Vector y, N_Vector ydot,
                     void *user_data)
{
   // Get data from N_Vectors
   const Vector mfem_y(y);
   Vector mfem_ydot(ydot);
   CVODESolver *self = static_cast<CVODESolver*>(user_data);

   // Compute y' = f(t, y)
   self->f->SetTime(t);
   self->f->Mult(mfem_y, mfem_ydot);

   // Return success
   return (0);
}

int CVODESolver::root(realtype t, N_Vector y, realtype *gout, void *user_data)
{
   CVODESolver *self = static_cast<CVODESolver*>(user_data);

   if (!self->root_func) { return CV_RTFUNC_FAIL; }

   Vector mfem_y(y);
   Vector mfem_gout(gout, self->root_components);

   return self->root_func(t, mfem_y, mfem_gout, self);
}

void CVODESolver::SetRootFinder(int components, RootFunction func)
{
   root_func = func;

   flag = CVodeRootInit(sundials_mem, components, root);
   MFEM_VERIFY(flag == CV_SUCCESS, "error in SetRootFinder()");
}

<<<<<<< HEAD

=======
>>>>>>> 39a6c885
int CVODESolver::LinSysSetup(realtype t, N_Vector y, N_Vector fy, SUNMatrix A,
                             booleantype jok, booleantype *jcur,
                             realtype gamma, void *user_data, N_Vector tmp1,
                             N_Vector tmp2, N_Vector tmp3)
{
   // Get data from N_Vectors
   const Vector mfem_y(y);
   const Vector mfem_fy(fy);
   CVODESolver *self = static_cast<CVODESolver*>(GET_CONTENT(A));

   // Compute the linear system
   self->f->SetTime(t);
   return (self->f->SUNImplicitSetup(mfem_y, mfem_fy, jok, jcur, gamma));
}

int CVODESolver::LinSysSolve(SUNLinearSolver LS, SUNMatrix A, N_Vector x,
                             N_Vector b, realtype tol)
{
   Vector mfem_x(x);
   const Vector mfem_b(b);
   CVODESolver *self = static_cast<CVODESolver*>(GET_CONTENT(LS));

   // Solve the linear system
   return (self->f->SUNImplicitSolve(mfem_b, mfem_x, tol));
}

CVODESolver::CVODESolver(int lmm)
   : lmm_type(lmm), step_mode(CV_NORMAL)
{
   // Allocate an empty serial N_Vector
   AllocateEmptyNVector(y);
}

#ifdef MFEM_USE_MPI
CVODESolver::CVODESolver(MPI_Comm comm, int lmm)
   : lmm_type(lmm), step_mode(CV_NORMAL)
{
   // Allocate an empty vector
   AllocateEmptyNVector(y, comm);
}
#endif

void CVODESolver::Init(TimeDependentOperator &f_)
{
   // Initialize the base class
   ODESolver::Init(f_);

   // Get the vector length
   long local_size = f_.Height();
   long global_size = 0;
#ifdef MFEM_USE_MPI
   if (Parallel())
   {
      MPI_Allreduce(&local_size, &global_size, 1, MPI_LONG, MPI_SUM,
                    NV_COMM_P(y));
   }
#endif

   // Get current time
   double t = f_.GetTime();

   if (sundials_mem)
   {
      // Check if the problem size has changed since the last Init() call
      int resize = 0;
      if (!Parallel())
      {
         resize = (NV_LENGTH_S(y) != local_size);
      }
      else
      {
#ifdef MFEM_USE_MPI
         int l_resize = (NV_LOCLENGTH_P(y) != local_size) ||
                        (saved_global_size != global_size);
         MPI_Allreduce(&l_resize, &resize, 1, MPI_INT, MPI_LOR, NV_COMM_P(y));
#endif
      }

      // Free existing solver memory and re-create with new vector size
      if (resize)
      {
         CVodeFree(&sundials_mem);
         sundials_mem = NULL;
      }
   }

   if (!sundials_mem)
   {
      // Temporarly set N_Vector wrapper data to create CVODE. The correct
      // initial condition will be set using CVodeReInit() when Step() is
      // called.

      Vector temp(local_size);
      temp.ToNVector(y, global_size);

      // Create CVODE
      sundials_mem = CVodeCreate(lmm_type);
      MFEM_VERIFY(sundials_mem, "error in CVodeCreate()");

      // Initialize CVODE
      flag = CVodeInit(sundials_mem, CVODESolver::RHS, t, y);
      MFEM_VERIFY(flag == CV_SUCCESS, "error in CVodeInit()");

      // Attach the CVODESolver as user-defined data
      flag = CVodeSetUserData(sundials_mem, this);
      MFEM_VERIFY(flag == CV_SUCCESS, "error in CVodeSetUserData()");

      // Set default tolerances
      flag = CVodeSStolerances(sundials_mem, default_rel_tol, default_abs_tol);
      MFEM_VERIFY(flag == CV_SUCCESS, "error in CVodeSetSStolerances()");

      // Attach MFEM linear solver by default
      UseMFEMLinearSolver();
<<<<<<< HEAD

=======
>>>>>>> 39a6c885
   }

   // Set the reinit flag to call CVodeReInit() in the next Step() call.
   reinit = true;
}

void CVODESolver::Step(Vector &x, double &t, double &dt)
{

   if (!Parallel())
   {
      NV_DATA_S(y) = x.GetData();
      MFEM_VERIFY(NV_LENGTH_S(y) == x.Size(), "");
   }
   else
   {
#ifdef MFEM_USE_MPI
      NV_DATA_P(y) = x.GetData();
      MFEM_VERIFY(NV_LOCLENGTH_P(y) == x.Size(), "");
#endif
   }

   // Reinitialize CVODE memory if needed
   if (reinit)
   {
      flag = CVodeReInit(sundials_mem, t, y);
      MFEM_VERIFY(flag == CV_SUCCESS, "error in CVodeReInit()");

      // reset flag
      reinit = false;
   }

   // Integrate the system
   double tout = t + dt;
   flag = CVode(sundials_mem, tout, y, &t, step_mode);
   MFEM_VERIFY(flag >= 0, "error in CVode()");

   // Return the last incremental step size
   flag = CVodeGetLastStep(sundials_mem, &dt);
   MFEM_VERIFY(flag == CV_SUCCESS, "error in CVodeGetLastStep()");
}

void CVODESolver::UseMFEMLinearSolver()
{
   // Free any existing matrix and linear solver
   if (A != NULL)   { SUNMatDestroy(A); A = NULL; }
   if (LSA != NULL) { SUNLinSolFree(LSA); LSA = NULL; }

   // Wrap linear solver as SUNLinearSolver and SUNMatrix
   LSA = SUNLinSolNewEmpty();
   MFEM_VERIFY(LSA, "error in SUNLinSolNewEmpty()");

   LSA->content      = this;
   LSA->ops->gettype = LSGetType;
   LSA->ops->solve   = CVODESolver::LinSysSolve;
   LSA->ops->free    = LSFree;

   A = SUNMatNewEmpty();
   MFEM_VERIFY(A, "error in SUNMatNewEmpty()");

   A->content      = this;
   A->ops->getid   = MatGetID;
   A->ops->destroy = MatDestroy;

   // Attach the linear solver and matrix
   flag = CVodeSetLinearSolver(sundials_mem, LSA, A);
   MFEM_VERIFY(flag == CV_SUCCESS, "error in CVodeSetLinearSolver()");

   // Set the linear system evaluation function
   flag = CVodeSetLinSysFn(sundials_mem, CVODESolver::LinSysSetup);
   MFEM_VERIFY(flag == CV_SUCCESS, "error in CVodeSetLinSysFn()");
}

void CVODESolver::UseSundialsLinearSolver()
{
   // Free any existing matrix and linear solver
   if (A != NULL)   { SUNMatDestroy(A); A = NULL; }
   if (LSA != NULL) { SUNLinSolFree(LSA); LSA = NULL; }

   // Create linear solver
   LSA = SUNLinSol_SPGMR(y, PREC_NONE, 0);
   MFEM_VERIFY(LSA, "error in SUNLinSol_SPGMR()");

   // Attach linear solver
   flag = CVodeSetLinearSolver(sundials_mem, LSA, NULL);
   MFEM_VERIFY(flag == CV_SUCCESS, "error in CVodeSetLinearSolver()");
}

void CVODESolver::SetStepMode(int itask)
{
   step_mode = itask;
}

void CVODESolver::SetSStolerances(double reltol, double abstol)
{
   flag = CVodeSStolerances(sundials_mem, reltol, abstol);
   MFEM_VERIFY(flag == CV_SUCCESS, "error in CVodeSStolerances()");
}

void CVODESolver::SetSVtolerances(double reltol, Vector abstol)
{
   MFEM_VERIFY(abstol.Size() == f->Height(),
               "abs tolerance is not the same size.");

   N_Vector nv_abstol = NULL;
   AllocateEmptyNVector(nv_abstol);
   abstol.ToNVector(nv_abstol);

   flag = CVodeSVtolerances(sundials_mem, reltol, nv_abstol);
   MFEM_VERIFY(flag == CV_SUCCESS, "error in CVodeSVtolerances()");
   N_VDestroy(nv_abstol);
}

void CVODESolver::SetMaxStep(double dt_max)
{
   flag = CVodeSetMaxStep(sundials_mem, dt_max);
   MFEM_VERIFY(flag == CV_SUCCESS, "error in CVodeSetMaxStep()");
}

void CVODESolver::SetMaxNSteps(int mxsteps)
{
   flag = CVodeSetMaxNumSteps(sundials_mem, mxsteps);
   MFEM_VERIFY(flag == CV_SUCCESS, "error in CVodeSetMaxNSteps()");
}

long CVODESolver::GetNumSteps()
{
   long nsteps;
   flag = CVodeGetNumSteps(sundials_mem, &nsteps);
   MFEM_VERIFY(flag == CV_SUCCESS, "error in CVodeGetNumSteps()");
   return nsteps;
}

void CVODESolver::SetMaxOrder(int max_order)
{
   flag = CVodeSetMaxOrd(sundials_mem, max_order);
   MFEM_VERIFY(flag == CV_SUCCESS, "error in CVodeSetMaxOrd()");
}

void CVODESolver::PrintInfo() const
{
   long int nsteps, nfevals, nlinsetups, netfails;
   int      qlast, qcur;
   double   hinused, hlast, hcur, tcur;
   long int nniters, nncfails;

   // Get integrator stats
   flag = CVodeGetIntegratorStats(sundials_mem,
                                  &nsteps,
                                  &nfevals,
                                  &nlinsetups,
                                  &netfails,
                                  &qlast,
                                  &qcur,
                                  &hinused,
                                  &hlast,
                                  &hcur,
                                  &tcur);
   MFEM_VERIFY(flag == CV_SUCCESS, "error in CVodeGetIntegratorStats()");

   // Get nonlinear solver stats
   flag = CVodeGetNonlinSolvStats(sundials_mem,
                                  &nniters,
                                  &nncfails);
   MFEM_VERIFY(flag == CV_SUCCESS, "error in CVodeGetNonlinSolvStats()");

   mfem::out <<
             "CVODE:\n"
             "num steps:            " << nsteps << "\n"
             "num rhs evals:        " << nfevals << "\n"
             "num lin setups:       " << nlinsetups << "\n"
             "num nonlin sol iters: " << nniters << "\n"
             "num nonlin conv fail: " << nncfails << "\n"
             "num error test fails: " << netfails << "\n"
             "last order:           " << qlast << "\n"
             "current order:        " << qcur << "\n"
             "initial dt:           " << hinused << "\n"
             "last dt:              " << hlast << "\n"
             "current dt:           " << hcur << "\n"
             "current t:            " << tcur << "\n" << endl;

   return;
}

CVODESolver::~CVODESolver()
{
   N_VDestroy(y);
   SUNMatDestroy(A);
   SUNLinSolFree(LSA);
   SUNNonlinSolFree(NLS);
   CVodeFree(&sundials_mem);
}

// ---------------------------------------------------------------------------
// CVODESSolver interface
// ---------------------------------------------------------------------------

CVODESSolver::CVODESSolver(int lmm) :
   CVODESolver(lmm),
   ncheck(0),
   indexB(0),
   AB(nullptr),
   LSB(nullptr)
{
   AllocateEmptyNVector(q);
   AllocateEmptyNVector(qB);
   AllocateEmptyNVector(yB);
   AllocateEmptyNVector(yy);
}

#ifdef MFEM_USE_MPI
CVODESSolver::CVODESSolver(MPI_Comm comm, int lmm) :
   CVODESolver(comm, lmm),
   ncheck(0),
   indexB(0),
   AB(nullptr),
   LSB(nullptr)
{
   AllocateEmptyNVector(q, comm);
   AllocateEmptyNVector(qB, comm);
   AllocateEmptyNVector(yB, comm);
   AllocateEmptyNVector(yy, comm);
}
#endif

<<<<<<< HEAD

=======
>>>>>>> 39a6c885
void CVODESSolver::EvalQuadIntegration(double t, Vector & Q)
{
   MFEM_VERIFY(t <= f->GetTime(), "t > current forward solver time");

   flag = CVodeGetQuad(sundials_mem, &t, q);
   MFEM_VERIFY(flag == CV_SUCCESS, "error in CVodeGetQuad()");

   Vector mfem_q(q);
   Q = mfem_q;
}

void CVODESSolver::EvalQuadIntegrationB(double t, Vector &dG_dp)
{
   MFEM_VERIFY(t <= f->GetTime(), "t > current forward solver time");

   flag = CVodeGetQuadB(sundials_mem, indexB, &t, qB);
   MFEM_VERIFY(flag == CV_SUCCESS, "error in CVodeGetQuadB()");
   Vector mfem_qB(qB);
   dG_dp.Set(-1., mfem_qB);
}

void CVODESSolver::GetForwardSolution(double tB, mfem::Vector & yyy)
{
   yyy.ToNVector(yy);

   flag = CVodeGetAdjY(sundials_mem, tB, yy);
   MFEM_VERIFY(flag >= 0, "error in CVodeGetAdjY()");
}

// Implemented to enforce type checking for TimeDependentAdjointOperator
void CVODESSolver::Init(TimeDependentAdjointOperator &f_)
{
   CVODESolver::Init(f_);
}

void CVODESSolver::InitB(TimeDependentAdjointOperator &f_)
{

   long local_size = f_.GetAdjointHeight();

   // Get current time
   double tB = f_.GetTime();

   long global_size = 0;
#ifdef MFEM_USE_MPI
   if (Parallel())
   {
      MPI_Allreduce(&local_size, &global_size, 1, MPI_LONG, MPI_SUM,
                    NV_COMM_P(yB));
   }
#endif

   Vector temp(local_size);
   temp.ToNVector(yB);

   // Create the solver memory
   flag = CVodeCreateB(sundials_mem, CV_BDF, &indexB);
   MFEM_VERIFY(flag == CV_SUCCESS, "error in CVodeCreateB()");

<<<<<<< HEAD
   // Initialize CVODEB
=======
   // Initialize
>>>>>>> 39a6c885
   flag = CVodeInitB(sundials_mem, indexB, RHSB, tB, yB);
   MFEM_VERIFY(flag == CV_SUCCESS, "error in CVodeInit()");

   // Attach the CVODESSolver as user-defined data
   flag = CVodeSetUserDataB(sundials_mem, indexB, this);
   MFEM_VERIFY(flag == CV_SUCCESS, "error in CVodeSetUserDataB()");

   // Set default tolerances
   flag = CVodeSStolerancesB(sundials_mem, indexB, default_rel_tolB,
                             default_abs_tolB);
   MFEM_VERIFY(flag == CV_SUCCESS, "error in CVodeSetSStolerancesB()");

   // Attach MFEM linear solver by default
   UseMFEMLinearSolverB();

   // Set the reinit flag to call CVodeReInit() in the next Step() call.
   reinit = true;
<<<<<<< HEAD

}


=======
}

>>>>>>> 39a6c885
void CVODESSolver::InitAdjointSolve(int steps, int interpolation)
{
   flag = CVodeAdjInit(sundials_mem, steps, interpolation);
   MFEM_VERIFY(flag == CV_SUCCESS, "Error in CVodeAdjInit");
}

<<<<<<< HEAD

=======
>>>>>>> 39a6c885
void CVODESSolver::InitQuadIntegration(mfem::Vector &q0, double reltolQ,
                                       double abstolQ)
{
   q0.ToNVector(q);

   flag = CVodeQuadInit(sundials_mem, RHSQ, q);
   MFEM_VERIFY(flag == CV_SUCCESS, "Error in CVodeQuadInit()");

   flag = CVodeSetQuadErrCon(sundials_mem, SUNTRUE);
   MFEM_VERIFY(flag == CV_SUCCESS, "Error in CVodeSetQuadErrCon");

   flag = CVodeQuadSStolerances(sundials_mem, reltolQ, abstolQ);
   MFEM_VERIFY(flag == CV_SUCCESS, "Error in CVodeQuadSStolerances");
<<<<<<< HEAD

=======
>>>>>>> 39a6c885
}

void CVODESSolver::InitQuadIntegrationB(mfem::Vector &qB0, double reltolQB,
                                        double abstolQB)
{
   qB0.ToNVector(qB);

   flag = CVodeQuadInitB(sundials_mem, indexB, RHSQB, qB);
   MFEM_VERIFY(flag == CV_SUCCESS, "Error in CVodeQuadInitB()");

   flag = CVodeSetQuadErrConB(sundials_mem, indexB, SUNTRUE);
   MFEM_VERIFY(flag == CV_SUCCESS, "Error in CVodeSetQuadErrConB");

   flag = CVodeQuadSStolerancesB(sundials_mem, indexB, reltolQB, abstolQB);
   MFEM_VERIFY(flag == CV_SUCCESS, "Error in CVodeQuadSStolerancesB");
<<<<<<< HEAD

}


=======
}

>>>>>>> 39a6c885
void CVODESSolver::UseMFEMLinearSolverB()
{
   // Free any existing linear solver
   if (AB != NULL)   { SUNMatDestroy(AB); AB = NULL; }
   if (LSB != NULL) { SUNLinSolFree(LSB); LSB = NULL; }

   // Wrap linear solver as SUNLinearSolver and SUNMatrix
   LSB = SUNLinSolNewEmpty();
   MFEM_VERIFY(LSB, "error in SUNLinSolNewEmpty()");

   LSB->content         = this;
   LSB->ops->gettype    = LSGetType;
   LSB->ops->solve      = CVODESSolver::LinSysSolveB; // JW change
   LSB->ops->free       = LSFree;

   AB = SUNMatNewEmpty();
   MFEM_VERIFY(AB, "error in SUNMatNewEmpty()");

   AB->content      = this;
   AB->ops->getid   = MatGetID;
   AB->ops->destroy = MatDestroy;

   // Attach the linear solver and matrix
   flag = CVodeSetLinearSolverB(sundials_mem, indexB, LSB, AB);
   MFEM_VERIFY(flag == CV_SUCCESS, "error in CVodeSetLinearSolverB()");

   // Set the linear system evaluation function
   flag = CVodeSetLinSysFnB(sundials_mem, indexB,
                            CVODESSolver::LinSysSetupB); // JW change
   MFEM_VERIFY(flag == CV_SUCCESS, "error in CVodeSetLinSysFn()");
}

void CVODESSolver::UseSundialsLinearSolverB()
{
   // Free any existing matrix and linear solver
   if (AB != NULL)   { SUNMatDestroy(AB); AB = NULL; }
   if (LSB != NULL) { SUNLinSolFree(LSB); LSB = NULL; }

   // Set default linear solver (Newton is the default Nonlinear Solver)
   LSB = SUNLinSol_SPGMR(yB, PREC_NONE, 0);
   MFEM_VERIFY(LSB, "error in SUNLinSol_SPGMR()");

   /* Attach the matrix and linear solver */
   flag = CVodeSetLinearSolverB(sundials_mem, indexB, LSB, NULL);
   MFEM_VERIFY(flag == CV_SUCCESS, "error in CVodeSetLinearSolverB()");
}


int CVODESSolver::LinSysSetupB(realtype t, N_Vector y, N_Vector yB,
                               N_Vector fyB, SUNMatrix AB,
                               booleantype jokB, booleantype *jcurB,
                               realtype gammaB, void *user_data, N_Vector tmp1,
                               N_Vector tmp2, N_Vector tmp3)
{
   // Get data from N_Vectors
   const Vector mfem_y(y);
   const Vector mfem_yB(yB);
   Vector mfem_fyB(fyB);
   CVODESSolver *self = static_cast<CVODESSolver*>(GET_CONTENT(AB));
   TimeDependentAdjointOperator * f = static_cast<TimeDependentAdjointOperator *>
                                      (self->f);
   f->SetTime(t);
   // Compute the linear system
   return (f->SUNImplicitSetupB(t, mfem_y, mfem_yB, mfem_fyB, jokB, jcurB,
                                gammaB));
}

<<<<<<< HEAD

=======
>>>>>>> 39a6c885
int CVODESSolver::LinSysSolveB(SUNLinearSolver LS, SUNMatrix AB, N_Vector yB,
                               N_Vector Rb, realtype tol)
{
   Vector mfem_yB(yB);
   const Vector mfem_Rb(Rb);
   CVODESSolver *self = static_cast<CVODESSolver*>(GET_CONTENT(LS));
   TimeDependentAdjointOperator * f = static_cast<TimeDependentAdjointOperator *>
                                      (self->f);
   // Solve the linear system
   int ret = f->SUNImplicitSolveB(mfem_yB, mfem_Rb, tol);
   return (ret);
}

void CVODESSolver::SetSStolerancesB(double reltol, double abstol)
{
   flag = CVodeSStolerancesB(sundials_mem, indexB, reltol, abstol);
   MFEM_VERIFY(flag == CV_SUCCESS, "error in CVodeSStolerancesB()");
}

void CVODESSolver::SetSVtolerancesB(double reltol, Vector abstol)
{
   MFEM_VERIFY(abstol.Size() == f->Height(),
               "abs tolerance is not the same size.");

   N_Vector nv_abstol = NULL;
   AllocateEmptyNVector(nv_abstol);
   abstol.ToNVector(nv_abstol);

   flag = CVodeSVtolerancesB(sundials_mem, indexB, reltol, nv_abstol);
   MFEM_VERIFY(flag == CV_SUCCESS, "error in CVodeSVtolerancesB()");
   N_VDestroy(nv_abstol);
}

<<<<<<< HEAD

=======
>>>>>>> 39a6c885
void CVODESSolver::SetWFTolerances(EWTFunction func)
{
   ewt_func = func;
   CVodeWFtolerances(sundials_mem, ewt);
}

<<<<<<< HEAD

/*
 CVODESSolver static functions
 */
=======
// CVODESSolver static functions
>>>>>>> 39a6c885

int CVODESSolver::RHSQ(realtype t, const N_Vector y, N_Vector qdot,
                       void *user_data)
{
   CVODESSolver *self = static_cast<CVODESSolver*>(user_data);
   Vector mfem_y(y);
   Vector mfem_qdot(qdot);
   TimeDependentAdjointOperator * f = static_cast<TimeDependentAdjointOperator *>
                                      (self->f);
   f->SetTime(t);
   f->QuadratureIntegration(mfem_y, mfem_qdot);
   return 0;
}

int CVODESSolver::RHSQB(realtype t, N_Vector y, N_Vector yB, N_Vector qBdot,
                        void *user_dataB)
{
   CVODESSolver *self = static_cast<CVODESSolver*>(user_dataB);
   Vector mfem_y(y);
   Vector mfem_yB(yB);
   Vector mfem_qBdot(qBdot);
   TimeDependentAdjointOperator * f = static_cast<TimeDependentAdjointOperator *>
                                      (self->f);
   f->SetTime(t);
   f->QuadratureSensitivityMult(mfem_y, mfem_yB, mfem_qBdot);
   return 0;
}

int CVODESSolver::RHSB(realtype t, N_Vector y, N_Vector yB, N_Vector yBdot,
                       void *user_dataB)
{
   CVODESSolver *self = static_cast<CVODESSolver*>(user_dataB);
   Vector mfem_y(y);
   Vector mfem_yB(yB);
   Vector mfem_yBdot(yBdot);

   mfem_yBdot = 0.;
   TimeDependentAdjointOperator * f = static_cast<TimeDependentAdjointOperator *>
                                      (self->f);
   f->SetTime(t);
   f->AdjointRateMult(mfem_y, mfem_yB, mfem_yBdot);
   return 0;
}

int CVODESSolver::ewt(N_Vector y, N_Vector w, void *user_data)
{
   CVODESSolver *self = static_cast<CVODESSolver*>(user_data);

   Vector mfem_y(y);
   Vector mfem_w(w);

   return self->ewt_func(mfem_y, mfem_w, self);
}

// Pretty much a copy of CVODESolver::Step except we use CVodeF instead of CVode
void CVODESSolver::Step(Vector &x, double &t, double &dt)
{
   if (!Parallel())
   {
      NV_DATA_S(y) = x.GetData();
      MFEM_VERIFY(NV_LENGTH_S(y) == x.Size(), "");
   }
   else
   {
#ifdef MFEM_USE_MPI
      NV_DATA_P(y) = x.GetData();
      MFEM_VERIFY(NV_LOCLENGTH_P(y) == x.Size(), "");
#endif
   }

   // Reinitialize CVODE memory if needed, initializes the N_Vector y with x
   if (reinit)
   {
      flag = CVodeReInit(sundials_mem, t, y);
      MFEM_VERIFY(flag == CV_SUCCESS, "error in CVodeReInit()");

      // reset flag
      reinit = false;
   }

   // Integrate the system
   double tout = t + dt;
   flag = CVodeF(sundials_mem, tout, y, &t, step_mode, &ncheck);
   MFEM_VERIFY(flag >= 0, "error in CVodeF()");

   // Return the last incremental step size
   flag = CVodeGetLastStep(sundials_mem, &dt);
   MFEM_VERIFY(flag == CV_SUCCESS, "error in CVodeGetLastStep()");
}

void CVODESSolver::StepB(Vector &xB, double &tB, double &dtB)
{
   if (!Parallel())
   {
      NV_DATA_S(yB) = xB.GetData();
      MFEM_VERIFY(NV_LENGTH_S(yB) == xB.Size(), "");
   }
   else
   {
#ifdef MFEM_USE_MPI
      NV_DATA_P(yB) = xB.GetData();
      MFEM_VERIFY(NV_LOCLENGTH_P(yB) == xB.Size(), "");
#endif
   }

   // Reinitialize CVODE memory if needed
   if (reinit)
   {
      flag = CVodeReInitB(sundials_mem, indexB, tB, yB);
      MFEM_VERIFY(flag == CV_SUCCESS, "error in CVodeReInit()");

      // reset flag
      reinit = false;
   }

   // Integrate the system
   double tout = tB - dtB;
   flag = CVodeB(sundials_mem, tout, step_mode);
   MFEM_VERIFY(flag >= 0, "error in CVodeB()");

<<<<<<< HEAD
   /* Call CVodeGetB to get yB of the backward ODE problem. */
=======
   // Call CVodeGetB to get yB of the backward ODE problem.
>>>>>>> 39a6c885
   flag = CVodeGetB(sundials_mem, indexB, &tB, yB);
   MFEM_VERIFY(flag >= 0, "error in CVodeGetB()");
}

<<<<<<< HEAD


=======
>>>>>>> 39a6c885
CVODESSolver::~CVODESSolver()
{
   N_VDestroy(yB);
   N_VDestroy(yy);
   N_VDestroy(qB);
   N_VDestroy(q);
   SUNMatDestroy(AB);
   SUNLinSolFree(LSB);
}


// ---------------------------------------------------------------------------
// ARKStep interface
// ---------------------------------------------------------------------------

int ARKStepSolver::RHS1(realtype t, const N_Vector y, N_Vector ydot,
                        void *user_data)
{
   // Get data from N_Vectors
   const Vector mfem_y(y);
   Vector mfem_ydot(ydot);
   ARKStepSolver *self = static_cast<ARKStepSolver*>(user_data);

   // Compute f(t, y) in y' = f(t, y) or fe(t, y) in y' = fe(t, y) + fi(t, y)
   self->f->SetTime(t);
   if (self->rk_type == IMEX)
   {
      self->f->SetEvalMode(TimeDependentOperator::ADDITIVE_TERM_1);
   }
   self->f->Mult(mfem_y, mfem_ydot);

   // Return success
   return (0);
}

int ARKStepSolver::RHS2(realtype t, const N_Vector y, N_Vector ydot,
                        void *user_data)
{
   // Get data from N_Vectors
   const Vector mfem_y(y);
   Vector mfem_ydot(ydot);
   ARKStepSolver *self = static_cast<ARKStepSolver*>(user_data);

   // Compute fi(t, y) in y' = fe(t, y) + fi(t, y)
   self->f->SetTime(t);
   self->f->SetEvalMode(TimeDependentOperator::ADDITIVE_TERM_2);
   self->f->Mult(mfem_y, mfem_ydot);

   // Return success
   return (0);
}

int ARKStepSolver::LinSysSetup(realtype t, N_Vector y, N_Vector fy, SUNMatrix A,
                               SUNMatrix M, booleantype jok, booleantype *jcur,
                               realtype gamma, void *user_data, N_Vector tmp1,
                               N_Vector tmp2, N_Vector tmp3)
{
   // Get data from N_Vectors
   const Vector mfem_y(y);
   const Vector mfem_fy(fy);
   ARKStepSolver *self = static_cast<ARKStepSolver*>(GET_CONTENT(A));

   // Compute the linear system
   self->f->SetTime(t);
   if (self->rk_type == IMEX)
   {
      self->f->SetEvalMode(TimeDependentOperator::ADDITIVE_TERM_2);
   }
   return (self->f->SUNImplicitSetup(mfem_y, mfem_fy, jok, jcur, gamma));
}

int ARKStepSolver::LinSysSolve(SUNLinearSolver LS, SUNMatrix A, N_Vector x,
                               N_Vector b, realtype tol)
{
   Vector mfem_x(x);
   const Vector mfem_b(b);
   ARKStepSolver *self = static_cast<ARKStepSolver*>(GET_CONTENT(LS));

   // Solve the linear system
   if (self->rk_type == IMEX)
   {
      self->f->SetEvalMode(TimeDependentOperator::ADDITIVE_TERM_2);
   }
   return (self->f->SUNImplicitSolve(mfem_b, mfem_x, tol));
}

int ARKStepSolver::MassSysSetup(realtype t, SUNMatrix M, void *user_data,
                                N_Vector tmp1, N_Vector tmp2, N_Vector tmp3)
{
   ARKStepSolver *self = static_cast<ARKStepSolver*>(GET_CONTENT(M));

   // Compute the mass matrix system
   self->f->SetTime(t);
   return (self->f->SUNMassSetup());
}

int ARKStepSolver::MassSysSolve(SUNLinearSolver LS, SUNMatrix M, N_Vector x,
                                N_Vector b, realtype tol)
{
   Vector mfem_x(x);
   const Vector mfem_b(b);
   ARKStepSolver *self = static_cast<ARKStepSolver*>(GET_CONTENT(LS));

   // Solve the mass matrix system
   return (self->f->SUNMassSolve(mfem_b, mfem_x, tol));
}

int ARKStepSolver::MassMult1(SUNMatrix M, N_Vector x, N_Vector v)
{
   const Vector mfem_x(x);
   Vector mfem_v(v);
   ARKStepSolver *self = static_cast<ARKStepSolver*>(GET_CONTENT(M));

   // Compute the mass matrix-vector product
   return (self->f->SUNMassMult(mfem_x, mfem_v));
}

int ARKStepSolver::MassMult2(N_Vector x, N_Vector v, realtype t,
                             void* mtimes_data)
{
   const Vector mfem_x(x);
   Vector mfem_v(v);
   ARKStepSolver *self = static_cast<ARKStepSolver*>(mtimes_data);

   // Compute the mass matrix-vector product
   self->f->SetTime(t);
   return (self->f->SUNMassMult(mfem_x, mfem_v));
}

ARKStepSolver::ARKStepSolver(Type type)
   : rk_type(type), step_mode(ARK_NORMAL),
     use_implicit(type == IMPLICIT || type == IMEX)
{
   // Allocate an empty serial N_Vector
   AllocateEmptyNVector(y);
}

#ifdef MFEM_USE_MPI
ARKStepSolver::ARKStepSolver(MPI_Comm comm, Type type)
   : rk_type(type), step_mode(ARK_NORMAL),
     use_implicit(type == IMPLICIT || type == IMEX)
{
   AllocateEmptyNVector(y, comm);
}
#endif

void ARKStepSolver::Init(TimeDependentOperator &f_)
{
   // Initialize the base class
   ODESolver::Init(f_);

   // Get the vector length
   long local_size = f_.Height();
#ifdef MFEM_USE_MPI
   long global_size;
#endif

   if (Parallel())
   {
#ifdef MFEM_USE_MPI
      MPI_Allreduce(&local_size, &global_size, 1, MPI_LONG, MPI_SUM,
                    NV_COMM_P(y));
#endif
   }

   // Get current time
   double t = f_.GetTime();

   if (sundials_mem)
   {
      // Check if the problem size has changed since the last Init() call
      int resize = 0;
      if (!Parallel())
      {
         resize = (NV_LENGTH_S(y) != local_size);
      }
      else
      {
#ifdef MFEM_USE_MPI
         int l_resize = (NV_LOCLENGTH_P(y) != local_size) ||
                        (saved_global_size != global_size);
         MPI_Allreduce(&l_resize, &resize, 1, MPI_INT, MPI_LOR, NV_COMM_P(y));
#endif
      }

      // Free existing solver memory and re-create with new vector size
      if (resize)
      {
         ARKStepFree(&sundials_mem);
         sundials_mem = NULL;
      }
   }

   if (!sundials_mem)
   {

      // Temporarly set N_Vector wrapper data to create ARKStep. The correct
      // initial condition will be set using ARKStepReInit() when Step() is
      // called.
      if (!Parallel())
      {
         NV_LENGTH_S(y) = local_size;
         NV_DATA_S(y)   = new double[local_size](); // value-initialize
      }
      else
      {
#ifdef MFEM_USE_MPI
         NV_LOCLENGTH_P(y)  = local_size;
         NV_GLOBLENGTH_P(y) = global_size;
         saved_global_size  = global_size;
         NV_DATA_P(y)       = new double[local_size](); // value-initialize
#endif
      }

      // Create ARKStep memory
      if (rk_type == IMPLICIT)
      {
         sundials_mem = ARKStepCreate(NULL, ARKStepSolver::RHS1, t, y);
      }
      else if (rk_type == EXPLICIT)
      {
         sundials_mem = ARKStepCreate(ARKStepSolver::RHS1, NULL, t, y);
      }
      else
      {
         sundials_mem = ARKStepCreate(ARKStepSolver::RHS1, ARKStepSolver::RHS2,
                                      t, y);
      }
      MFEM_VERIFY(sundials_mem, "error in ARKStepCreate()");

      // Attach the ARKStepSolver as user-defined data
      flag = ARKStepSetUserData(sundials_mem, this);
      MFEM_VERIFY(flag == ARK_SUCCESS, "error in ARKStepSetUserData()");

      // Set default tolerances
      flag = ARKStepSStolerances(sundials_mem, default_rel_tol, default_abs_tol);
      MFEM_VERIFY(flag == ARK_SUCCESS, "error in ARKStepSetSStolerances()");

      // If implicit, attach MFEM linear solver by default
      if (use_implicit) { UseMFEMLinearSolver(); }

      // Delete the allocated data in y.
      if (!Parallel())
      {
         delete [] NV_DATA_S(y);
         NV_DATA_S(y) = NULL;
      }
      else
      {
#ifdef MFEM_USE_MPI
         delete [] NV_DATA_P(y);
         NV_DATA_P(y) = NULL;
#endif
      }
   }

   // Set the reinit flag to call ARKStepReInit() in the next Step() call.
   reinit = true;
}

void ARKStepSolver::Step(Vector &x, double &t, double &dt)
{
   if (!Parallel())
   {
      NV_DATA_S(y) = x.GetData();
      MFEM_VERIFY(NV_LENGTH_S(y) == x.Size(), "");
   }
   else
   {
#ifdef MFEM_USE_MPI
      NV_DATA_P(y) = x.GetData();
      MFEM_VERIFY(NV_LOCLENGTH_P(y) == x.Size(), "");
#endif
   }

   // Reinitialize ARKStep memory if needed
   if (reinit)
   {
      if (rk_type == IMPLICIT)
      {
         flag = ARKStepReInit(sundials_mem, NULL, ARKStepSolver::RHS1, t, y);
      }
      else if (rk_type == EXPLICIT)
      {
         flag = ARKStepReInit(sundials_mem, ARKStepSolver::RHS1, NULL, t, y);
      }
      else
      {
         flag = ARKStepReInit(sundials_mem,
                              ARKStepSolver::RHS1, ARKStepSolver::RHS2, t, y);
      }
      MFEM_VERIFY(flag == ARK_SUCCESS, "error in ARKStepReInit()");

      // reset flag
      reinit = false;
   }

   // Integrate the system
   double tout = t + dt;
   flag = ARKStepEvolve(sundials_mem, tout, y, &t, step_mode);
   MFEM_VERIFY(flag >= 0, "error in ARKStepEvolve()");

   // Return the last incremental step size
   flag = ARKStepGetLastStep(sundials_mem, &dt);
   MFEM_VERIFY(flag == ARK_SUCCESS, "error in ARKStepGetLastStep()");
}

void ARKStepSolver::UseMFEMLinearSolver()
{
   // Free any existing matrix and linear solver
   if (A != NULL)   { SUNMatDestroy(A); A = NULL; }
   if (LSA != NULL) { SUNLinSolFree(LSA); LSA = NULL; }

   // Wrap linear solver as SUNLinearSolver and SUNMatrix
   LSA = SUNLinSolNewEmpty();
   MFEM_VERIFY(LSA, "error in SUNLinSolNewEmpty()");

   LSA->content      = this;
   LSA->ops->gettype = LSGetType;
   LSA->ops->solve   = ARKStepSolver::LinSysSolve;
   LSA->ops->free    = LSFree;

   A = SUNMatNewEmpty();
   MFEM_VERIFY(A, "error in SUNMatNewEmpty()");

   A->content      = this;
   A->ops->getid   = MatGetID;
   A->ops->destroy = MatDestroy;

   // Attach the linear solver and matrix
   flag = ARKStepSetLinearSolver(sundials_mem, LSA, A);
   MFEM_VERIFY(flag == ARK_SUCCESS, "error in ARKStepSetLinearSolver()");

   // Set the linear system evaluation function
   flag = ARKStepSetLinSysFn(sundials_mem, ARKStepSolver::LinSysSetup);
   MFEM_VERIFY(flag == ARK_SUCCESS, "error in ARKStepSetLinSysFn()");
}

void ARKStepSolver::UseSundialsLinearSolver()
{
   // Free any existing matrix and linear solver
   if (A != NULL)   { SUNMatDestroy(A); A = NULL; }
   if (LSA != NULL) { SUNLinSolFree(LSA); LSA = NULL; }

   // Create linear solver
   LSA = SUNLinSol_SPGMR(y, PREC_NONE, 0);
   MFEM_VERIFY(LSA, "error in SUNLinSol_SPGMR()");

   // Attach linear solver
   flag = ARKStepSetLinearSolver(sundials_mem, LSA, NULL);
   MFEM_VERIFY(flag == ARK_SUCCESS, "error in ARKStepSetLinearSolver()");
}

void ARKStepSolver::UseMFEMMassLinearSolver(int tdep)
{
   // Free any existing matrix and linear solver
   if (M != NULL)   { SUNMatDestroy(M); M = NULL; }
   if (LSM != NULL) { SUNLinSolFree(LSM); LSM = NULL; }

   // Wrap linear solver as SUNLinearSolver and SUNMatrix
   LSM = SUNLinSolNewEmpty();
   MFEM_VERIFY(LSM, "error in SUNLinSolNewEmpty()");

   LSM->content      = this;
   LSM->ops->gettype = LSGetType;
   LSM->ops->solve   = ARKStepSolver::MassSysSolve;
   LSA->ops->free    = LSFree;

   M = SUNMatNewEmpty();
   MFEM_VERIFY(M, "error in SUNMatNewEmpty()");

   M->content      = this;
   M->ops->getid   = SUNMatGetID;
   M->ops->matvec  = ARKStepSolver::MassMult1;
   M->ops->destroy = MatDestroy;

   // Attach the linear solver and matrix
   flag = ARKStepSetMassLinearSolver(sundials_mem, LSM, M, tdep);
   MFEM_VERIFY(flag == ARK_SUCCESS, "error in ARKStepSetLinearSolver()");

   // Set the linear system function
   flag = ARKStepSetMassFn(sundials_mem, ARKStepSolver::MassSysSetup);
   MFEM_VERIFY(flag == ARK_SUCCESS, "error in ARKStepSetMassFn()");
}

void ARKStepSolver::UseSundialsMassLinearSolver(int tdep)
{
   // Free any existing matrix and linear solver
   if (M != NULL)   { SUNMatDestroy(A); M = NULL; }
   if (LSM != NULL) { SUNLinSolFree(LSM); LSM = NULL; }

   // Create linear solver
   LSM = SUNLinSol_SPGMR(y, PREC_NONE, 0);
   MFEM_VERIFY(LSM, "error in SUNLinSol_SPGMR()");

   // Attach linear solver
   flag = ARKStepSetMassLinearSolver(sundials_mem, LSM, NULL, tdep);
   MFEM_VERIFY(flag == ARK_SUCCESS, "error in ARKStepSetMassLinearSolver()");

   // Attach matrix multiplication function
   flag = ARKStepSetMassTimes(sundials_mem, NULL, ARKStepSolver::MassMult2,
                              this);
   MFEM_VERIFY(flag == ARK_SUCCESS, "error in ARKStepSetMassTimes()");
}

void ARKStepSolver::SetStepMode(int itask)
{
   step_mode = itask;
}

void ARKStepSolver::SetSStolerances(double reltol, double abstol)
{
   flag = ARKStepSStolerances(sundials_mem, reltol, abstol);
   MFEM_VERIFY(flag == ARK_SUCCESS, "error in ARKStepSStolerances()");
}

void ARKStepSolver::SetMaxStep(double dt_max)
{
   flag = ARKStepSetMaxStep(sundials_mem, dt_max);
   MFEM_VERIFY(flag == ARK_SUCCESS, "error in ARKStepSetMaxStep()");
}

void ARKStepSolver::SetOrder(int order)
{
   flag = ARKStepSetOrder(sundials_mem, order);
   MFEM_VERIFY(flag == ARK_SUCCESS, "error in ARKStepSetOrder()");
}

void ARKStepSolver::SetERKTableNum(int table_num)
{
   flag = ARKStepSetTableNum(sundials_mem, -1, table_num);
   MFEM_VERIFY(flag == ARK_SUCCESS, "error in ARKStepSetTableNum()");
}

void ARKStepSolver::SetIRKTableNum(int table_num)
{
   flag = ARKStepSetTableNum(sundials_mem, table_num, -1);
   MFEM_VERIFY(flag == ARK_SUCCESS, "error in ARKStepSetTableNum()");
}

void ARKStepSolver::SetIMEXTableNum(int etable_num, int itable_num)
{
   flag = ARKStepSetTableNum(sundials_mem, itable_num, etable_num);
   MFEM_VERIFY(flag == ARK_SUCCESS, "error in ARKStepSetTableNum()");
}

void ARKStepSolver::SetFixedStep(double dt)
{
   flag = ARKStepSetFixedStep(sundials_mem, dt);
   MFEM_VERIFY(flag == ARK_SUCCESS, "error in ARKStepSetFixedStep()");
}

void ARKStepSolver::PrintInfo() const
{
   long int nsteps, expsteps, accsteps, step_attempts;
   long int nfe_evals, nfi_evals;
   long int nlinsetups, netfails;
   double   hinused, hlast, hcur, tcur;
   long int nniters, nncfails;

   // Get integrator stats
   flag = ARKStepGetTimestepperStats(sundials_mem,
                                     &expsteps,
                                     &accsteps,
                                     &step_attempts,
                                     &nfe_evals,
                                     &nfi_evals,
                                     &nlinsetups,
                                     &netfails);
   MFEM_VERIFY(flag == ARK_SUCCESS, "error in ARKStepGetTimestepperStats()");

   flag = ARKStepGetStepStats(sundials_mem,
                              &nsteps,
                              &hinused,
                              &hlast,
                              &hcur,
                              &tcur);

   // Get nonlinear solver stats
   flag = ARKStepGetNonlinSolvStats(sundials_mem,
                                    &nniters,
                                    &nncfails);
   MFEM_VERIFY(flag == ARK_SUCCESS, "error in ARKStepGetNonlinSolvStats()");

   mfem::out <<
             "ARKStep:\n"
             "num steps:                 " << nsteps << "\n"
             "num exp rhs evals:         " << nfe_evals << "\n"
             "num imp rhs evals:         " << nfi_evals << "\n"
             "num lin setups:            " << nlinsetups << "\n"
             "num nonlin sol iters:      " << nniters << "\n"
             "num nonlin conv fail:      " << nncfails << "\n"
             "num steps attempted:       " << step_attempts << "\n"
             "num acc limited steps:     " << accsteps << "\n"
             "num exp limited stepfails: " << expsteps << "\n"
             "num error test fails:      " << netfails << "\n"
             "initial dt:                " << hinused << "\n"
             "last dt:                   " << hlast << "\n"
             "current dt:                " << hcur << "\n"
             "current t:                 " << tcur << "\n" << endl;

   return;
}

ARKStepSolver::~ARKStepSolver()
{
   N_VDestroy(y);
   SUNMatDestroy(A);
   SUNLinSolFree(LSA);
   SUNNonlinSolFree(NLS);
   ARKStepFree(&sundials_mem);
}

// ---------------------------------------------------------------------------
// KINSOL interface
// ---------------------------------------------------------------------------

// Wrapper for evaluating the nonlinear residual F(u) = 0
int KINSolver::Mult(const N_Vector u, N_Vector fu, void *user_data)
{
   const Vector mfem_u(u);
   Vector mfem_fu(fu);
   KINSolver *self = static_cast<KINSolver*>(user_data);

   // Compute the non-linear action F(u).
   self->oper->Mult(mfem_u, mfem_fu);

   // Return success
   return 0;
}

// Wrapper for computing Jacobian-vector products
int KINSolver::GradientMult(N_Vector v, N_Vector Jv, N_Vector u,
                            booleantype *new_u, void *user_data)
{
   const Vector mfem_v(v);
   Vector mfem_Jv(Jv);
   KINSolver *self = static_cast<KINSolver*>(user_data);

   // Update Jacobian information if needed
   if (*new_u)
   {
      const Vector mfem_u(u);
      self->jacobian = &self->oper->GetGradient(mfem_u);
      *new_u = SUNFALSE;
   }

   // Compute the Jacobian-vector product
   self->jacobian->Mult(mfem_v, mfem_Jv);

   // Return success
   return 0;
}

// Wrapper for evaluating linear systems J u = b
int KINSolver::LinSysSetup(N_Vector u, N_Vector fu, SUNMatrix J,
                           void *user_data, N_Vector tmp1, N_Vector tmp2)
{
   const Vector mfem_u(u);
   KINSolver *self = static_cast<KINSolver*>(GET_CONTENT(J));

   // Update the Jacobian
   self->jacobian = &self->oper->GetGradient(mfem_u);

   // Set the Jacobian solve operator
   self->prec->SetOperator(*self->jacobian);

   // Return success
   return (0);
}

// Wrapper for solving linear systems J u = b
int KINSolver::LinSysSolve(SUNLinearSolver LS, SUNMatrix J, N_Vector u,
                           N_Vector b, realtype tol)
{
   Vector mfem_u(u), mfem_b(b);
   KINSolver *self = static_cast<KINSolver*>(GET_CONTENT(LS));

   // Solve for u = [J(u)]^{-1} b, maybe approximately.
   self->prec->Mult(mfem_b, mfem_u);

   // Return success
   return (0);
}

KINSolver::KINSolver(int strategy, bool oper_grad)
   : global_strategy(strategy), use_oper_grad(oper_grad), y_scale(NULL),
     f_scale(NULL), jacobian(NULL), maa(0)
{
   // Allocate empty serial N_Vectors
   AllocateEmptyNVector(y);
   AllocateEmptyNVector(y_scale);
   AllocateEmptyNVector(f_scale);

   // Default abs_tol and print_level
   abs_tol     = pow(UNIT_ROUNDOFF, 1.0/3.0);
   print_level = 0;
}

#ifdef MFEM_USE_MPI
KINSolver::KINSolver(MPI_Comm comm, int strategy, bool oper_grad)
   : global_strategy(strategy), use_oper_grad(oper_grad), y_scale(NULL),
     f_scale(NULL), jacobian(NULL), maa(0)
{
   // Allocate empty N_Vectors
   AllocateEmptyNVector(y, comm);
   AllocateEmptyNVector(y_scale, comm);
   AllocateEmptyNVector(f_scale, comm);

   // Default abs_tol and print_level
   abs_tol     = pow(UNIT_ROUNDOFF, 1.0/3.0);
   print_level = 0;
}
#endif


void KINSolver::SetOperator(const Operator &op)
{
   // Initialize the base class
   NewtonSolver::SetOperator(op);
   jacobian = NULL;

   // Get the vector length
   long local_size = height;
#ifdef MFEM_USE_MPI
   long global_size;
#endif

   if (Parallel())
   {
#ifdef MFEM_USE_MPI
      MPI_Allreduce(&local_size, &global_size, 1, MPI_LONG, MPI_SUM,
                    NV_COMM_P(y));
#endif
   }

   if (sundials_mem)
   {
      // Check if the problem size has changed since the last SetOperator call
      int resize = 0;
      if (!Parallel())
      {
         resize = (NV_LENGTH_S(y) != local_size);
      }
      else
      {
#ifdef MFEM_USE_MPI
         int l_resize = (NV_LOCLENGTH_P(y) != local_size) ||
                        (saved_global_size != global_size);
         MPI_Allreduce(&l_resize, &resize, 1, MPI_INT, MPI_LOR, NV_COMM_P(y));
#endif
      }

      // Free existing solver memory and re-create with new vector size
      if (resize)
      {
         KINFree(&sundials_mem);
         sundials_mem = NULL;
      }
   }

   if (!sundials_mem)
   {
      // Set actual size and data in the N_Vector y.
      if (!Parallel())
      {
         NV_LENGTH_S(y)       = local_size;
         NV_DATA_S(y)         = new double[local_size](); // value-initialize
         NV_LENGTH_S(y_scale) = local_size;
         NV_DATA_S(y_scale)   = NULL;
         NV_LENGTH_S(f_scale) = local_size;
         NV_DATA_S(f_scale)   = NULL;
      }
      else
      {
#ifdef MFEM_USE_MPI
         NV_LOCLENGTH_P(y)        = local_size;
         NV_GLOBLENGTH_P(y)       = global_size;
         NV_DATA_P(y)             = new double[local_size](); // value-initialize
         NV_LOCLENGTH_P(y_scale)  = local_size;
         NV_GLOBLENGTH_P(y_scale) = global_size;
         NV_DATA_P(y_scale)       = NULL;
         NV_LOCLENGTH_P(f_scale)  = local_size;
         NV_GLOBLENGTH_P(f_scale) = global_size;
         NV_DATA_P(f_scale)       = NULL;
         saved_global_size        = global_size;
#endif
      }

      // Create the solver memory
      sundials_mem = KINCreate();
      MFEM_VERIFY(sundials_mem, "Error in KINCreate().");

      // Set number of acceleration vectors
      if (maa > 0)
      {
         flag = KINSetMAA(sundials_mem, maa);
         MFEM_ASSERT(flag == KIN_SUCCESS, "error in KINSetMAA()");
      }

      // Initialize KINSOL
      flag = KINInit(sundials_mem, KINSolver::Mult, y);
      MFEM_VERIFY(flag == KIN_SUCCESS, "error in KINInit()");

      // Attach the KINSolver as user-defined data
      flag = KINSetUserData(sundials_mem, this);
      MFEM_ASSERT(flag == KIN_SUCCESS, "error in KINSetUserData()");

      // Set the linear solver
      if (prec)
      {
         KINSolver::SetSolver(*prec);
      }
      else
      {
         // Free any existing linear solver
         if (A != NULL) { SUNMatDestroy(A); A = NULL; }
         if (LSA != NULL) { SUNLinSolFree(LSA); LSA = NULL; }

         LSA = SUNLinSol_SPGMR(y, PREC_NONE, 0);
         MFEM_VERIFY(LSA, "error in SUNLinSol_SPGMR()");

         flag = KINSetLinearSolver(sundials_mem, LSA, NULL);
         MFEM_ASSERT(flag == KIN_SUCCESS, "error in KINSetLinearSolver()");

         // Set Jacobian-vector product function
         if (use_oper_grad)
         {
            flag = KINSetJacTimesVecFn(sundials_mem, KINSolver::GradientMult);
            MFEM_ASSERT(flag == KIN_SUCCESS, "error in KINSetJacTimesVecFn()");
         }
      }

      // Delete the allocated data in y.
      if (!Parallel())
      {
         delete [] NV_DATA_S(y);
         NV_DATA_S(y) = NULL;
      }
      else
      {
#ifdef MFEM_USE_MPI
         delete [] NV_DATA_P(y);
         NV_DATA_P(y) = NULL;
#endif
      }
   }
}

void KINSolver::SetSolver(Solver &solver)
{
   // Store the solver
   prec = &solver;

   // Free any existing linear solver
   if (A != NULL) { SUNMatDestroy(A); A = NULL; }
   if (LSA != NULL) { SUNLinSolFree(LSA); LSA = NULL; }

   // Wrap KINSolver as SUNLinearSolver and SUNMatrix
   LSA = SUNLinSolNewEmpty();
   MFEM_VERIFY(LSA, "error in SUNLinSolNewEmpty()");

   LSA->content      = this;
   LSA->ops->gettype = LSGetType;
   LSA->ops->solve   = KINSolver::LinSysSolve;
   LSA->ops->free    = LSFree;

   A = SUNMatNewEmpty();
   MFEM_VERIFY(A, "error in SUNMatNewEmpty()");

   A->content      = this;
   A->ops->getid   = MatGetID;
   A->ops->destroy = MatDestroy;

   // Attach the linear solver and matrix
   flag = KINSetLinearSolver(sundials_mem, LSA, A);
   MFEM_VERIFY(flag == KIN_SUCCESS, "error in KINSetLinearSolver()");

   // Set the Jacobian evaluation function
   flag = KINSetJacFn(sundials_mem, KINSolver::LinSysSetup);
   MFEM_VERIFY(flag == KIN_SUCCESS, "error in KINSetJacFn()");
}

void KINSolver::SetScaledStepTol(double sstol)
{
   flag = KINSetScaledStepTol(sundials_mem, sstol);
   MFEM_ASSERT(flag == KIN_SUCCESS, "error in KINSetScaledStepTol()");
}

void KINSolver::SetMaxSetupCalls(int max_calls)
{
   flag = KINSetMaxSetupCalls(sundials_mem, max_calls);
   MFEM_ASSERT(flag == KIN_SUCCESS, "error in KINSetMaxSetupCalls()");
}

void KINSolver::SetMAA(int m_aa)
{
   // Store internally as maa must be set before calling KINInit() to
   // set the maximum acceleration space size.
   maa = m_aa;
   if (sundials_mem)
   {
      flag = KINSetMAA(sundials_mem, maa);
      MFEM_ASSERT(flag == KIN_SUCCESS, "error in KINSetMAA()");
   }
}

// Compute the scaling vectors and solve nonlinear system
void KINSolver::Mult(const Vector &b, Vector &x) const
{
   // residual norm tolerance
   double tol;

   // Uses c = 1, corresponding to x_scale.
   c = 1.0;

   if (!iterative_mode) { x = 0.0; }

   // For relative tolerance, r = 1 / |residual(x)|, corresponding to fx_scale.
   if (rel_tol > 0.0)
   {

      oper->Mult(x, r);

      // Note that KINSOL uses infinity norms.
      double norm = r.Normlinf();
#ifdef MFEM_USE_MPI
      if (Parallel())
      {
         double lnorm = norm;
         MPI_Allreduce(&lnorm, &norm, 1, MPI_DOUBLE, MPI_MAX, NV_COMM_P(y));
      }
#endif
      if (abs_tol > rel_tol * norm)
      {
         r = 1.0;
         tol = abs_tol;
      }
      else
      {
         r =  1.0 / norm;
         tol = rel_tol;
      }
   }
   else
   {
      r = 1.0;
      tol = abs_tol;
   }

   // Set the residual norm tolerance
   flag = KINSetFuncNormTol(sundials_mem, tol);
   MFEM_ASSERT(flag == KIN_SUCCESS, "error in KINSetFuncNormTol()");

   // Solve the nonlinear system by calling the other Mult method
   KINSolver::Mult(x, c, r);
}

// Solve the nonlinear system using the provided scaling vectors
void KINSolver::Mult(Vector &x,
                     const Vector &x_scale, const Vector &fx_scale) const
{
   flag = KINSetNumMaxIters(sundials_mem, max_iter);
   MFEM_ASSERT(flag == KIN_SUCCESS, "KINSetNumMaxIters() failed!");

   if (!Parallel())
   {

      NV_DATA_S(y) = x.GetData();
      MFEM_VERIFY(NV_LENGTH_S(y) == x.Size(), "");
      NV_DATA_S(y_scale) = x_scale.GetData();
      NV_DATA_S(f_scale) = fx_scale.GetData();

      flag = KINSetPrintLevel(sundials_mem, print_level);
      MFEM_VERIFY(flag == KIN_SUCCESS, "KINSetPrintLevel() failed!");
   }
   else
   {

#ifdef MFEM_USE_MPI
      NV_DATA_P(y) = x.GetData();
      MFEM_VERIFY(NV_LOCLENGTH_P(y) == x.Size(), "");
      NV_DATA_P(y_scale) = x_scale.GetData();
      NV_DATA_P(f_scale) = fx_scale.GetData();

      int rank;
      MPI_Comm_rank(NV_COMM_P(y), &rank);
      if (rank == 0)
      {
         flag = KINSetPrintLevel(sundials_mem, print_level);
         MFEM_VERIFY(flag == KIN_SUCCESS, "KINSetPrintLevel() failed!");
      }
#endif

   }

   if (!iterative_mode) { x = 0.0; }

   // Solve the nonlinear system
   flag = KINSol(sundials_mem, y, global_strategy, y_scale, f_scale);
   converged = (flag >= 0);

   // Get number of nonlinear iterations
   long int tmp_nni;
   flag = KINGetNumNonlinSolvIters(sundials_mem, &tmp_nni);
   MFEM_ASSERT(flag == KIN_SUCCESS, "error in KINGetNumNonlinSolvIters()");
   final_iter = (int) tmp_nni;

   // Get the residual norm
   flag = KINGetFuncNorm(sundials_mem, &final_norm);
   MFEM_ASSERT(flag == KIN_SUCCESS, "error in KINGetFuncNorm()");
}

KINSolver::~KINSolver()
{
   N_VDestroy(y);
   N_VDestroy(y_scale);
   N_VDestroy(f_scale);
   SUNMatDestroy(A);
   SUNLinSolFree(LSA);
   KINFree(&sundials_mem);
}

} // namespace mfem

#endif<|MERGE_RESOLUTION|>--- conflicted
+++ resolved
@@ -74,10 +74,7 @@
 // ---------------------------------------------------------------------------
 // SundialsSolver Helper functions
 // ---------------------------------------------------------------------------
-<<<<<<< HEAD
-=======
-
->>>>>>> 39a6c885
+
 void SundialsSolver::AllocateEmptyNVector(N_Vector &y)
 {
    // Allocate an empty serial N_Vector
@@ -85,10 +82,6 @@
    MFEM_VERIFY(y, "error in N_VNewEmpty_Serial()");
 }
 
-<<<<<<< HEAD
-
-=======
->>>>>>> 39a6c885
 #ifdef MFEM_USE_MPI
 void SundialsSolver::AllocateEmptyNVector(N_Vector &y, MPI_Comm comm)
 {
@@ -145,10 +138,6 @@
    MFEM_VERIFY(flag == CV_SUCCESS, "error in SetRootFinder()");
 }
 
-<<<<<<< HEAD
-
-=======
->>>>>>> 39a6c885
 int CVODESolver::LinSysSetup(realtype t, N_Vector y, N_Vector fy, SUNMatrix A,
                              booleantype jok, booleantype *jcur,
                              realtype gamma, void *user_data, N_Vector tmp1,
@@ -262,10 +251,6 @@
 
       // Attach MFEM linear solver by default
       UseMFEMLinearSolver();
-<<<<<<< HEAD
-
-=======
->>>>>>> 39a6c885
    }
 
    // Set the reinit flag to call CVodeReInit() in the next Step() call.
@@ -491,10 +476,6 @@
 }
 #endif
 
-<<<<<<< HEAD
-
-=======
->>>>>>> 39a6c885
 void CVODESSolver::EvalQuadIntegration(double t, Vector & Q)
 {
    MFEM_VERIFY(t <= f->GetTime(), "t > current forward solver time");
@@ -554,11 +535,7 @@
    flag = CVodeCreateB(sundials_mem, CV_BDF, &indexB);
    MFEM_VERIFY(flag == CV_SUCCESS, "error in CVodeCreateB()");
 
-<<<<<<< HEAD
-   // Initialize CVODEB
-=======
    // Initialize
->>>>>>> 39a6c885
    flag = CVodeInitB(sundials_mem, indexB, RHSB, tB, yB);
    MFEM_VERIFY(flag == CV_SUCCESS, "error in CVodeInit()");
 
@@ -576,25 +553,14 @@
 
    // Set the reinit flag to call CVodeReInit() in the next Step() call.
    reinit = true;
-<<<<<<< HEAD
-
-}
-
-
-=======
-}
-
->>>>>>> 39a6c885
+}
+
 void CVODESSolver::InitAdjointSolve(int steps, int interpolation)
 {
    flag = CVodeAdjInit(sundials_mem, steps, interpolation);
    MFEM_VERIFY(flag == CV_SUCCESS, "Error in CVodeAdjInit");
 }
 
-<<<<<<< HEAD
-
-=======
->>>>>>> 39a6c885
 void CVODESSolver::InitQuadIntegration(mfem::Vector &q0, double reltolQ,
                                        double abstolQ)
 {
@@ -608,10 +574,6 @@
 
    flag = CVodeQuadSStolerances(sundials_mem, reltolQ, abstolQ);
    MFEM_VERIFY(flag == CV_SUCCESS, "Error in CVodeQuadSStolerances");
-<<<<<<< HEAD
-
-=======
->>>>>>> 39a6c885
 }
 
 void CVODESSolver::InitQuadIntegrationB(mfem::Vector &qB0, double reltolQB,
@@ -627,15 +589,8 @@
 
    flag = CVodeQuadSStolerancesB(sundials_mem, indexB, reltolQB, abstolQB);
    MFEM_VERIFY(flag == CV_SUCCESS, "Error in CVodeQuadSStolerancesB");
-<<<<<<< HEAD
-
-}
-
-
-=======
-}
-
->>>>>>> 39a6c885
+}
+
 void CVODESSolver::UseMFEMLinearSolverB()
 {
    // Free any existing linear solver
@@ -703,10 +658,6 @@
                                 gammaB));
 }
 
-<<<<<<< HEAD
-
-=======
->>>>>>> 39a6c885
 int CVODESSolver::LinSysSolveB(SUNLinearSolver LS, SUNMatrix AB, N_Vector yB,
                                N_Vector Rb, realtype tol)
 {
@@ -740,24 +691,13 @@
    N_VDestroy(nv_abstol);
 }
 
-<<<<<<< HEAD
-
-=======
->>>>>>> 39a6c885
 void CVODESSolver::SetWFTolerances(EWTFunction func)
 {
    ewt_func = func;
    CVodeWFtolerances(sundials_mem, ewt);
 }
 
-<<<<<<< HEAD
-
-/*
- CVODESSolver static functions
- */
-=======
 // CVODESSolver static functions
->>>>>>> 39a6c885
 
 int CVODESSolver::RHSQ(realtype t, const N_Vector y, N_Vector qdot,
                        void *user_data)
@@ -878,20 +818,11 @@
    flag = CVodeB(sundials_mem, tout, step_mode);
    MFEM_VERIFY(flag >= 0, "error in CVodeB()");
 
-<<<<<<< HEAD
-   /* Call CVodeGetB to get yB of the backward ODE problem. */
-=======
    // Call CVodeGetB to get yB of the backward ODE problem.
->>>>>>> 39a6c885
    flag = CVodeGetB(sundials_mem, indexB, &tB, yB);
    MFEM_VERIFY(flag >= 0, "error in CVodeGetB()");
 }
 
-<<<<<<< HEAD
-
-
-=======
->>>>>>> 39a6c885
 CVODESSolver::~CVODESSolver()
 {
    N_VDestroy(yB);
