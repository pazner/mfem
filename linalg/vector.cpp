// Copyright (c) 2010-2020, Lawrence Livermore National Security, LLC. Produced
// at the Lawrence Livermore National Laboratory. All Rights reserved. See files
// LICENSE and NOTICE for details. LLNL-CODE-806117.
//
// This file is part of the MFEM library. For more information and source code
// availability visit https://mfem.org.
//
// MFEM is free software; you can redistribute it and/or modify it under the
// terms of the BSD-3 license. We welcome feedback and contributions, see file
// CONTRIBUTING.md for details.

// Implementation of data type vector

#include "kernels.hpp"
#include "vector.hpp"
#include "../general/forall.hpp"

#if defined(MFEM_USE_SUNDIALS)
#include "sundials.hpp"
#if defined(MFEM_USE_MPI)
#include <nvector/nvector_parallel.h>
#endif
<<<<<<< HEAD
=======
#endif

#ifdef MFEM_USE_OPENMP
#include <omp.h>
>>>>>>> 1155c003
#endif

#include <iostream>
#include <iomanip>
#include <cmath>
#include <cstdlib>
#include <ctime>
#include <limits>

namespace mfem
{

Vector::Vector(const Vector &v)
{
   const int s = v.Size();
   if (s > 0)
   {
      MFEM_ASSERT(!v.data.Empty(), "invalid source vector");
      size = s;
      data.New(s, v.data.GetMemoryType());
      data.CopyFrom(v.data, s);
   }
   else
   {
      size = 0;
      data.Reset();
   }
   UseDevice(v.UseDevice());
}

void Vector::Load(std::istream **in, int np, int *dim)
{
   int i, j, s;

   s = 0;
   for (i = 0; i < np; i++)
   {
      s += dim[i];
   }

   SetSize(s);

   int p = 0;
   for (i = 0; i < np; i++)
   {
      for (j = 0; j < dim[i]; j++)
      {
         *in[i] >> data[p++];
         // Clang's libc++ sets the failbit when (correctly) parsing subnormals,
         // so we reset the failbit here.
         if (!*in[i] && errno == ERANGE)
         {
            in[i]->clear();
         }
      }
   }
}

void Vector::Load(std::istream &in, int Size)
{
   SetSize(Size);

   for (int i = 0; i < size; i++)
   {
      in >> data[i];
      // Clang's libc++ sets the failbit when (correctly) parsing subnormals,
      // so we reset the failbit here.
      if (!in && errno == ERANGE)
      {
         in.clear();
      }
   }
}

double &Vector::Elem(int i)
{
   return operator()(i);
}

const double &Vector::Elem(int i) const
{
   return operator()(i);
}

double Vector::operator*(const double *v) const
{
   double dot = 0.0;
#ifdef MFEM_USE_LEGACY_OPENMP
   #pragma omp parallel for reduction(+:dot)
#endif
   for (int i = 0; i < size; i++)
   {
      dot += data[i] * v[i];
   }
   return dot;
}

Vector &Vector::operator=(const double *v)
{
   data.CopyFromHost(v, size);
   return *this;
}

Vector &Vector::operator=(const Vector &v)
{
#if 0
   SetSize(v.Size(), v.data.GetMemoryType());
   data.CopyFrom(v.data, v.Size());
   UseDevice(v.UseDevice());
#else
   SetSize(v.Size());
   const bool use_dev = UseDevice() || v.UseDevice();
   v.UseDevice(use_dev);
   // keep 'data' where it is, unless 'use_dev' is true
   if (use_dev) { Write(); }
   data.CopyFrom(v.data, v.Size());
#endif
   return *this;
}

Vector &Vector::operator=(double value)
{
   const bool use_dev = UseDevice();
   const int N = size;
   auto y = Write(use_dev);
   MFEM_FORALL_SWITCH(use_dev, i, N, y[i] = value;);
   return *this;
}

Vector &Vector::operator*=(double c)
{
   const bool use_dev = UseDevice();
   const int N = size;
   auto y = ReadWrite(use_dev);
   MFEM_FORALL_SWITCH(use_dev, i, N, y[i] *= c;);
   return *this;
}

Vector &Vector::operator/=(double c)
{
   const bool use_dev = UseDevice();
   const int N = size;
   const double m = 1.0/c;
   auto y = ReadWrite(use_dev);
   MFEM_FORALL_SWITCH(use_dev, i, N, y[i] *= m;);
   return *this;
}

Vector &Vector::operator-=(double c)
{
   const bool use_dev = UseDevice();
   const int N = size;
   auto y = ReadWrite(use_dev);
   MFEM_FORALL_SWITCH(use_dev, i, N, y[i] -= c;);
   return *this;
}

Vector &Vector::operator-=(const Vector &v)
{
   MFEM_ASSERT(size == v.size, "incompatible Vectors!");

   const bool use_dev = UseDevice() || v.UseDevice();
   const int N = size;
   auto y = ReadWrite(use_dev);
   auto x = v.Read(use_dev);
   MFEM_FORALL_SWITCH(use_dev, i, N, y[i] -= x[i];);
   return *this;
}

Vector &Vector::operator+=(double c)
{
   const bool use_dev = UseDevice();
   const int N = size;
   auto y = ReadWrite(use_dev);
   MFEM_FORALL_SWITCH(use_dev, i, N, y[i] += c;);
   return *this;
}

Vector &Vector::operator+=(const Vector &v)
{
   MFEM_ASSERT(size == v.size, "incompatible Vectors!");

   const bool use_dev = UseDevice() || v.UseDevice();
   const int N = size;
   auto y = ReadWrite(use_dev);
   auto x = v.Read(use_dev);
   MFEM_FORALL_SWITCH(use_dev, i, N, y[i] += x[i];);
   return *this;
}

Vector &Vector::Add(const double a, const Vector &Va)
{
   MFEM_ASSERT(size == Va.size, "incompatible Vectors!");

   if (a != 0.0)
   {
      const int N = size;
      const bool use_dev = UseDevice() || Va.UseDevice();
      auto y = ReadWrite(use_dev);
      auto x = Va.Read(use_dev);
      MFEM_FORALL_SWITCH(use_dev, i, N, y[i] += a * x[i];);
   }
   return *this;
}

Vector &Vector::Set(const double a, const Vector &Va)
{
   MFEM_ASSERT(size == Va.size, "incompatible Vectors!");

   const bool use_dev = UseDevice() || Va.UseDevice();
   const int N = size;
   auto x = Va.Read(use_dev);
   auto y = Write(use_dev);
   MFEM_FORALL_SWITCH(use_dev, i, N, y[i] = a * x[i];);
   return *this;
}

void Vector::SetVector(const Vector &v, int offset)
{
   MFEM_ASSERT(v.Size() + offset <= size, "invalid sub-vector");

   const int vs = v.Size();
   const double *vp = v.data;
   double *p = data + offset;
   for (int i = 0; i < vs; i++)
   {
      p[i] = vp[i];
   }
}

void Vector::Neg()
{
   const bool use_dev = UseDevice();
   const int N = size;
   auto y = ReadWrite(use_dev);
   MFEM_FORALL_SWITCH(use_dev, i, N, y[i] = -y[i];);
}

void add(const Vector &v1, const Vector &v2, Vector &v)
{
   MFEM_ASSERT(v.size == v1.size && v.size == v2.size,
               "incompatible Vectors!");

#if !defined(MFEM_USE_LEGACY_OPENMP)
   const bool use_dev = v1.UseDevice() || v2.UseDevice() || v.UseDevice();
   const int N = v.size;
   // Note: get read access first, in case v is the same as v1/v2.
   auto x1 = v1.Read(use_dev);
   auto x2 = v2.Read(use_dev);
   auto y = v.Write(use_dev);
   MFEM_FORALL_SWITCH(use_dev, i, N, y[i] = x1[i] + x2[i];);
#else
   #pragma omp parallel for
   for (int i = 0; i < v.size; i++)
   {
      v.data[i] = v1.data[i] + v2.data[i];
   }
#endif
}

void add(const Vector &v1, double alpha, const Vector &v2, Vector &v)
{
   MFEM_ASSERT(v.size == v1.size && v.size == v2.size,
               "incompatible Vectors!");

   if (alpha == 0.0)
   {
      v = v1;
   }
   else if (alpha == 1.0)
   {
      add(v1, v2, v);
   }
   else
   {
#if !defined(MFEM_USE_LEGACY_OPENMP)
      const bool use_dev = v1.UseDevice() || v2.UseDevice() || v.UseDevice();
      const int N = v.size;
      // Note: get read access first, in case v is the same as v1/v2.
      auto d_x = v1.Read(use_dev);
      auto d_y = v2.Read(use_dev);
      auto d_z = v.Write(use_dev);
      MFEM_FORALL_SWITCH(use_dev, i, N, d_z[i] = d_x[i] + alpha * d_y[i];);
#else
      const double *v1p = v1.data, *v2p = v2.data;
      double *vp = v.data;
      const int s = v.size;
      #pragma omp parallel for
      for (int i = 0; i < s; i++)
      {
         vp[i] = v1p[i] + alpha*v2p[i];
      }
#endif
   }
}

void add(const double a, const Vector &x, const Vector &y, Vector &z)
{
   MFEM_ASSERT(x.size == y.size && x.size == z.size,
               "incompatible Vectors!");

   if (a == 0.0)
   {
      z = 0.0;
   }
   else if (a == 1.0)
   {
      add(x, y, z);
   }
   else
   {
#if !defined(MFEM_USE_LEGACY_OPENMP)
      const bool use_dev = x.UseDevice() || y.UseDevice() || z.UseDevice();
      const int N = x.size;
      // Note: get read access first, in case z is the same as x/y.
      auto xd = x.Read(use_dev);
      auto yd = y.Read(use_dev);
      auto zd = z.Write(use_dev);
      MFEM_FORALL_SWITCH(use_dev, i, N, zd[i] = a * (xd[i] + yd[i]););
#else
      const double *xp = x.data;
      const double *yp = y.data;
      double       *zp = z.data;
      const int      s = x.size;
      #pragma omp parallel for
      for (int i = 0; i < s; i++)
      {
         zp[i] = a * (xp[i] + yp[i]);
      }
#endif
   }
}

void add(const double a, const Vector &x,
         const double b, const Vector &y, Vector &z)
{
   MFEM_ASSERT(x.size == y.size && x.size == z.size,
               "incompatible Vectors!");

   if (a == 0.0)
   {
      z.Set(b, y);
   }
   else if (b == 0.0)
   {
      z.Set(a, x);
   }
#if 0
   else if (a == 1.0)
   {
      add(x, b, y, z);
   }
   else if (b == 1.0)
   {
      add(y, a, x, z);
   }
   else if (a == b)
   {
      add(a, x, y, z);
   }
#endif
   else
   {
#if !defined(MFEM_USE_LEGACY_OPENMP)
      const bool use_dev = x.UseDevice() || y.UseDevice() || z.UseDevice();
      const int N = x.size;
      // Note: get read access first, in case z is the same as x/y.
      auto xd = x.Read(use_dev);
      auto yd = y.Read(use_dev);
      auto zd = z.Write(use_dev);
      MFEM_FORALL_SWITCH(use_dev, i, N, zd[i] = a * xd[i] + b * yd[i];);
#else
      const double *xp = x.data;
      const double *yp = y.data;
      double       *zp = z.data;
      const int      s = x.size;
      #pragma omp parallel for
      for (int i = 0; i < s; i++)
      {
         zp[i] = a * xp[i] + b * yp[i];
      }
#endif
   }
}

void subtract(const Vector &x, const Vector &y, Vector &z)
{
   MFEM_ASSERT(x.size == y.size && x.size == z.size,
               "incompatible Vectors!");

#if !defined(MFEM_USE_LEGACY_OPENMP)
   const bool use_dev = x.UseDevice() || y.UseDevice() || z.UseDevice();
   const int N = x.size;
   // Note: get read access first, in case z is the same as x/y.
   auto xd = x.Read(use_dev);
   auto yd = y.Read(use_dev);
   auto zd = z.Write(use_dev);
   MFEM_FORALL_SWITCH(use_dev, i, N, zd[i] = xd[i] - yd[i];);
#else
   const double *xp = x.data;
   const double *yp = y.data;
   double       *zp = z.data;
   const int     s = x.size;
   #pragma omp parallel for
   for (int i = 0; i < s; i++)
   {
      zp[i] = xp[i] - yp[i];
   }
#endif
}

void subtract(const double a, const Vector &x, const Vector &y, Vector &z)
{
   MFEM_ASSERT(x.size == y.size && x.size == z.size,
               "incompatible Vectors!");

   if (a == 0.)
   {
      z = 0.;
   }
   else if (a == 1.)
   {
      subtract(x, y, z);
   }
   else
   {
#if !defined(MFEM_USE_LEGACY_OPENMP)
      const bool use_dev = x.UseDevice() || y.UseDevice() || z.UseDevice();
      const int N = x.size;
      // Note: get read access first, in case z is the same as x/y.
      auto xd = x.Read(use_dev);
      auto yd = y.Read(use_dev);
      auto zd = z.Write(use_dev);
      MFEM_FORALL_SWITCH(use_dev, i, N, zd[i] = a * (xd[i] - yd[i]););
#else
      const double *xp = x.data;
      const double *yp = y.data;
      double       *zp = z.data;
      const int      s = x.size;
      #pragma omp parallel for
      for (int i = 0; i < s; i++)
      {
         zp[i] = a * (xp[i] - yp[i]);
      }
#endif
   }
}

void Vector::median(const Vector &lo, const Vector &hi)
{
   MFEM_ASSERT(size == lo.size && size == hi.size,
               "incompatible Vectors!");

   const bool use_dev = UseDevice() || lo.UseDevice() || hi.UseDevice();
   const int N = size;
   // Note: get read access first, in case *this is the same as lo/hi.
   auto l = lo.Read(use_dev);
   auto h = hi.Read(use_dev);
   auto m = Write(use_dev);
   MFEM_FORALL_SWITCH(use_dev, i, N,
   {
      if (m[i] < l[i])
      {
         m[i] = l[i];
      }
      else if (m[i] > h[i])
      {
         m[i] = h[i];
      }
   });
}

void Vector::GetSubVector(const Array<int> &dofs, Vector &elemvect) const
{
   const int n = dofs.Size();
   elemvect.SetSize(n);
   const bool use_dev = dofs.UseDevice() || elemvect.UseDevice();
   auto d_y = elemvect.Write(use_dev);
   auto d_X = Read(use_dev);
   auto d_dofs = dofs.Read(use_dev);
   MFEM_FORALL_SWITCH(use_dev, i, n,
   {
      const int dof_i = d_dofs[i];
      d_y[i] = dof_i >= 0 ? d_X[dof_i] : -d_X[-dof_i-1];
   });
}

void Vector::GetSubVector(const Array<int> &dofs, double *elem_data) const
{
   data.Read(MemoryClass::HOST, size);
   const int n = dofs.Size();
   for (int i = 0; i < n; i++)
   {
      const int j = dofs[i];
      elem_data[i] = (j >= 0) ? data[j] : -data[-1-j];
   }
}

void Vector::SetSubVector(const Array<int> &dofs, const double value)
{
   const bool use_dev = dofs.UseDevice();
   const int n = dofs.Size();
   // Use read+write access for *this - we only modify some of its entries
   auto d_X = ReadWrite(use_dev);
   auto d_dofs = dofs.Read(use_dev);
   MFEM_FORALL_SWITCH(use_dev, i, n,
   {
      const int j = d_dofs[i];
      if (j >= 0)
      {
         d_X[j] = value;
      }
      else
      {
         d_X[-1-j] = -value;
      }
   });
}

void Vector::SetSubVector(const Array<int> &dofs, const Vector &elemvect)
{
   MFEM_ASSERT(dofs.Size() == elemvect.Size(),
               "Size mismatch: length of dofs is " << dofs.Size()
               << ", length of elemvect is " << elemvect.Size());

   const bool use_dev = dofs.UseDevice() || elemvect.UseDevice();
   const int n = dofs.Size();
   // Use read+write access for X - we only modify some of its entries
   auto d_X = ReadWrite(use_dev);
   auto d_y = elemvect.Read(use_dev);
   auto d_dofs = dofs.Read(use_dev);
   MFEM_FORALL_SWITCH(use_dev, i, n,
   {
      const int dof_i = d_dofs[i];
      if (dof_i >= 0)
      {
         d_X[dof_i] = d_y[i];
      }
      else
      {
         d_X[-1-dof_i] = -d_y[i];
      }
   });
}

void Vector::SetSubVector(const Array<int> &dofs, double *elem_data)
{
   // Use read+write access because we overwrite only part of the data.
   data.ReadWrite(MemoryClass::HOST, size);
   const int n = dofs.Size();
   for (int i = 0; i < n; i++)
   {
      const int j= dofs[i];
      if (j >= 0)
      {
         operator()(j) = elem_data[i];
      }
      else
      {
         operator()(-1-j) = -elem_data[i];
      }
   }
}

void Vector::AddElementVector(const Array<int> &dofs, const Vector &elemvect)
{
   MFEM_ASSERT(dofs.Size() == elemvect.Size(), "Size mismatch: "
               "length of dofs is " << dofs.Size() <<
               ", length of elemvect is " << elemvect.Size());

   const bool use_dev = dofs.UseDevice() || elemvect.UseDevice();
   const int n = dofs.Size();
   auto d_y = elemvect.Read(use_dev);
   auto d_X = ReadWrite(use_dev);
   auto d_dofs = dofs.Read(use_dev);
   MFEM_FORALL_SWITCH(use_dev, i, n,
   {
      const int j = d_dofs[i];
      if (j >= 0)
      {
         d_X[j] += d_y[i];
      }
      else
      {
         d_X[-1-j] -= d_y[i];
      }
   });
}

void Vector::AddElementVector(const Array<int> &dofs, double *elem_data)
{
   data.ReadWrite(MemoryClass::HOST, size);
   const int n = dofs.Size();
   for (int i = 0; i < n; i++)
   {
      const int j = dofs[i];
      if (j >= 0)
      {
         operator()(j) += elem_data[i];
      }
      else
      {
         operator()(-1-j) -= elem_data[i];
      }
   }
}

void Vector::AddElementVector(const Array<int> &dofs, const double a,
                              const Vector &elemvect)
{
   MFEM_ASSERT(dofs.Size() == elemvect.Size(), "Size mismatch: "
               "length of dofs is " << dofs.Size() <<
               ", length of elemvect is " << elemvect.Size());

   const bool use_dev = dofs.UseDevice() || elemvect.UseDevice();
   const int n = dofs.Size();
   auto d_y = ReadWrite(use_dev);
   auto d_x = elemvect.Read(use_dev);
   auto d_dofs = dofs.Read(use_dev);
   MFEM_FORALL_SWITCH(use_dev, i, n,
   {
      const int j = d_dofs[i];
      if (j >= 0)
      {
         d_y[j] += a * d_x[i];
      }
      else
      {
         d_y[-1-j] -= a * d_x[i];
      }
   });
}

void Vector::SetSubVectorComplement(const Array<int> &dofs, const double val)
{
   const bool use_dev = UseDevice() || dofs.UseDevice();
   const int n = dofs.Size();
   const int N = size;
   Vector dofs_vals(n, use_dev ?
                    Device::GetDeviceMemoryType() :
                    Device::GetHostMemoryType());
   auto d_data = ReadWrite(use_dev);
   auto d_dofs_vals = dofs_vals.Write(use_dev);
   auto d_dofs = dofs.Read(use_dev);
   MFEM_FORALL_SWITCH(use_dev, i, n, d_dofs_vals[i] = d_data[d_dofs[i]];);
   MFEM_FORALL_SWITCH(use_dev, i, N, d_data[i] = val;);
   MFEM_FORALL_SWITCH(use_dev, i, n, d_data[d_dofs[i]] = d_dofs_vals[i];);
}

void Vector::Print(std::ostream &out, int width) const
{
   if (!size) { return; }
   data.Read(MemoryClass::HOST, size);
   for (int i = 0; 1; )
   {
      out << ZeroSubnormal(data[i]);
      i++;
      if (i == size)
      {
         break;
      }
      if ( i % width == 0 )
      {
         out << '\n';
      }
      else
      {
         out << ' ';
      }
   }
   out << '\n';
}

#ifdef MFEM_USE_ADIOS2
void Vector::Print(adios2stream &out,
                   const std::string& variable_name) const
{
   if (!size) { return; }
   data.Read(MemoryClass::HOST, size);
   out.engine.Put(variable_name, &data[0] );
}
#endif

void Vector::Print_HYPRE(std::ostream &out) const
{
   int i;
   std::ios::fmtflags old_fmt = out.flags();
   out.setf(std::ios::scientific);
   std::streamsize old_prec = out.precision(14);

   out << size << '\n';  // number of rows

   data.Read(MemoryClass::HOST, size);
   for (i = 0; i < size; i++)
   {
      out << ZeroSubnormal(data[i]) << '\n';
   }

   out.precision(old_prec);
   out.flags(old_fmt);
}

void Vector::Randomize(int seed)
{
   // static unsigned int seed = time(0);
   const double max = (double)(RAND_MAX) + 1.;

   if (seed == 0)
   {
      seed = (int)time(0);
   }

   // srand(seed++);
   srand((unsigned)seed);

   for (int i = 0; i < size; i++)
   {
      data[i] = std::abs(rand()/max);
   }
}

double Vector::Norml2() const
{
   // Scale entries of Vector on the fly, using algorithms from
   // std::hypot() and LAPACK's drm2. This scaling ensures that the
   // argument of each call to std::pow is <= 1 to avoid overflow.
   if (0 == size)
   {
      return 0.0;
   } // end if 0 == size

   data.Read(MemoryClass::HOST, size);
   if (1 == size)
   {
      return std::abs(data[0]);
   } // end if 1 == size
   return kernels::Norml2(size, (const double*) data);
}

double Vector::Normlinf() const
{
   double max = 0.0;
   for (int i = 0; i < size; i++)
   {
      max = std::max(std::abs(data[i]), max);
   }
   return max;
}

double Vector::Norml1() const
{
   double sum = 0.0;
   for (int i = 0; i < size; i++)
   {
      sum += std::abs(data[i]);
   }
   return sum;
}

double Vector::Normlp(double p) const
{
   MFEM_ASSERT(p > 0.0, "Vector::Normlp");

   if (p == 1.0)
   {
      return Norml1();
   }
   if (p == 2.0)
   {
      return Norml2();
   }
   if (p < infinity())
   {
      // Scale entries of Vector on the fly, using algorithms from
      // std::hypot() and LAPACK's drm2. This scaling ensures that the
      // argument of each call to std::pow is <= 1 to avoid overflow.
      if (0 == size)
      {
         return 0.0;
      } // end if 0 == size

      if (1 == size)
      {
         return std::abs(data[0]);
      } // end if 1 == size

      double scale = 0.0;
      double sum = 0.0;

      for (int i = 0; i < size; i++)
      {
         if (data[i] != 0.0)
         {
            const double absdata = std::abs(data[i]);
            if (scale <= absdata)
            {
               sum = 1.0 + sum * std::pow(scale / absdata, p);
               scale = absdata;
               continue;
            } // end if scale <= absdata
            sum += std::pow(absdata / scale, p); // else scale > absdata
         } // end if data[i] != 0
      }
      return scale * std::pow(sum, 1.0/p);
   } // end if p < infinity()

   return Normlinf(); // else p >= infinity()
}

double Vector::Max() const
{
   if (size == 0) { return -infinity(); }

   double max = data[0];

   for (int i = 1; i < size; i++)
   {
      if (data[i] > max)
      {
         max = data[i];
      }
   }

   return max;
}

double Vector::Sum() const
{
   double sum = 0.0;

   const double *h_data = this->HostRead();
   for (int i = 0; i < size; i++)
   {
      sum += h_data[i];
   }

   return sum;
}

#ifdef MFEM_USE_CUDA
static __global__ void cuKernelMin(const int N, double *gdsr, const double *x)
{
   __shared__ double s_min[MFEM_CUDA_BLOCKS];
   const int n = blockDim.x*blockIdx.x + threadIdx.x;
   if (n>=N) { return; }
   const int bid = blockIdx.x;
   const int tid = threadIdx.x;
   const int bbd = bid*blockDim.x;
   const int rid = bbd+tid;
   s_min[tid] = x[n];
   for (int workers=blockDim.x>>1; workers>0; workers>>=1)
   {
      __syncthreads();
      if (tid >= workers) { continue; }
      if (rid >= N) { continue; }
      const int dualTid = tid + workers;
      if (dualTid >= N) { continue; }
      const int rdd = bbd+dualTid;
      if (rdd >= N) { continue; }
      if (dualTid >= blockDim.x) { continue; }
      s_min[tid] = fmin(s_min[tid], s_min[dualTid]);
   }
   if (tid==0) { gdsr[bid] = s_min[0]; }
}

static Array<double> cuda_reduce_buf;

static double cuVectorMin(const int N, const double *X)
{
   const int tpb = MFEM_CUDA_BLOCKS;
   const int blockSize = MFEM_CUDA_BLOCKS;
   const int gridSize = (N+blockSize-1)/blockSize;
   const int min_sz = (N%tpb)==0? (N/tpb) : (1+N/tpb);
   cuda_reduce_buf.SetSize(min_sz);
   Memory<double> &buf = cuda_reduce_buf.GetMemory();
   double *d_min = buf.Write(MemoryClass::DEVICE, min_sz);
   cuKernelMin<<<gridSize,blockSize>>>(N, d_min, X);
   MFEM_GPU_CHECK(cudaGetLastError());
   const double *h_min = buf.Read(MemoryClass::HOST, min_sz);
   double min = std::numeric_limits<double>::infinity();
   for (int i = 0; i < min_sz; i++) { min = fmin(min, h_min[i]); }
   return min;
}

static __global__ void cuKernelDot(const int N, double *gdsr,
                                   const double *x, const double *y)
{
   __shared__ double s_dot[MFEM_CUDA_BLOCKS];
   const int n = blockDim.x*blockIdx.x + threadIdx.x;
   if (n>=N) { return; }
   const int bid = blockIdx.x;
   const int tid = threadIdx.x;
   const int bbd = bid*blockDim.x;
   const int rid = bbd+tid;
   s_dot[tid] = x[n] * y[n];
   for (int workers=blockDim.x>>1; workers>0; workers>>=1)
   {
      __syncthreads();
      if (tid >= workers) { continue; }
      if (rid >= N) { continue; }
      const int dualTid = tid + workers;
      if (dualTid >= N) { continue; }
      const int rdd = bbd+dualTid;
      if (rdd >= N) { continue; }
      if (dualTid >= blockDim.x) { continue; }
      s_dot[tid] += s_dot[dualTid];
   }
   if (tid==0) { gdsr[bid] = s_dot[0]; }
}

static double cuVectorDot(const int N, const double *X, const double *Y)
{
   const int tpb = MFEM_CUDA_BLOCKS;
   const int blockSize = MFEM_CUDA_BLOCKS;
   const int gridSize = (N+blockSize-1)/blockSize;
   const int dot_sz = (N%tpb)==0? (N/tpb) : (1+N/tpb);
   cuda_reduce_buf.SetSize(dot_sz, MemoryType::DEVICE);
   Memory<double> &buf = cuda_reduce_buf.GetMemory();
   double *d_dot = buf.Write(MemoryClass::DEVICE, dot_sz);
   cuKernelDot<<<gridSize,blockSize>>>(N, d_dot, X, Y);
   MFEM_GPU_CHECK(cudaGetLastError());
   const double *h_dot = buf.Read(MemoryClass::HOST, dot_sz);
   double dot = 0.0;
   for (int i = 0; i < dot_sz; i++) { dot += h_dot[i]; }
   return dot;
}
#endif // MFEM_USE_CUDA

#ifdef MFEM_USE_HIP
static __global__ void hipKernelMin(const int N, double *gdsr, const double *x)
{
   __shared__ double s_min[MFEM_HIP_BLOCKS];
   const int n = hipBlockDim_x*hipBlockIdx_x + hipThreadIdx_x;
   if (n>=N) { return; }
   const int bid = hipBlockIdx_x;
   const int tid = hipThreadIdx_x;
   const int bbd = bid*hipBlockDim_x;
   const int rid = bbd+tid;
   s_min[tid] = x[n];
   for (int workers=hipBlockDim_x>>1; workers>0; workers>>=1)
   {
      __syncthreads();
      if (tid >= workers) { continue; }
      if (rid >= N) { continue; }
      const int dualTid = tid + workers;
      if (dualTid >= N) { continue; }
      const int rdd = bbd+dualTid;
      if (rdd >= N) { continue; }
      if (dualTid >= hipBlockDim_x) { continue; }
      s_min[tid] = fmin(s_min[tid], s_min[dualTid]);
   }
   if (tid==0) { gdsr[bid] = s_min[0]; }
}

static Array<double> cuda_reduce_buf;

static double hipVectorMin(const int N, const double *X)
{
   const int tpb = MFEM_HIP_BLOCKS;
   const int blockSize = MFEM_HIP_BLOCKS;
   const int gridSize = (N+blockSize-1)/blockSize;
   const int min_sz = (N%tpb)==0 ? (N/tpb) : (1+N/tpb);
   cuda_reduce_buf.SetSize(min_sz);
   Memory<double> &buf = cuda_reduce_buf.GetMemory();
   double *d_min = buf.Write(MemoryClass::DEVICE, min_sz);
   hipLaunchKernelGGL(hipKernelMin,gridSize,blockSize,0,0,N,d_min,X);
   MFEM_GPU_CHECK(hipGetLastError());
   const double *h_min = buf.Read(MemoryClass::HOST, min_sz);
   double min = std::numeric_limits<double>::infinity();
   for (int i = 0; i < min_sz; i++) { min = fmin(min, h_min[i]); }
   return min;
}

static __global__ void hipKernelDot(const int N, double *gdsr,
                                    const double *x, const double *y)
{
   __shared__ double s_dot[MFEM_HIP_BLOCKS];
   const int n = hipBlockDim_x*hipBlockIdx_x + hipThreadIdx_x;
   if (n>=N) { return; }
   const int bid = hipBlockIdx_x;
   const int tid = hipThreadIdx_x;
   const int bbd = bid*hipBlockDim_x;
   const int rid = bbd+tid;
   s_dot[tid] = x[n] * y[n];
   for (int workers=hipBlockDim_x>>1; workers>0; workers>>=1)
   {
      __syncthreads();
      if (tid >= workers) { continue; }
      if (rid >= N) { continue; }
      const int dualTid = tid + workers;
      if (dualTid >= N) { continue; }
      const int rdd = bbd+dualTid;
      if (rdd >= N) { continue; }
      if (dualTid >= hipBlockDim_x) { continue; }
      s_dot[tid] += s_dot[dualTid];
   }
   if (tid==0) { gdsr[bid] = s_dot[0]; }
}

static double hipVectorDot(const int N, const double *X, const double *Y)
{
   const int tpb = MFEM_HIP_BLOCKS;
   const int blockSize = MFEM_HIP_BLOCKS;
   const int gridSize = (N+blockSize-1)/blockSize;
   const int dot_sz = (N%tpb)==0 ? (N/tpb) : (1+N/tpb);
   cuda_reduce_buf.SetSize(dot_sz);
   Memory<double> &buf = cuda_reduce_buf.GetMemory();
   double *d_dot = buf.Write(MemoryClass::DEVICE, dot_sz);
   hipLaunchKernelGGL(hipKernelDot,gridSize,blockSize,0,0,N,d_dot,X,Y);
   MFEM_GPU_CHECK(hipGetLastError());
   const double *h_dot = buf.Read(MemoryClass::HOST, dot_sz);
   double dot = 0.0;
   for (int i = 0; i < dot_sz; i++) { dot += h_dot[i]; }
   return dot;
}
#endif // MFEM_USE_HIP

double Vector::operator*(const Vector &v) const
{
   MFEM_ASSERT(size == v.size, "incompatible Vectors!");

   const bool use_dev = UseDevice() || v.UseDevice();
#if defined(MFEM_USE_CUDA) || defined(MFEM_USE_HIP) || defined(MFEM_USE_OPENMP)
   auto m_data = Read(use_dev);
#else
   Read(use_dev);
#endif
   auto v_data = v.Read(use_dev);

   if (!use_dev) { goto vector_dot_cpu; }

#ifdef MFEM_USE_OCCA
   if (DeviceCanUseOcca())
   {
      return occa::linalg::dot<double,double,double>(
                OccaMemoryRead(data, size), OccaMemoryRead(v.data, size));
   }
#endif

#ifdef MFEM_USE_CUDA
   if (Device::Allows(Backend::CUDA_MASK))
   {
      return cuVectorDot(size, m_data, v_data);
   }
#endif

#ifdef MFEM_USE_HIP
   if (Device::Allows(Backend::HIP_MASK))
   {
      return hipVectorDot(size, m_data, v_data);
   }
#endif

#ifdef MFEM_USE_OPENMP
   if (Device::Allows(Backend::OMP_MASK))
   {
#define MFEM_USE_OPENMP_DETERMINISTIC_DOT
#ifdef MFEM_USE_OPENMP_DETERMINISTIC_DOT
      // By default, use a deterministic way of computing the dot product
      static Vector th_dot;
      #pragma omp parallel
      {
         const int nt = omp_get_num_threads();
         #pragma omp master
         th_dot.SetSize(nt);
         const int tid    = omp_get_thread_num();
         const int stride = (size + nt - 1)/nt;
         const int start  = tid*stride;
         const int stop   = std::min(start + stride, size);
         double my_dot = 0.0;
         for (int i = start; i < stop; i++)
         {
            my_dot += m_data[i] * v_data[i];
         }
         #pragma omp barrier
         th_dot(tid) = my_dot;
      }
      return th_dot.Sum();
#else
      // The standard way of computing the dot product is non-deterministic
      double prod = 0.0;
      #pragma omp parallel for reduction(+:prod)
      for (int i = 0; i < size; i++)
      {
         prod += m_data[i] * v_data[i];
      }
      return prod;
#endif // MFEM_USE_OPENMP_DETERMINISTIC_DOT
   }
#endif // MFEM_USE_OPENMP
   if (Device::Allows(Backend::DEBUG_DEVICE))
   {
      const int N = size;
      auto v_data = v.Read();
      auto m_data = Read();
      Vector dot(1);
      dot.UseDevice(true);
      auto d_dot = dot.Write();
      dot = 0.0;
      MFEM_FORALL(i, N, d_dot[0] += m_data[i] * v_data[i];);
      dot.HostReadWrite();
      return dot[0];
   }
vector_dot_cpu:
   return operator*(v_data);
}

double Vector::Min() const
{
   if (size == 0) { return infinity(); }

   const bool use_dev = UseDevice();
   auto m_data = Read(use_dev);

   if (!use_dev) { goto vector_min_cpu; }

#ifdef MFEM_USE_OCCA
   if (DeviceCanUseOcca())
   {
      return occa::linalg::min<double,double>(OccaMemoryRead(data, size));
   }
#endif

#ifdef MFEM_USE_CUDA
   if (Device::Allows(Backend::CUDA_MASK))
   {
      return cuVectorMin(size, m_data);
   }
#endif

#ifdef MFEM_USE_HIP
   if (Device::Allows(Backend::HIP_MASK))
   {
      return hipVectorMin(size, m_data);
   }
#endif

#ifdef MFEM_USE_OPENMP
   if (Device::Allows(Backend::OMP_MASK))
   {
      double minimum = m_data[0];
      #pragma omp parallel for reduction(min:minimum)
      for (int i = 0; i < size; i++)
      {
         minimum = std::min(minimum, m_data[i]);
      }
      return minimum;
   }
#endif

   if (Device::Allows(Backend::DEBUG_DEVICE))
   {
      const int N = size;
      auto m_data = Read();
      Vector min(1);
      min = infinity();
      min.UseDevice(true);
      auto d_min = min.ReadWrite();
      MFEM_FORALL(i, N, d_min[0] = (d_min[0]<m_data[i])?d_min[0]:m_data[i];);
      min.HostReadWrite();
      return min[0];
   }

vector_min_cpu:
   double minimum = data[0];
   for (int i = 1; i < size; i++)
   {
      if (m_data[i] < minimum)
      {
         minimum = m_data[i];
      }
   }
   return minimum;
}


#ifdef MFEM_USE_SUNDIALS

Vector::Vector(N_Vector nv)
{
   N_Vector_ID nvid = N_VGetVectorID(nv);

   switch (nvid)
   {
      case SUNDIALS_NVEC_SERIAL:
         SetDataAndSize(NV_DATA_S(nv), NV_LENGTH_S(nv));
         break;
#ifdef MFEM_USE_MPI
      case SUNDIALS_NVEC_PARALLEL:
         SetDataAndSize(NV_DATA_P(nv), NV_LOCLENGTH_P(nv));
         break;
#endif
      default:
         MFEM_ABORT("N_Vector type " << nvid << " is not supported");
   }
}

void Vector::ToNVector(N_Vector &nv, long global_length)
{
   MFEM_ASSERT(nv, "N_Vector handle is NULL");
   N_Vector_ID nvid = N_VGetVectorID(nv);

   switch (nvid)
   {
      case SUNDIALS_NVEC_SERIAL:
         MFEM_ASSERT(NV_OWN_DATA_S(nv) == SUNFALSE, "invalid serial N_Vector");
         NV_DATA_S(nv) = data;
         NV_LENGTH_S(nv) = size;
         break;
#ifdef MFEM_USE_MPI
      case SUNDIALS_NVEC_PARALLEL:
         MFEM_ASSERT(NV_OWN_DATA_P(nv) == SUNFALSE, "invalid parallel N_Vector");
         NV_DATA_P(nv) = data;
         NV_LOCLENGTH_P(nv) = size;
         if (global_length == 0)
         {
            global_length = NV_GLOBLENGTH_P(nv);

            if (global_length == 0 && global_length != size)
            {
               MPI_Comm sundials_comm = NV_COMM_P(nv);
               long local_size = size;
               MPI_Allreduce(&local_size, &global_length, 1, MPI_LONG,
                             MPI_SUM,sundials_comm);
            }
         }
         NV_GLOBLENGTH_P(nv) = global_length;
         break;
#endif
      default:
         MFEM_ABORT("N_Vector type " << nvid << " is not supported");
   }
}

#endif // MFEM_USE_SUNDIALS

}<|MERGE_RESOLUTION|>--- conflicted
+++ resolved
@@ -20,13 +20,10 @@
 #if defined(MFEM_USE_MPI)
 #include <nvector/nvector_parallel.h>
 #endif
-<<<<<<< HEAD
-=======
 #endif
 
 #ifdef MFEM_USE_OPENMP
 #include <omp.h>
->>>>>>> 1155c003
 #endif
 
 #include <iostream>
