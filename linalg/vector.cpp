// Copyright (c) 2010, Lawrence Livermore National Security, LLC. Produced at
// the Lawrence Livermore National Laboratory. LLNL-CODE-443211. All Rights
// reserved. See file COPYRIGHT for details.
//
// This file is part of the MFEM library. For more information and source code
// availability see http://mfem.org.
//
// MFEM is free software; you can redistribute it and/or modify it under the
// terms of the GNU Lesser General Public License (as published by the Free
// Software Foundation) version 2.1 dated February 1999.

// Implementation of data type vector

#include "vector.hpp"

#if defined(MFEM_USE_SUNDIALS) && defined(MFEM_USE_MPI)
#include <nvector/nvector_parallel.h>
#include <nvector/nvector_parhyp.h>
#endif

#include <iostream>
#include <iomanip>
#include <cmath>
#include <cstdlib>
#include <ctime>
#include <limits>

namespace mfem
{

void Vector::Load(std::istream **in, int np, int *dim)
{
   int i, j, s;

   s = 0;
   for (i = 0; i < np; i++)
   {
      s += dim[i];
   }

   SetSize(s);

   int p = 0;
   for (i = 0; i < np; i++)
      for (j = 0; j < dim[i]; j++)
      {
         *in[i] >> data[p++];
      }
}

void Vector::Load(std::istream &in, int size)
{
   SetSize(size);

   for (int i = 0; i < Size(); i++)
   {
      in >> data[i];
   }
}

double &Vector::Elem(int i)
{
   return operator()(i);
}

const double &Vector::Elem(int i) const
{
   return operator()(i);
}

double Vector::operator*(const double *v) const
{
   const int s = Size();
   const double *d = data;
   double prod = 0.0;
#ifdef MFEM_USE_OPENMP
   #pragma omp parallel for reduction(+:prod)
#endif
   for (int i = 0; i < s; i++)
   {
      prod += d[i] * v[i];
   }
   return prod;
}

double Vector::operator*(const Vector &v) const
{
#ifdef MFEM_DEBUG
   if (v.Size() != Size())
   {
      mfem_error("Vector::operator*(const Vector &) const");
   }
#endif

   return operator*(v.data);
}

Vector &Vector::operator=(const double *v)
{
   for (int i = 0; i < Size(); i++)
   {
      data[i] = v[i];
   }
   return *this;
}

Vector &Vector::operator=(const Vector &v)
{
   SetSize(v.Size());
   for (int i = 0; i < Size(); i++)
   {
      data[i] = v.data[i];
   }
   return *this;
}

Vector &Vector::operator=(double value)
{
   data = value;
   return *this;
}

Vector &Vector::operator*=(double c)
{
   for (int i = 0; i < Size(); i++)
   {
      data[i] *= c;
   }
   return *this;
}

Vector &Vector::operator/=(double c)
{
   const double m = 1.0/c;
   for (int i = 0; i < Size(); i++)
   {
      data[i] *= m;
   }
   return *this;
}

Vector &Vector::operator-=(double c)
{
   for (int i = 0; i < Size(); i++)
   {
      data[i] -= c;
   }
   return *this;
}

Vector &Vector::operator-=(const Vector &v)
{
#ifdef MFEM_DEBUG
   if (Size() != v.Size())
   {
      mfem_error("Vector::operator-=(const Vector &)");
   }
#endif
   for (int i = 0; i < Size(); i++)
   {
      data[i] -= v(i);
   }
   return *this;
}

Vector &Vector::operator+=(const Vector &v)
{
#ifdef MFEM_DEBUG
   if (Size() != v.Size())
   {
      mfem_error("Vector::operator+=(const Vector &)");
   }
#endif
   for (int i = 0; i < Size(); i++)
   {
      data[i] += v(i);
   }
   return *this;
}

Vector &Vector::Add(const double a, const Vector &Va)
{
#ifdef MFEM_DEBUG
   if (Size() != Va.Size())
   {
      mfem_error("Vector::Add(const double, const Vector &)");
   }
#endif
   if (a != 0.0)
   {
      for (int i = 0; i < Size(); i++)
      {
         data[i] += a * Va(i);
      }
   }
   return *this;
}

Vector &Vector::Set(const double a, const Vector &Va)
{
#ifdef MFEM_DEBUG
   if (Size() != Va.Size())
   {
      mfem_error("Vector::Set(const double, const Vector &)");
   }
#endif
   for (int i = 0; i < Size(); i++)
   {
      data[i] = a * Va(i);
   }
   return *this;
}

void Vector::SetVector(const Vector &v, int offset)
{
   int vs = v.Size();
   const double *vp = v.data;
   double *p = (double *)data + offset;

#ifdef MFEM_DEBUG
   if (offset+vs > Size())
   {
      mfem_error("Vector::SetVector(const Vector &, int)");
   }
#endif

   for (int i = 0; i < vs; i++)
   {
      p[i] = vp[i];
   }
}

void Vector::Neg()
{
   for (int i = 0; i < Size(); i++)
   {
      data[i] = -data[i];
   }
}

void add(const Vector &v1, const Vector &v2, Vector &v)
{
#ifdef MFEM_DEBUG
   if (v.Size() != v1.Size() || v.Size() != v2.Size())
   {
      mfem_error("add(Vector &v1, Vector &v2, Vector &v)");
   }
#endif

#ifdef MFEM_USE_OPENMP
   #pragma omp parallel for
#endif
   for (int i = 0; i < v.Size(); i++)
   {
      v.data[i] = v1.data[i] + v2.data[i];
   }
}

void add(const Vector &v1, double alpha, const Vector &v2, Vector &v)
{
#ifdef MFEM_DEBUG
   if (v.Size() != v1.Size() || v.Size() != v2.Size())
   {
      mfem_error ("add(Vector &v1, double alpha, Vector &v2, Vector &v)");
   }
#endif
   if (alpha == 0.0)
   {
      v = v1;
   }
   else if (alpha == 1.0)
   {
      add(v1, v2, v);
   }
   else
   {
      const double *v1p = v1.data, *v2p = v2.data;
      double *vp = v.data;
      const int s = v.Size();
#ifdef MFEM_USE_OPENMP
      #pragma omp parallel for
#endif
      for (int i = 0; i < s; i++)
      {
         vp[i] = v1p[i] + alpha*v2p[i];
      }
   }
}

void add(const double a, const Vector &x, const Vector &y, Vector &z)
{
#ifdef MFEM_DEBUG
   if (x.Size() != y.Size() || x.Size() != z.Size())
      mfem_error ("add(const double a, const Vector &x, const Vector &y,"
                  " Vector &z)");
#endif
   if (a == 0.0)
   {
      z = 0.0;
   }
   else if (a == 1.0)
   {
      add(x, y, z);
   }
   else
   {
      const int      s = x.Size();
      const double *xp = x.data;
      const double *yp = y.data;
      double       *zp = z.data;

#ifdef MFEM_USE_OPENMP
      #pragma omp parallel for
#endif
      for (int i = 0; i < s; i++)
      {
         zp[i] = a * (xp[i] + yp[i]);
      }
   }
}

void add(const double a, const Vector &x,
         const double b, const Vector &y, Vector &z)
{
#ifdef MFEM_DEBUG
   if (x.Size() != y.Size() || x.Size() != z.Size())
      mfem_error ("add(const double a, const Vector &x, const Vector &y,"
                  " Vector &z)");
#endif
   if (a == 0.0)
   {
      z.Set(b, y);
   }
   else if (b == 0.0)
   {
      z.Set(a, x);
   }
   else if (a == 1.0)
   {
      add(x, b, y, z);
   }
   else if (b == 1.0)
   {
      add(y, a, x, z);
   }
   else if (a == b)
   {
      add(a, x, y, z);
   }
   else
   {
      const int      s = x.Size();
      const double *xp = x.data;
      const double *yp = y.data;
      double       *zp = z.data;

#ifdef MFEM_USE_OPENMP
      #pragma omp parallel for
#endif
      for (int i = 0; i < s; i++)
      {
         zp[i] = a * xp[i] + b * yp[i];
      }
   }
}

void subtract(const Vector &x, const Vector &y, Vector &z)
{
#ifdef MFEM_DEBUG
   if (x.Size() != y.Size() || x.Size() != z.Size())
      mfem_error ("add(const double a, const Vector &x, const Vector &y,"
                  " Vector &z)");
#endif
   const int      s = x.Size();
   const double *xp = x.data;
   const double *yp = y.data;
   double       *zp = z.data;

#ifdef MFEM_USE_OPENMP
   #pragma omp parallel for
#endif
   for (int i = 0; i < s; i++)
   {
      zp[i] = xp[i] - yp[i];
   }
}

void subtract(const double a, const Vector &x, const Vector &y, Vector &z)
{
#ifdef MFEM_DEBUG
   if (x.Size() != y.Size() || x.Size() != z.Size())
      mfem_error ("add(const double a, const Vector &x, const Vector &y,"
                  " Vector &z)");
#endif

   if (a == 0.)
   {
      z = 0.;
   }
   else if (a == 1.)
   {
      subtract(x, y, z);
   }
   else
   {
      const int      s = x.Size();
      const double *xp = x.data;
      const double *yp = y.data;
      double       *zp = z.data;

#ifdef MFEM_USE_OPENMP
      #pragma omp parallel for
#endif
      for (int i = 0; i < s; i++)
      {
         zp[i] = a * (xp[i] - yp[i]);
      }
   }
}

void Vector::median(const Vector &lo, const Vector &hi)
{
   double *v = data;

   for (int i = 0; i < Size(); i++)
   {
      if (v[i] < lo[i])
      {
         v[i] = lo[i];
      }
      else if (v[i] > hi[i])
      {
         v[i] = hi[i];
      }
   }
}

void Vector::GetSubVector(const Array<int> &dofs, Vector &elemvect) const
{
   const int n = dofs.Size();
   int i, j;

   elemvect.SetSize (n);

   for (i = 0; i < n; i++)
   {
      if ((j=dofs[i]) >= 0)
      {
         elemvect(i) = data[j];
      }
      else
      {
         elemvect(i) = -data[-1-j];
      }
   }
}

void Vector::GetSubVector(const Array<int> &dofs, double *elem_data) const
{
   int i, j, n = dofs.Size();

   for (i = 0; i < n; i++)
   {
      if ((j=dofs[i]) >= 0)
      {
         elem_data[i] = data[j];
      }
      else
      {
         elem_data[i] = -data[-1-j];
      }
   }
}

void Vector::SetSubVector(const Array<int> &dofs, const double value)
{
   const int n = dofs.Size();

   for (int i = 0; i < n; i++)
   {
      const int j = dofs[i];
      if (j >= 0)
      {
         data[j] = value;
      }
      else
      {
         data[-1-j] = -value;
      }
   }
}

void Vector::SetSubVector(const Array<int> &dofs, const Vector &elemvect)
{
   int i, j, n = dofs.Size();

   for (i = 0; i < n; i++)
   {
      if ((j=dofs[i]) >= 0)
      {
         data[j] = elemvect(i);
      }
      else
      {
         data[-1-j] = -elemvect(i);
      }
   }
}

void Vector::SetSubVector(const Array<int> &dofs, double *elem_data)
{
   int i, j, n = dofs.Size();

   for (i = 0; i < n; i++)
   {
      if ((j=dofs[i]) >= 0)
      {
         data[j] = elem_data[i];
      }
      else
      {
         data[-1-j] = -elem_data[i];
      }
   }
}

void Vector::AddElementVector(const Array<int> &dofs, const Vector &elemvect)
{
   MFEM_ASSERT(dofs.Size() == elemvect.Size(), "");
   int i, j, n = dofs.Size();

   for (i = 0; i < n; i++)
   {
      if ((j=dofs[i]) >= 0)
      {
         data[j] += elemvect(i);
      }
      else
      {
         data[-1-j] -= elemvect(i);
      }
   }
}

void Vector::AddElementVector(const Array<int> &dofs, double *elem_data)
{
   int i, j, n = dofs.Size();

   for (i = 0; i < n; i++)
   {
      if ((j = dofs[i]) >= 0)
      {
         data[j] += elem_data[i];
      }
      else
      {
         data[-1-j] -= elem_data[i];
      }
   }
}

void Vector::AddElementVector(const Array<int> &dofs, const double a,
                              const Vector &elemvect)
{
   int i, j, n = dofs.Size();

   for (i = 0; i < n; i++)
      if ((j=dofs[i]) >= 0)
      {
         data[j] += a * elemvect(i);
      }
      else
      {
         data[-1-j] -= a * elemvect(i);
      }
}

void Vector::SetSubVectorComplement(const Array<int> &dofs, const double val)
{
   Vector dofs_vals;
   GetSubVector(dofs, dofs_vals);
   operator=(val);
   SetSubVector(dofs, dofs_vals);
}

void Vector::Print(std::ostream &out, int width) const
{
   if (!Size()) { return; }

   for (int i = 0; 1; )
   {
      out << data[i];
      i++;
      if (i == Size())
      {
         break;
      }
      if ( i % width == 0 )
      {
         out << '\n';
      }
      else
      {
         out << ' ';
      }
   }
   out << '\n';
}

void Vector::Print_HYPRE(std::ostream &out) const
{
   int i;
   std::ios::fmtflags old_fmt = out.flags();
   out.setf(std::ios::scientific);
   std::streamsize old_prec = out.precision(14);

   out << Size() << '\n';  // number of rows

   for (i = 0; i < Size(); i++)
   {
      out << data[i] << '\n';
   }

   out.precision(old_prec);
   out.flags(old_fmt);
}

void Vector::Randomize(int seed)
{
   // static unsigned int seed = time(0);
   const double max = (double)(RAND_MAX) + 1.;

   if (seed == 0)
   {
      seed = (int)time(0);
   }

   // srand(seed++);
   srand((unsigned)seed);

   for (int i = 0; i < Size(); i++)
   {
      data[i] = std::abs(rand()/max);
   }
}

double Vector::Norml2() const
{
   // Scale entries of Vector on the fly, using algorithms from
   // std::hypot() and LAPACK's drm2. This scaling ensures that the
   // argument of each call to std::pow is <= 1 to avoid overflow.
   if (0 == size)
   {
      return 0.0;
   } // end if 0 == size

   if (1 == size)
   {
      return std::abs(data[0]);
   } // end if 1 == size

   double scale = 0.0;
   double sum = 0.0;

   for (int i = 0; i < size; i++)
   {
      if (data[i] != 0.0)
      {
         const double absdata = std::abs(data[i]);
         if (scale <= absdata)
         {
            const double sqr_arg = scale / absdata;
            sum = 1.0 + sum * (sqr_arg * sqr_arg);
            scale = absdata;
            continue;
         } // end if scale <= absdata
         const double sqr_arg = absdata / scale;
         sum += (sqr_arg * sqr_arg); // else scale > absdata
      } // end if data[i] != 0
   }
   return scale * std::sqrt(sum);
}

double Vector::Normlinf() const
{
   double max = 0.0;
   for (int i = 0; i < Size(); i++)
   {
      max = std::max(std::abs(data[i]), max);
   }
   return max;
}

double Vector::Norml1() const
{
   double sum = 0.0;
   for (int i = 0; i < Size(); i++)
   {
      sum += std::abs(data[i]);
   }
   return sum;
}

double Vector::Normlp(double p) const
{
   MFEM_ASSERT(p > 0.0, "Vector::Normlp");
   if (p == 1.0)
   {
      return Norml1();
   }
   if (p == 2.0)
   {
      return Norml2();
   }
   if (p < std::numeric_limits<double>::infinity())
   {
      // Scale entries of Vector on the fly, using algorithms from
      // std::hypot() and LAPACK's drm2. This scaling ensures that the
      // argument of each call to std::pow is <= 1 to avoid overflow.
      if (0 == size)
      {
         return 0.0;
      } // end if 0 == size

      if (1 == size)
      {
         return std::abs(data[0]);
      } // end if 1 == size

      double scale = 0.0;
      double sum = 0.0;
<<<<<<< HEAD
      for (int i = 0; i < Size(); i++)
=======

      for (int i = 0; i < size; i++)
>>>>>>> bc6b4842
      {
         if (data[i] != 0.0)
         {
            const double absdata = std::abs(data[i]);
            if (scale <= absdata)
            {
               sum = 1.0 + sum * std::pow(scale / absdata, p);
               scale = absdata;
               continue;
            } // end if scale <= absdata
            sum += std::pow(absdata / scale, p); // else scale > absdata
         } // end if data[i] != 0
      }
      return scale * std::pow(sum, 1.0/p);
   } // end if p < std::numeric_limits<double>::infinity()

   return Normlinf(); // else p >= std::numeric_limits<double>::infinity()
}

double Vector::Max() const
{
   double max = data[0];

   for (int i = 1; i < Size(); i++)
      if (data[i] > max)
      {
         max = data[i];
      }

   return max;
}

double Vector::Min() const
{
   double min = data[0];

   for (int i = 1; i < Size(); i++)
      if (data[i] < min)
      {
         min = data[i];
      }

   return min;
}

double Vector::Sum() const
{
   double sum = 0.0;

   for (int i = 0; i < Size(); i++)
   {
      sum += data[i];
   }

   return sum;
}

<<<<<<< HEAD
double Vector::DistanceTo(const double *p) const
{
   return Distance(data, p, Size());
}

=======
>>>>>>> bc6b4842
#ifdef MFEM_USE_SUNDIALS

#ifndef SUNTRUE
#define SUNTRUE TRUE
#endif
#ifndef SUNFALSE
#define SUNFALSE FALSE
#endif

Vector::Vector(N_Vector nv)
{
   N_Vector_ID nvid = N_VGetVectorID(nv);
   switch (nvid)
   {
      case SUNDIALS_NVEC_SERIAL:
         SetDataAndSize(NV_DATA_S(nv), NV_LENGTH_S(nv));
         break;
#ifdef MFEM_USE_MPI
      case SUNDIALS_NVEC_PARALLEL:
         SetDataAndSize(NV_DATA_P(nv), NV_LOCLENGTH_P(nv));
         break;
      case SUNDIALS_NVEC_PARHYP:
      {
         hypre_Vector *hpv_local = N_VGetVector_ParHyp(nv)->local_vector;
         SetDataAndSize(hpv_local->data, hpv_local->size);
         break;
      }
#endif
      default:
         MFEM_ABORT("N_Vector type " << nvid << " is not supported");
   }
}

void Vector::ToNVector(N_Vector &nv)
{
   MFEM_ASSERT(nv, "N_Vector handle is NULL");
   N_Vector_ID nvid = N_VGetVectorID(nv);
   switch (nvid)
   {
      case SUNDIALS_NVEC_SERIAL:
         MFEM_ASSERT(NV_OWN_DATA_S(nv) == SUNFALSE, "invalid serial N_Vector");
         NV_DATA_S(nv) = data;
         NV_LENGTH_S(nv) = size;
         break;
#ifdef MFEM_USE_MPI
      case SUNDIALS_NVEC_PARALLEL:
         MFEM_ASSERT(NV_OWN_DATA_P(nv) == SUNFALSE, "invalid parallel N_Vector");
         NV_DATA_P(nv) = data;
         NV_LOCLENGTH_P(nv) = size;
         break;
      case SUNDIALS_NVEC_PARHYP:
      {
         hypre_Vector *hpv_local = N_VGetVector_ParHyp(nv)->local_vector;
         MFEM_ASSERT(hpv_local->owns_data == false, "invalid hypre N_Vector");
         hpv_local->data = data;
         hpv_local->size = size;
         break;
      }
#endif
      default:
         MFEM_ABORT("N_Vector type " << nvid << " is not supported");
   }
}

#endif // MFEM_USE_SUNDIALS

}<|MERGE_RESOLUTION|>--- conflicted
+++ resolved
@@ -649,12 +649,12 @@
    // Scale entries of Vector on the fly, using algorithms from
    // std::hypot() and LAPACK's drm2. This scaling ensures that the
    // argument of each call to std::pow is <= 1 to avoid overflow.
-   if (0 == size)
+   if (0 == Size())
    {
       return 0.0;
    } // end if 0 == size
 
-   if (1 == size)
+   if (1 == Size())
    {
       return std::abs(data[0]);
    } // end if 1 == size
@@ -662,7 +662,7 @@
    double scale = 0.0;
    double sum = 0.0;
 
-   for (int i = 0; i < size; i++)
+   for (int i = 0; i < Size(); i++)
    {
       if (data[i] != 0.0)
       {
@@ -717,24 +717,19 @@
       // Scale entries of Vector on the fly, using algorithms from
       // std::hypot() and LAPACK's drm2. This scaling ensures that the
       // argument of each call to std::pow is <= 1 to avoid overflow.
-      if (0 == size)
+      if (0 == Size())
       {
          return 0.0;
       } // end if 0 == size
 
-      if (1 == size)
+      if (1 == Size())
       {
          return std::abs(data[0]);
       } // end if 1 == size
 
       double scale = 0.0;
       double sum = 0.0;
-<<<<<<< HEAD
       for (int i = 0; i < Size(); i++)
-=======
-
-      for (int i = 0; i < size; i++)
->>>>>>> bc6b4842
       {
          if (data[i] != 0.0)
          {
@@ -792,14 +787,6 @@
    return sum;
 }
 
-<<<<<<< HEAD
-double Vector::DistanceTo(const double *p) const
-{
-   return Distance(data, p, Size());
-}
-
-=======
->>>>>>> bc6b4842
 #ifdef MFEM_USE_SUNDIALS
 
 #ifndef SUNTRUE
