//                       MFEM Example 10 - Parallel Version
//                              PETSc Modification
//
// Compile with: make ex10p
//
// Sample runs:
//    mpirun -np 4 ex10p -m ../../data/beam-quad.mesh --petscopts rc_ex10p -s 3 -rs 2 -dt 3
//    mpirun -np 4 ex10p -m ../../data/beam-quad-amr.mesh --petscopts rc_ex10p -s 3 -rs 2 -dt 3
//
// Description:  This examples solves a time dependent nonlinear elasticity
//               problem of the form dv/dt = H(x) + S v, dx/dt = v, where H is a
//               hyperelastic model and S is a viscosity operator of Laplacian
//               type. The geometry of the domain is assumed to be as follows:
//
//                                 +---------------------+
//                    boundary --->|                     |
//                    attribute 1  |                     |
//                    (fixed)      +---------------------+
//
//               The example demonstrates the use of nonlinear operators (the
//               class HyperelasticOperator defining H(x)), as well as their
//               implicit time integration using a Newton method for solving an
//               associated reduced backward-Euler type nonlinear equation
//               (class ReducedSystemOperator). Each Newton step requires the
//               inversion of a Jacobian matrix, which is done through a
//               (preconditioned) inner solver. Note that implementing the
//               method HyperelasticOperator::ImplicitSolve is the only
//               requirement for high-order implicit (SDIRK) time integration.
//               If using PETSc to solve the nonlinear problem, use the option
//               files provided (see rc_ex10p, rc_ex10p_mf, rc_ex10p_mfop) that
//               customize the Newton-Krylov method.
//               When option --jfnk is used, PETSc will use a Jacobian-free
//               Newton-Krylov method, using a user-defined preconditioner
//               constructed with the PetscPreconditionerFactory class.
//
//               We recommend viewing examples 2 and 9 before viewing this
//               example.

#include "mfem.hpp"
#include <memory>
#include <iostream>
#include <fstream>

#ifndef MFEM_USE_PETSC
#error This example requires that MFEM is built with MFEM_USE_PETSC=YES
#endif

using namespace std;
using namespace mfem;

class ReducedSystemOperator;

/** After spatial discretization, the hyperelastic model can be written as a
 *  system of ODEs:
 *     dv/dt = -M^{-1}*(H(x) + S*v)
 *     dx/dt = v,
 *  where x is the vector representing the deformation, v is the velocity field,
 *  M is the mass matrix, S is the viscosity matrix, and H(x) is the nonlinear
 *  hyperelastic operator.
 *
 *  Class HyperelasticOperator represents the right-hand side of the above
 *  system of ODEs. */
class HyperelasticOperator : public TimeDependentOperator
{
protected:
   ParFiniteElementSpace &fespace;
   Array<int> ess_tdof_list;

   ParBilinearForm M, S;
   ParNonlinearForm H;
   real_t viscosity;
   HyperelasticModel *model;

   HypreParMatrix *Mmat; // Mass matrix from ParallelAssemble()
   CGSolver M_solver;    // Krylov solver for inverting the mass matrix M
   HypreSmoother M_prec; // Preconditioner for the mass matrix M

   /** Nonlinear operator defining the reduced backward Euler equation for the
       velocity. Used in the implementation of method ImplicitSolve. */
   ReducedSystemOperator *reduced_oper;

   /// Newton solver for the reduced backward Euler equation
   NewtonSolver newton_solver;

   /// Newton solver for the reduced backward Euler equation (PETSc SNES)
   PetscNonlinearSolver* pnewton_solver;

   /// Solver for the Jacobian solve in the Newton method
   Solver *J_solver;
   /// Preconditioner for the Jacobian solve in the Newton method
   Solver *J_prec;
   /// Preconditioner factory for JFNK
   PetscPreconditionerFactory *J_factory;

   mutable Vector z; // auxiliary vector

public:
   HyperelasticOperator(ParFiniteElementSpace &f, Array<int> &ess_bdr,
                        real_t visc, real_t mu, real_t K,
                        bool use_petsc, bool petsc_use_jfnk);

   /// Compute the right-hand side of the ODE system.
   virtual void Mult(const Vector &vx, Vector &dvx_dt) const;
   /** Solve the Backward-Euler equation: k = f(x + dt*k, t), for the unknown k.
       This is the only requirement for high-order SDIRK implicit integration.*/
   virtual void ImplicitSolve(const real_t dt, const Vector &x, Vector &k);

   real_t ElasticEnergy(const ParGridFunction &x) const;
   real_t KineticEnergy(const ParGridFunction &v) const;
   void GetElasticEnergyDensity(const ParGridFunction &x,
                                ParGridFunction &w) const;

   virtual ~HyperelasticOperator();
};

/** Nonlinear operator of the form:
    k --> (M + dt*S)*k + H(x + dt*v + dt^2*k) + S*v,
    where M and S are given BilinearForms, H is a given NonlinearForm, v and x
    are given vectors, and dt is a scalar. */
class ReducedSystemOperator : public Operator
{
private:
   ParBilinearForm *M, *S;
   ParNonlinearForm *H;
   mutable HypreParMatrix *Jacobian;
   real_t dt;
   const Vector *v, *x;
   mutable Vector w, z;
   const Array<int> &ess_tdof_list;

public:
   ReducedSystemOperator(ParBilinearForm *M_, ParBilinearForm *S_,
                         ParNonlinearForm *H_, const Array<int> &ess_tdof_list);

   /// Set current dt, v, x values - needed to compute action and Jacobian.
   void SetParameters(real_t dt_, const Vector *v_, const Vector *x_);

   /// Compute y = H(x + dt (v + dt k)) + M k + S (v + dt k).
   virtual void Mult(const Vector &k, Vector &y) const;

   /// Compute J = M + dt S + dt^2 grad_H(x + dt (v + dt k)).
   virtual Operator &GetGradient(const Vector &k) const;

   virtual ~ReducedSystemOperator();

};

/** Auxiliary class to provide preconditioners for matrix-free methods */
class PreconditionerFactory : public PetscPreconditionerFactory
{
private:
   // const ReducedSystemOperator& op; // unused for now (generates warning)

public:
   PreconditionerFactory(const ReducedSystemOperator& op_, const string& name_)
      : PetscPreconditionerFactory(name_) /* , op(op_) */ {}
   virtual mfem::Solver* NewPreconditioner(const mfem::OperatorHandle&);
   virtual ~PreconditionerFactory() {}
};

/** Function representing the elastic energy density for the given hyperelastic
    model+deformation. Used in HyperelasticOperator::GetElasticEnergyDensity. */
class ElasticEnergyCoefficient : public Coefficient
{
private:
   HyperelasticModel     &model;
   const ParGridFunction &x;
   DenseMatrix            J;

public:
   ElasticEnergyCoefficient(HyperelasticModel &m, const ParGridFunction &x_)
      : model(m), x(x_) { }
   virtual real_t Eval(ElementTransformation &T, const IntegrationPoint &ip);
   virtual ~ElasticEnergyCoefficient() { }
};

void InitialDeformation(const Vector &x, Vector &y);

void InitialVelocity(const Vector &x, Vector &v);

void visualize(ostream &os, ParMesh *mesh, ParGridFunction *deformed_nodes,
               ParGridFunction *field, const char *field_name = NULL,
               bool init_vis = false);


int main(int argc, char *argv[])
{
   // 1. Initialize MPI and HYPRE.
   Mpi::Init(argc, argv);
   int myid = Mpi::WorldRank();
   Hypre::Init();

   // 2. Parse command-line options.
   const char *mesh_file = "../../data/beam-quad.mesh";
   int ser_ref_levels = 2;
   int par_ref_levels = 0;
   int order = 2;
   int ode_solver_type = 3;
   real_t t_final = 300.0;
   real_t dt = 3.0;
   real_t visc = 1e-2;
   real_t mu = 0.25;
   real_t K = 5.0;
   bool visualization = true;
   int vis_steps = 1;
   bool use_petsc = true;
   const char *petscrc_file = "";
   bool petsc_use_jfnk = false;

   OptionsParser args(argc, argv);
   args.AddOption(&mesh_file, "-m", "--mesh",
                  "Mesh file to use.");
   args.AddOption(&ser_ref_levels, "-rs", "--refine-serial",
                  "Number of times to refine the mesh uniformly in serial.");
   args.AddOption(&par_ref_levels, "-rp", "--refine-parallel",
                  "Number of times to refine the mesh uniformly in parallel.");
   args.AddOption(&order, "-o", "--order",
                  "Order (degree) of the finite elements.");
   args.AddOption(&ode_solver_type, "-s", "--ode-solver",
                  "ODE solver: 1 - Backward Euler, 2 - SDIRK2, 3 - SDIRK3,\n\t"
                  "            11 - Forward Euler, 12 - RK2,\n\t"
                  "            13 - RK3 SSP, 14 - RK4.");
   args.AddOption(&t_final, "-tf", "--t-final",
                  "Final time; start time is 0.");
   args.AddOption(&dt, "-dt", "--time-step",
                  "Time step.");
   args.AddOption(&visc, "-v", "--viscosity",
                  "Viscosity coefficient.");
   args.AddOption(&mu, "-mu", "--shear-modulus",
                  "Shear modulus in the Neo-Hookean hyperelastic model.");
   args.AddOption(&K, "-K", "--bulk-modulus",
                  "Bulk modulus in the Neo-Hookean hyperelastic model.");
   args.AddOption(&visualization, "-vis", "--visualization", "-no-vis",
                  "--no-visualization",
                  "Enable or disable GLVis visualization.");
   args.AddOption(&vis_steps, "-vs", "--visualization-steps",
                  "Visualize every n-th timestep.");
   args.AddOption(&use_petsc, "-usepetsc", "--usepetsc", "-no-petsc",
                  "--no-petsc",
                  "Use or not PETSc to solve the nonlinear system.");
   args.AddOption(&petscrc_file, "-petscopts", "--petscopts",
                  "PetscOptions file to use.");
   args.AddOption(&petsc_use_jfnk, "-jfnk", "--jfnk", "-no-jfnk",
                  "--no-jfnk",
                  "Use JFNK with user-defined preconditioner factory.");
   args.Parse();
   if (!args.Good())
   {
      if (myid == 0)
      {
         args.PrintUsage(cout);
      }
      return 1;
   }
   if (myid == 0)
   {
      args.PrintOptions(cout);
   }

   // 2b. We initialize PETSc
   if (use_petsc)
   {
      MFEMInitializePetsc(NULL,NULL,petscrc_file,NULL);
   }

   // 3. Read the serial mesh from the given mesh file on all processors. We can
   //    handle triangular, quadrilateral, tetrahedral and hexahedral meshes
   //    with the same code.
   Mesh *mesh = new Mesh(mesh_file, 1, 1);
   int dim = mesh->Dimension();

   // 4. Define the ODE solver used for time integration. Several implicit
   //    singly diagonal implicit Runge-Kutta (SDIRK) methods, as well as
   //    explicit Runge-Kutta methods are available.
   ODESolver *ode_solver;
   switch (ode_solver_type)
   {
      // Implicit L-stable methods
      case 1:  ode_solver = new BackwardEulerSolver; break;
      case 2:  ode_solver = new SDIRK23Solver(2); break;
      case 3:  ode_solver = new SDIRK33Solver; break;
      // Explicit methods
      case 11: ode_solver = new ForwardEulerSolver; break;
      case 12: ode_solver = new RK2Solver(0.5); break; // midpoint method
      case 13: ode_solver = new RK3SSPSolver; break;
      case 14: ode_solver = new RK4Solver; break;
      // Implicit A-stable methods (not L-stable)
      case 22: ode_solver = new ImplicitMidpointSolver; break;
      case 23: ode_solver = new SDIRK23Solver; break;
      case 24: ode_solver = new SDIRK34Solver; break;
      default:
         if (myid == 0)
         {
            cout << "Unknown ODE solver type: " << ode_solver_type << '\n';
         }
         return 3;
   }

   // 5. Refine the mesh in serial to increase the resolution. In this example
   //    we do 'ser_ref_levels' of uniform refinement, where 'ser_ref_levels' is
   //    a command-line parameter.
   for (int lev = 0; lev < ser_ref_levels; lev++)
   {
      mesh->UniformRefinement();
   }

   // 6. Define a parallel mesh by a partitioning of the serial mesh. Refine
   //    this mesh further in parallel to increase the resolution. Once the
   //    parallel mesh is defined, the serial mesh can be deleted.
   ParMesh *pmesh = new ParMesh(MPI_COMM_WORLD, *mesh);
   delete mesh;
   for (int lev = 0; lev < par_ref_levels; lev++)
   {
      pmesh->UniformRefinement();
   }

   // 7. Define the parallel vector finite element spaces representing the mesh
   //    deformation x_gf, the velocity v_gf, and the initial configuration,
   //    x_ref. Define also the elastic energy density, w_gf, which is in a
   //    discontinuous higher-order space. Since x and v are integrated in time
   //    as a system, we group them together in block vector vx, on the unique
   //    parallel degrees of freedom, with offsets given by array true_offset.
   H1_FECollection fe_coll(order, dim);
   ParFiniteElementSpace fespace(pmesh, &fe_coll, dim);

   HYPRE_BigInt glob_size = fespace.GlobalTrueVSize();
   if (myid == 0)
   {
      cout << "Number of velocity/deformation unknowns: " << glob_size << endl;
   }
   int true_size = fespace.TrueVSize();
   Array<int> true_offset(3);
   true_offset[0] = 0;
   true_offset[1] = true_size;
   true_offset[2] = 2*true_size;

   BlockVector vx(true_offset);
   ParGridFunction v_gf, x_gf;
   v_gf.MakeTRef(&fespace, vx, true_offset[0]);
   x_gf.MakeTRef(&fespace, vx, true_offset[1]);

   ParGridFunction x_ref(&fespace);
   pmesh->GetNodes(x_ref);

   L2_FECollection w_fec(order + 1, dim);
   ParFiniteElementSpace w_fespace(pmesh, &w_fec);
   ParGridFunction w_gf(&w_fespace);

   // 8. Set the initial conditions for v_gf, x_gf and vx, and define the
   //    boundary conditions on a beam-like mesh (see description above).
   VectorFunctionCoefficient velo(dim, InitialVelocity);
   v_gf.ProjectCoefficient(velo);
   v_gf.SetTrueVector();
   VectorFunctionCoefficient deform(dim, InitialDeformation);
   x_gf.ProjectCoefficient(deform);
   x_gf.SetTrueVector();

   v_gf.SetFromTrueVector(); x_gf.SetFromTrueVector();

   Array<int> ess_bdr(fespace.GetMesh()->bdr_attributes.Max());
   ess_bdr = 0;
   ess_bdr[0] = 1; // boundary attribute 1 (index 0) is fixed

   // 9. Initialize the hyperelastic operator, the GLVis visualization and print
   //    the initial energies.
   HyperelasticOperator *oper = new HyperelasticOperator(fespace, ess_bdr, visc,
                                                         mu, K, use_petsc,
                                                         petsc_use_jfnk);

   socketstream vis_v, vis_w;
   if (visualization)
   {
      char vishost[] = "localhost";
      int  visport   = 19916;
      vis_v.open(vishost, visport);
      vis_v.precision(8);
      visualize(vis_v, pmesh, &x_gf, &v_gf, "Velocity", true);
      // Make sure all ranks have sent their 'v' solution before initiating
      // another set of GLVis connections (one from each rank):
      MPI_Barrier(pmesh->GetComm());
      vis_w.open(vishost, visport);
      if (vis_w)
      {
         oper->GetElasticEnergyDensity(x_gf, w_gf);
         vis_w.precision(8);
         visualize(vis_w, pmesh, &x_gf, &w_gf, "Elastic energy density", true);
      }
   }

   real_t ee0 = oper->ElasticEnergy(x_gf);
   real_t ke0 = oper->KineticEnergy(v_gf);
   if (myid == 0)
   {
      cout << "initial elastic energy (EE) = " << ee0 << endl;
      cout << "initial kinetic energy (KE) = " << ke0 << endl;
      cout << "initial   total energy (TE) = " << (ee0 + ke0) << endl;
   }

   real_t t = 0.0;
   oper->SetTime(t);
   ode_solver->Init(*oper);

   // 10. Perform time-integration
   //     (looping over the time iterations, ti, with a time-step dt).
   bool last_step = false;
   for (int ti = 1; !last_step; ti++)
   {
      real_t dt_real = min(dt, t_final - t);

      ode_solver->Step(vx, t, dt_real);

      last_step = (t >= t_final - 1e-8*dt);

      if (last_step || (ti % vis_steps) == 0)
      {
         v_gf.SetFromTrueVector(); x_gf.SetFromTrueVector();

         real_t ee = oper->ElasticEnergy(x_gf);
         real_t ke = oper->KineticEnergy(v_gf);

         if (myid == 0)
         {
            cout << "step " << ti << ", t = " << t << ", EE = " << ee
                 << ", KE = " << ke << ", ΔTE = " << (ee+ke)-(ee0+ke0) << endl;
         }

         if (visualization)
         {
            visualize(vis_v, pmesh, &x_gf, &v_gf);
            if (vis_w)
            {
               oper->GetElasticEnergyDensity(x_gf, w_gf);
               visualize(vis_w, pmesh, &x_gf, &w_gf);
            }
         }
      }
   }

   // 11. Save the displaced mesh, the velocity and elastic energy.
   {
      v_gf.SetFromTrueVector(); x_gf.SetFromTrueVector();
      GridFunction *nodes = &x_gf;
      int owns_nodes = 0;
      pmesh->SwapNodes(nodes, owns_nodes);

      ostringstream mesh_name, velo_name, ee_name;
      mesh_name << "deformed." << setfill('0') << setw(6) << myid;
      velo_name << "velocity." << setfill('0') << setw(6) << myid;
      ee_name << "elastic_energy." << setfill('0') << setw(6) << myid;

      ofstream mesh_ofs(mesh_name.str().c_str());
      mesh_ofs.precision(8);
      pmesh->Print(mesh_ofs);
      pmesh->SwapNodes(nodes, owns_nodes);
      ofstream velo_ofs(velo_name.str().c_str());
      velo_ofs.precision(8);
      v_gf.Save(velo_ofs);
      ofstream ee_ofs(ee_name.str().c_str());
      ee_ofs.precision(8);
      oper->GetElasticEnergyDensity(x_gf, w_gf);
      w_gf.Save(ee_ofs);
   }

   // 12. Free the used memory.
   delete ode_solver;
   delete pmesh;
   delete oper;

   // We finalize PETSc
   if (use_petsc) { MFEMFinalizePetsc(); }

   return 0;
}

void visualize(ostream &os, ParMesh *mesh, ParGridFunction *deformed_nodes,
               ParGridFunction *field, const char *field_name, bool init_vis)
{
   if (!os)
   {
      return;
   }

   GridFunction *nodes = deformed_nodes;
   int owns_nodes = 0;

   mesh->SwapNodes(nodes, owns_nodes);

   os << "parallel " << mesh->GetNRanks() << " " << mesh->GetMyRank() << "\n";
   os << "solution\n" << *mesh << *field;

   mesh->SwapNodes(nodes, owns_nodes);

   if (init_vis)
   {
      os << "window_size 800 800\n";
      os << "window_title '" << field_name << "'\n";
      if (mesh->SpaceDimension() == 2)
      {
         os << "view 0 0\n"; // view from top
         os << "keys jl\n";  // turn off perspective and light
      }
      os << "keys cm\n";         // show colorbar and mesh
      os << "autoscale value\n"; // update value-range; keep mesh-extents fixed
      os << "pause\n";
   }
   os << flush;
}


ReducedSystemOperator::ReducedSystemOperator(
   ParBilinearForm *M_, ParBilinearForm *S_, ParNonlinearForm *H_,
   const Array<int> &ess_tdof_list_)
   : Operator(M_->ParFESpace()->TrueVSize()), M(M_), S(S_), H(H_),
     Jacobian(NULL), dt(0.0), v(NULL), x(NULL), w(height), z(height),
     ess_tdof_list(ess_tdof_list_)
{ }

void ReducedSystemOperator::SetParameters(real_t dt_, const Vector *v_,
                                          const Vector *x_)
{
   dt = dt_;  v = v_;  x = x_;
}

void ReducedSystemOperator::Mult(const Vector &k, Vector &y) const
{
   // compute: y = H(x + dt*(v + dt*k)) + M*k + S*(v + dt*k)
   add(*v, dt, k, w);
   add(*x, dt, w, z);
   H->Mult(z, y);
   M->TrueAddMult(k, y);
   S->TrueAddMult(w, y);
   y.SetSubVector(ess_tdof_list, 0.0);
}

Operator &ReducedSystemOperator::GetGradient(const Vector &k) const
{
   delete Jacobian;
   SparseMatrix *localJ = Add(1.0, M->SpMat(), dt, S->SpMat());
   add(*v, dt, k, w);
   add(*x, dt, w, z);
   localJ->Add(dt*dt, H->GetLocalGradient(z));
   // if we are using PETSc, the HypreParCSR Jacobian will be converted to
   // PETSc's AIJ on the fly
   Jacobian = M->ParallelAssemble(localJ);
   delete localJ;
   HypreParMatrix *Je = Jacobian->EliminateRowsCols(ess_tdof_list);
   delete Je;
   return *Jacobian;
}

ReducedSystemOperator::~ReducedSystemOperator()
{
   delete Jacobian;
}


HyperelasticOperator::HyperelasticOperator(ParFiniteElementSpace &f,
                                           Array<int> &ess_bdr, real_t visc,
                                           real_t mu, real_t K, bool use_petsc,
                                           bool use_petsc_factory)
   : TimeDependentOperator(2*f.TrueVSize(), static_cast<real_t>(0.0)), fespace(f),
     M(&fespace), S(&fespace), H(&fespace),
     viscosity(visc), M_solver(f.GetComm()),
     newton_solver(f.GetComm()), pnewton_solver(NULL), z(height/2)
{
#if defined(MFEM_USE_DOUBLE)
   const real_t rel_tol = 1e-8;
   const real_t newton_abs_tol = 0.0;
#elif defined(MFEM_USE_SINGLE)
   const real_t rel_tol = 1e-3;
   const real_t newton_abs_tol = 1e-4;
#endif
   const int skip_zero_entries = 0;

   const real_t ref_density = 1.0; // density in the reference configuration
   ConstantCoefficient rho0(ref_density);
   M.AddDomainIntegrator(new VectorMassIntegrator(rho0));
   M.Assemble(skip_zero_entries);
   M.Finalize(skip_zero_entries);
   Mmat = M.ParallelAssemble();
   fespace.GetEssentialTrueDofs(ess_bdr, ess_tdof_list);
   HypreParMatrix *Me = Mmat->EliminateRowsCols(ess_tdof_list);
   delete Me;

   M_solver.iterative_mode = false;
   M_solver.SetRelTol(rel_tol);
   M_solver.SetAbsTol(0.0);
   M_solver.SetMaxIter(30);
   M_solver.SetPrintLevel(0);
   M_prec.SetType(HypreSmoother::Jacobi);
   M_solver.SetPreconditioner(M_prec);
   M_solver.SetOperator(*Mmat);

   model = new NeoHookeanModel(mu, K);
   H.AddDomainIntegrator(new HyperelasticNLFIntegrator(model));
   H.SetEssentialTrueDofs(ess_tdof_list);

   ConstantCoefficient visc_coeff(viscosity);
   S.AddDomainIntegrator(new VectorDiffusionIntegrator(visc_coeff));
   S.Assemble(skip_zero_entries);
   S.Finalize(skip_zero_entries);

   reduced_oper = new ReducedSystemOperator(&M, &S, &H, ess_tdof_list);
   if (!use_petsc)
   {
      HypreSmoother *J_hypreSmoother = new HypreSmoother;
      J_hypreSmoother->SetType(HypreSmoother::l1Jacobi);
      J_hypreSmoother->SetPositiveDiagonal(true);
      J_prec = J_hypreSmoother;

      MINRESSolver *J_minres = new MINRESSolver(f.GetComm());
      J_minres->SetRelTol(rel_tol);
      J_minres->SetAbsTol(0.0);
      J_minres->SetMaxIter(300);
      J_minres->SetPrintLevel(-1);
      J_minres->SetPreconditioner(*J_prec);
      J_solver = J_minres;

      J_factory = NULL;

      newton_solver.iterative_mode = false;
      newton_solver.SetSolver(*J_solver);
      newton_solver.SetOperator(*reduced_oper);
      newton_solver.SetPrintLevel(1); // print Newton iterations
      newton_solver.SetRelTol(rel_tol);
      newton_solver.SetAbsTol(newton_abs_tol);
      newton_solver.SetMaxIter(10);
   }
   else
   {
      // if using PETSc, we create the same solver (Newton + MINRES + Jacobi)
      // by command line options (see rc_ex10p)
      J_solver = NULL;
      J_prec = NULL;
      J_factory = NULL;
      pnewton_solver = new PetscNonlinearSolver(f.GetComm(),
                                                *reduced_oper);

      // we can setup a factory to construct a "physics-based" preconditioner
      if (use_petsc_factory)
      {
         J_factory = new PreconditionerFactory(*reduced_oper, "JFNK preconditioner");
         pnewton_solver->SetPreconditionerFactory(J_factory);
      }
      pnewton_solver->SetPrintLevel(1); // print Newton iterations
      pnewton_solver->SetRelTol(rel_tol);
      pnewton_solver->SetAbsTol(newton_abs_tol);
      pnewton_solver->SetMaxIter(10);
   }
}

void HyperelasticOperator::Mult(const Vector &vx, Vector &dvx_dt) const
{
   // Create views to the sub-vectors v, x of vx, and dv_dt, dx_dt of dvx_dt
   int sc = height/2;
   Vector v(vx.GetData() +  0, sc);
   Vector x(vx.GetData() + sc, sc);
   Vector dv_dt(dvx_dt.GetData() +  0, sc);
   Vector dx_dt(dvx_dt.GetData() + sc, sc);

   H.Mult(x, z);
   if (viscosity != 0.0)
   {
      S.TrueAddMult(v, z);
      z.SetSubVector(ess_tdof_list, 0.0);
   }
   z.Neg(); // z = -z
   M_solver.Mult(z, dv_dt);

   dx_dt = v;
}

void HyperelasticOperator::ImplicitSolve(const real_t dt,
                                         const Vector &vx, Vector &dvx_dt)
{
   int sc = height/2;
   Vector v(vx.GetData() +  0, sc);
   Vector x(vx.GetData() + sc, sc);
   Vector dv_dt(dvx_dt.GetData() +  0, sc);
   Vector dx_dt(dvx_dt.GetData() + sc, sc);

   // By eliminating kx from the coupled system:
   //    kv = -M^{-1}*[H(x + dt*kx) + S*(v + dt*kv)]
   //    kx = v + dt*kv
   // we reduce it to a nonlinear equation for kv, represented by the
   // reduced_oper. This equation is solved with the newton_solver
   // object (using J_solver and J_prec internally).
   reduced_oper->SetParameters(dt, &v, &x);
   Vector zero; // empty vector is interpreted as zero r.h.s. by NewtonSolver
   if (!pnewton_solver)
   {
      newton_solver.Mult(zero, dv_dt);
      MFEM_VERIFY(newton_solver.GetConverged(),
                  "Newton solver did not converge.");
   }
   else
   {
      pnewton_solver->Mult(zero, dv_dt);
      MFEM_VERIFY(pnewton_solver->GetConverged(),
                  "Newton solver did not converge.");
   }
   add(v, dt, dv_dt, dx_dt);
}

real_t HyperelasticOperator::ElasticEnergy(const ParGridFunction &x) const
{
   return H.GetEnergy(x);
}

real_t HyperelasticOperator::KineticEnergy(const ParGridFunction &v) const
{
<<<<<<< HEAD
   double energy = 0.5*M.ParInnerProduct(v, v);
=======
   real_t loc_energy = 0.5*M.InnerProduct(v, v);
   real_t energy;
   MPI_Allreduce(&loc_energy, &energy, 1, MPITypeMap<real_t>::mpi_type, MPI_SUM,
                 fespace.GetComm());
>>>>>>> 4ff5eb88
   return energy;
}

void HyperelasticOperator::GetElasticEnergyDensity(
   const ParGridFunction &x, ParGridFunction &w) const
{
   ElasticEnergyCoefficient w_coeff(*model, x);
   w.ProjectCoefficient(w_coeff);
}

HyperelasticOperator::~HyperelasticOperator()
{
   delete J_solver;
   delete J_prec;
   delete J_factory;
   delete reduced_oper;
   delete model;
   delete Mmat;
   delete pnewton_solver;
}

// This method gets called every time we need a preconditioner "oh"
// contains the PetscParMatrix that wraps the operator constructed in
// the GetGradient() method (see also PetscSolver::SetJacobianType()).
// In this example, we just return a customizable PetscPreconditioner
// using that matrix. However, the OperatorHandle argument can be
// ignored, and any "physics-based" solver can be constructed since we
// have access to the HyperElasticOperator class.
Solver* PreconditionerFactory::NewPreconditioner(const mfem::OperatorHandle& oh)
{
   PetscParMatrix *pP;
   oh.Get(pP);
   return new PetscPreconditioner(*pP,"jfnk_");
}

real_t ElasticEnergyCoefficient::Eval(ElementTransformation &T,
                                      const IntegrationPoint &ip)
{
   model.SetTransformation(T);
   x.GetVectorGradient(T, J);
   // return model.EvalW(J);  // in reference configuration
   return model.EvalW(J)/J.Det(); // in deformed configuration
}


void InitialDeformation(const Vector &x, Vector &y)
{
   // set the initial configuration to be the same as the reference,
   // stress free, configuration
   y = x;
}

void InitialVelocity(const Vector &x, Vector &v)
{
   const int dim = x.Size();
   const real_t s = 0.1/64.;

   v = 0.0;
   v(dim-1) = s*x(0)*x(0)*(8.0-x(0));
   v(0) = -s*x(0)*x(0);
}<|MERGE_RESOLUTION|>--- conflicted
+++ resolved
@@ -709,14 +709,7 @@
 
 real_t HyperelasticOperator::KineticEnergy(const ParGridFunction &v) const
 {
-<<<<<<< HEAD
-   double energy = 0.5*M.ParInnerProduct(v, v);
-=======
-   real_t loc_energy = 0.5*M.InnerProduct(v, v);
-   real_t energy;
-   MPI_Allreduce(&loc_energy, &energy, 1, MPITypeMap<real_t>::mpi_type, MPI_SUM,
-                 fespace.GetComm());
->>>>>>> 4ff5eb88
+   real_t energy = 0.5*M.ParInnerProduct(v, v);
    return energy;
 }
 
