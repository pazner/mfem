//                                MFEM Example 18
//
// Compile with: make ex18
//
// Sample runs:
//
//       ex18 -p 1 -r 2 -o 1 -s 3
//       ex18 -p 1 -r 1 -o 3 -s 4
//       ex18 -p 1 -r 0 -o 5 -s 6
//       ex18 -p 2 -r 1 -o 1 -s 3 -mf
//       ex18 -p 2 -r 0 -o 3 -s 3 -mf
//
// Description:  This example code solves the compressible Euler system of
//               equations, a model nonlinear hyperbolic PDE, with a
//               discontinuous Galerkin (DG) formulation.
//
//                (u_t, v)_T - (F(u), ∇ v)_T + <F̂(u,n), [[v]]>_F = 0
//
//               where (⋅,⋅)_T is volume integration, and <⋅,⋅>_F is face
//               integration, F is the Euler flux function, and F̂ is the
//               numerical flux.
//
//               Specifically, it solves for an exact solution of the equations
//               whereby a vortex is transported by a uniform flow. Since all
//               boundaries are periodic here, the method's accuracy can be
//               assessed by measuring the difference between the solution and
//               the initial condition at a later time when the vortex returns
//               to its initial location.
//
//               Note that as the order of the spatial discretization increases,
//               the timestep must become smaller. This example currently uses a
//               simple estimate derived by Cockburn and Shu for the 1D RKDG
//               method. An additional factor can be tuned by passing the --cfl
//               (or -c shorter) flag.
//
//               The example demonstrates usage of DGHyperbolicConservationLaws
//               that wraps NonlinearFormIntegrators containing element and face
//               integration schemes. In this case the system also involves an
//               external approximate Riemann solver for the DG interface flux.
//               By default, weak-divergence is pre-assembled in element-wise
//               manner, which corresponds to (I_h(F(u_h)), ∇ v). This yields
//               better performance and similar accuracy for the included test
//               problems. This can be turned off and use nonlinear assembly
//               similar to matrix-free assembly when -mf flag is provided.
//               It also demonstrates how to use GLVis for in-situ visualization
//               of vector grid function and how to set top-view.
//
//               We recommend viewing examples 9, 14 and 17 before viewing this
//               example.

#include "mfem.hpp"
#include <fstream>
#include <iostream>
#include <sstream>
#include "ex18.hpp"

using namespace std;
using namespace mfem;

int main(int argc, char *argv[])
{
   // 1. Parse command-line options.
   int problem = 1;
   const real_t specific_heat_ratio = 1.4;
   const real_t gas_constant = 1.0;

   string mesh_file = "";
   int IntOrderOffset = 1;
   int ref_levels = 1;
   int order = 3;
   int rsolver_type = 1;
   int ode_solver_type = 4;
   real_t t_final = 2.0;
   real_t dt = -0.01;
   real_t cfl = 0.3;
   bool visualization = true;
   bool preassembleWeakDiv = true;
   int vis_steps = 50;

   int precision = 8;
   cout.precision(precision);

   OptionsParser args(argc, argv);
   args.AddOption(&mesh_file, "-m", "--mesh",
                  "Mesh file to use. If not provided, then a periodic square"
                  " mesh will be used.");
   args.AddOption(&problem, "-p", "--problem",
                  "Problem setup to use. See EulerInitialCondition().");
   args.AddOption(&ref_levels, "-r", "--refine",
                  "Number of times to refine the mesh uniformly.");
   args.AddOption(&order, "-o", "--order",
                  "Order (degree) of the finite elements.");
   args.AddOption(&rsolver_type, "-rs", "--riemann-solver",
                  "Riemann solver: 1 - Rusanov, 2 - Godunov (component-wise).");
   args.AddOption(&ode_solver_type, "-s", "--ode-solver",
                  ODESolver::ExplicitTypes.c_str());
   args.AddOption(&t_final, "-tf", "--t-final", "Final time; start time is 0.");
   args.AddOption(&dt, "-dt", "--time-step",
                  "Time step. Positive number skips CFL timestep calculation.");
   args.AddOption(&cfl, "-c", "--cfl-number",
                  "CFL number for timestep calculation.");
   args.AddOption(&visualization, "-vis", "--visualization", "-no-vis",
                  "--no-visualization",
                  "Enable or disable GLVis visualization.");
   args.AddOption(&preassembleWeakDiv, "-ea", "--element-assembly-divergence",
                  "-mf", "--matrix-free-divergence",
                  "Weak divergence assembly level\n"
                  "    ea - Element assembly with interpolated F\n"
                  "    mf - Nonlinear assembly in matrix-free manner");
   args.AddOption(&vis_steps, "-vs", "--visualization-steps",
                  "Visualize every n-th timestep.");
   args.ParseCheck();

   // 2. Read the mesh from the given mesh file. When the user does not provide
   //    mesh file, use the default mesh file for the problem.
   Mesh mesh = mesh_file.empty() ? EulerMesh(problem) : Mesh(mesh_file);
   const int dim = mesh.Dimension();
   const int num_equations = dim + 2;

   // Refine the mesh to increase the resolution. In this example we do
   // 'ref_levels' of uniform refinement, where 'ref_levels' is a command-line
   // parameter.
   for (int lev = 0; lev < ref_levels; lev++)
   {
      mesh.UniformRefinement();
   }

   // 3. Define the ODE solver used for time integration. Several explicit
   //    Runge-Kutta methods are available.
   unique_ptr<ODESolver> ode_solver = ODESolver::SelectExplicit(ode_solver_type);

   // 4. Define the discontinuous DG finite element space of the given
   //    polynomial order on the refined mesh.
   DG_FECollection fec(order, dim);
   // Finite element space for a scalar (thermodynamic quantity)
   FiniteElementSpace fes(&mesh, &fec);
   // Finite element space for a mesh-dim vector quantity (momentum)
   FiniteElementSpace dfes(&mesh, &fec, dim, Ordering::byNODES);
   // Finite element space for all variables together (total thermodynamic state)
   FiniteElementSpace vfes(&mesh, &fec, num_equations, Ordering::byNODES);

   // This example depends on this ordering of the space.
   MFEM_ASSERT(fes.GetOrdering() == Ordering::byNODES, "");

   cout << "Number of unknowns: " << vfes.GetVSize() << endl;

   // 5. Define the initial conditions, save the corresponding mesh and grid
   //    functions to files. These can be opened with GLVis using:
   //    "glvis -m euler-mesh.mesh -g euler-1-init.gf" (for x-momentum).

   // Initialize the state.
   VectorFunctionCoefficient u0 = EulerInitialCondition(problem,
                                                        specific_heat_ratio,
                                                        gas_constant);
   GridFunction sol(&vfes);
   sol.ProjectCoefficient(u0);
   GridFunction mom(&dfes, sol.GetData() + fes.GetNDofs());
   // Output the initial solution.
   {
      ostringstream mesh_name;
      mesh_name << "euler-mesh.mesh";
      ofstream mesh_ofs(mesh_name.str().c_str());
      mesh_ofs.precision(precision);
      mesh_ofs << mesh;

      for (int k = 0; k < num_equations; k++)
      {
         GridFunction uk(&fes, sol.GetData() + k * fes.GetNDofs());
         ostringstream sol_name;
         sol_name << "euler-" << k << "-init.gf";
         ofstream sol_ofs(sol_name.str().c_str());
         sol_ofs.precision(precision);
         sol_ofs << uk;
      }
   }

   // 6. Set up the nonlinear form with euler flux and numerical flux
   EulerFlux flux(dim, specific_heat_ratio);

   RiemannSolver *rsolver = NULL;
   switch (rsolver_type)
   {
      case 1: rsolver = new RusanovFlux(flux); break;
      case 2: rsolver = new GodunovFlux(flux);
         cout << "Warning: Godunov flux is implemented only component-wise." << endl;
         break;
      default:
         cout << "Unknown Riemann solver type: " << rsolver_type << '\n';
         return 3;
   }

   DGHyperbolicConservationLaws euler(
      vfes, std::unique_ptr<HyperbolicFormIntegrator>(
         new HyperbolicFormIntegrator(*rsolver, IntOrderOffset)),
      preassembleWeakDiv);

   // 7. Visualize momentum with its magnitude
   socketstream sout;
   if (visualization)
   {
      char vishost[] = "localhost";
      int visport = 19916;

      sout.open(vishost, visport);
      if (!sout)
      {
         visualization = false;
         cout << "Unable to connect to GLVis server at " << vishost << ':'
              << visport << endl;
         cout << "GLVis visualization disabled.\n";
      }
      else
      {
         sout.precision(precision);
         // Plot magnitude of vector-valued momentum
         sout << "solution\n" << mesh << mom;
         sout << "window_title 'momentum, t = 0'\n";
         sout << "view 0 0\n";  // view from top
         sout << "keys jlm\n";  // turn off perspective and light, show mesh
         sout << "pause\n";
         sout << flush;
         cout << "GLVis visualization paused."
              << " Press space (in the GLVis window) to resume it.\n";
      }
   }

   // 8. Time integration

   // When dt is not specified, use CFL condition.
   // Compute h_min and initial maximum characteristic speed
   real_t hmin = infinity();
   if (cfl > 0)
   {
      for (int i = 0; i < mesh.GetNE(); i++)
      {
         hmin = min(mesh.GetElementSize(i, 1), hmin);
      }
      // Find a safe dt, using a temporary vector. Calling Mult() computes the
      // maximum char speed at all quadrature points on all faces (and all
      // elements with -mf).
      Vector z(sol.Size());
      euler.Mult(sol, z);

      real_t max_char_speed = euler.GetMaxCharSpeed();
      dt = cfl * hmin / max_char_speed / (2 * order + 1);
   }

   // Start the timer.
   tic_toc.Clear();
   tic_toc.Start();

   // Init time integration
   real_t t = 0.0;
   euler.SetTime(t);
   ode_solver->Init(euler);

   // Integrate in time.
   bool done = false;
   for (int ti = 0; !done;)
   {
      real_t dt_real = min(dt, t_final - t);

      ode_solver->Step(sol, t, dt_real);
      if (cfl > 0) // update time step size with CFL
      {
         real_t max_char_speed = euler.GetMaxCharSpeed();
         dt = cfl * hmin / max_char_speed / (2 * order + 1);
      }
      ti++;

      done = (t >= t_final - 1e-8 * dt);
      if (done || ti % vis_steps == 0)
      {
         cout << "time step: " << ti << ", time: " << t << endl;
         if (visualization)
         {
            sout << "window_title 'momentum, t = " << t << "'\n";
            sout << "solution\n" << mesh << mom << flush;
         }
      }
   }

   tic_toc.Stop();
   cout << " done, " << tic_toc.RealTime() << "s." << endl;

   // 9. Save the final solution. This output can be viewed later using GLVis:
   //    "glvis -m euler-mesh-final.mesh -g euler-1-final.gf" (for x-momentum).
   {
      ostringstream mesh_name;
      mesh_name << "euler-mesh-final.mesh";
      ofstream mesh_ofs(mesh_name.str().c_str());
      mesh_ofs.precision(precision);
      mesh_ofs << mesh;

      for (int k = 0; k < num_equations; k++)
      {
         GridFunction uk(&fes, sol.GetData() + k * fes.GetNDofs());
         ostringstream sol_name;
         sol_name << "euler-" << k << "-final.gf";
         ofstream sol_ofs(sol_name.str().c_str());
         sol_ofs.precision(precision);
         sol_ofs << uk;
      }
   }

   // 10. Compute the L2 solution error summed for all components.
   const real_t error = sol.ComputeLpError(2, u0);
   cout << "Solution error: " << error << endl;

<<<<<<< HEAD
   // Free the used memory.
   delete ode_solver;
   delete rsolver;

=======
>>>>>>> 17955e11
   return 0;
}<|MERGE_RESOLUTION|>--- conflicted
+++ resolved
@@ -307,12 +307,8 @@
    const real_t error = sol.ComputeLpError(2, u0);
    cout << "Solution error: " << error << endl;
 
-<<<<<<< HEAD
    // Free the used memory.
-   delete ode_solver;
    delete rsolver;
 
-=======
->>>>>>> 17955e11
    return 0;
 }