//                       MFEM Example 3 - Parallel Version
//
// Compile with: make ex3p
//
// Sample runs:  mpirun -np 4 ex3p -m ../data/star.mesh
//               mpirun -np 4 ex3p -m ../data/square-disc.mesh -o 2
//               mpirun -np 4 ex3p -m ../data/beam-tet.mesh
//               mpirun -np 4 ex3p -m ../data/beam-hex.mesh
//               mpirun -np 4 ex3p -m ../data/escher.mesh
//               mpirun -np 4 ex3p -m ../data/escher.mesh -o 2
//               mpirun -np 4 ex3p -m ../data/fichera.mesh
//               mpirun -np 4 ex3p -m ../data/fichera-q2.vtk
//               mpirun -np 4 ex3p -m ../data/fichera-q3.mesh
//               mpirun -np 4 ex3p -m ../data/square-disc-nurbs.mesh
//               mpirun -np 4 ex3p -m ../data/beam-hex-nurbs.mesh
//               mpirun -np 4 ex3p -m ../data/amr-quad.mesh -o 2
//               mpirun -np 4 ex3p -m ../data/amr-hex.mesh
//               mpirun -np 4 ex3p -m ../data/star-surf.mesh -o 2
//               mpirun -np 4 ex3p -m ../data/mobius-strip.mesh -o 2 -f 0.1
//               mpirun -np 4 ex3p -m ../data/klein-bottle.mesh -o 2 -f 0.1
//
// Description:  This example code solves a simple electromagnetic diffusion
//               problem corresponding to the second order definite Maxwell
//               equation curl curl E + E = f with boundary condition
//               E x n = <given tangential field>. Here, we use a given exact
//               solution E and compute the corresponding r.h.s. f.
//               We discretize with Nedelec finite elements in 2D or 3D.
//
//               The example demonstrates the use of H(curl) finite element
//               spaces with the curl-curl and the (vector finite element) mass
//               bilinear form, as well as the computation of discretization
//               error when the exact solution is known. Static condensation is
//               also illustrated.
//
//               We recommend viewing examples 1-2 before viewing this example.

#include "mfem.hpp"
#include <fstream>
#include <iostream>

using namespace std;
using namespace mfem;

// Exact solution, E, and r.h.s., f. See below for implementation.
void E_exact(const Vector &, Vector &);
void f_exact(const Vector &, Vector &);
double freq = 1.0, kappa;
int dim;

int main(int argc, char *argv[])
{
   // 1. Initialize MPI.
   int num_procs, myid;
   MPI_Init(&argc, &argv);
   MPI_Comm_size(MPI_COMM_WORLD, &num_procs);
   MPI_Comm_rank(MPI_COMM_WORLD, &myid);

   // 2. Parse command-line options.
   const char *mesh_file = "../data/beam-tet.mesh";
   int ser_ref_levels = -1;
   int par_ref_levels = 2;
   int order = 1;
   bool static_cond = false;
   bool visualization = 1;

   OptionsParser args(argc, argv);
   args.AddOption(&mesh_file, "-m", "--mesh",
                  "Mesh file to use.");
   args.AddOption(&order, "-o", "--order",
                  "Finite element order (polynomial degree).");
   args.AddOption(&ser_ref_levels, "-rs", "--refine-serial",
                  "Number of times to refine the mesh uniformly in serial.");
   args.AddOption(&par_ref_levels, "-rp", "--refine-parallel",
                  "Number of times to refine the mesh uniformly in parallel.");
   args.AddOption(&freq, "-f", "--frequency", "Set the frequency for the exact"
                  " solution.");
   args.AddOption(&static_cond, "-sc", "--static-condensation", "-no-sc",
                  "--no-static-condensation", "Enable static condensation.");
   args.AddOption(&visualization, "-vis", "--visualization", "-no-vis",
                  "--no-visualization",
                  "Enable or disable GLVis visualization.");

   args.Parse();
   if (!args.Good())
   {
      if (myid == 0)
      {
         args.PrintUsage(cout);
      }
      MPI_Finalize();
      return 1;
   }
   if (myid == 0)
   {
      args.PrintOptions(cout);
   }
   kappa = freq * M_PI;

   // 3. Read the (serial) mesh from the given mesh file on all processors.  We
   //    can handle triangular, quadrilateral, tetrahedral, hexahedral, surface
   //    and volume meshes with the same code.
   Mesh *mesh = new Mesh(mesh_file, 1, 1);
   dim = mesh->Dimension();
   int sdim = mesh->SpaceDimension();

   // 4. Refine the serial mesh on all processors to increase the resolution. In
   //    this example we do 'ref_levels' of uniform refinement. We choose
   //    'ref_levels' to be the largest number that gives a final mesh with no
   //    more than 1,000 elements.
   {
<<<<<<< HEAD
      int ref_levels = 1;
      // (int)floor(log(1000./mesh->GetNE())/log(2.)/dim);
=======
      int ref_levels = (ser_ref_levels >= 0) ? ser_ref_levels :
                       (int)floor(log(1000./mesh->GetNE())/log(2.)/dim);
>>>>>>> ffa13d0e
      for (int l = 0; l < ref_levels; l++)
      {
         mesh->UniformRefinement();
      }
   }

   // 5. Define a parallel mesh by a partitioning of the serial mesh. Refine
   //    this mesh further in parallel to increase the resolution. Once the
   //    parallel mesh is defined, the serial mesh can be deleted. Face
   //    orientation information must be exchanged with neighboring processors
   //    before we can define high-order Nedelec spaces.
   ParMesh *pmesh = new ParMesh(MPI_COMM_WORLD, *mesh);
   delete mesh;
   {
<<<<<<< HEAD
      int par_ref_levels = 1;
=======
>>>>>>> ffa13d0e
      for (int l = 0; l < par_ref_levels; l++)
      {
         pmesh->UniformRefinement();
      }
   }
<<<<<<< HEAD
   // pmesh->ReorientTetMesh();
=======
>>>>>>> ffa13d0e

   // 6. Define a parallel finite element space on the parallel mesh. Here we
   //    use the Nedelec finite elements of the specified order.
   FiniteElementCollection *fec = new ND_FECollection(order, dim);
   ParFiniteElementSpace *fespace = new ParFiniteElementSpace(pmesh, fec);
   HYPRE_Int size = fespace->GlobalTrueVSize();
   if (myid == 0)
   {
      cout << "Number of finite element unknowns: " << size << endl;
   }

   // 7. Determine the list of true (i.e. parallel conforming) essential
   //    boundary dofs. In this example, the boundary conditions are defined
   //    by marking all the boundary attributes from the mesh as essential
   //    (Dirichlet) and converting them to a list of true dofs.
   Array<int> ess_tdof_list;
   if (pmesh->bdr_attributes.Size())
   {
      Array<int> ess_bdr(pmesh->bdr_attributes.Max());
      ess_bdr = 1;
      fespace->GetEssentialTrueDofs(ess_bdr, ess_tdof_list);
   }

   // 8. Set up the parallel linear form b(.) which corresponds to the
   //    right-hand side of the FEM linear system, which in this case is
   //    (f,phi_i) where f is given by the function f_exact and phi_i are the
   //    basis functions in the finite element fespace.
   VectorFunctionCoefficient f(sdim, f_exact);
   ParLinearForm *b = new ParLinearForm(fespace);
   b->AddDomainIntegrator(new VectorFEDomainLFIntegrator(f));
   b->Assemble();

   // 9. Define the solution vector x as a parallel finite element grid function
   //    corresponding to fespace. Initialize x by projecting the exact
   //    solution. Note that only values from the boundary edges will be used
   //    when eliminating the non-homogeneous boundary condition to modify the
   //    r.h.s. vector b.
   ParGridFunction x(fespace);
   VectorFunctionCoefficient E(sdim, E_exact);
   x.ProjectCoefficient(E);

   // 10. Set up the parallel bilinear form corresponding to the EM diffusion
   //     operator curl muinv curl + sigma I, by adding the curl-curl and the
   //     mass domain integrators.
   Coefficient *muinv = new ConstantCoefficient(1.0);
   Coefficient *sigma = new ConstantCoefficient(1.0);
   ParBilinearForm *a = new ParBilinearForm(fespace);
   a->AddDomainIntegrator(new CurlCurlIntegrator(*muinv));
   a->AddDomainIntegrator(new VectorFEMassIntegrator(*sigma));

   // 11. Assemble the parallel bilinear form and the corresponding linear
   //     system, applying any necessary transformations such as: parallel
   //     assembly, eliminating boundary conditions, applying conforming
   //     constraints for non-conforming AMR, static condensation, etc.
   if (static_cond) { a->EnableStaticCondensation(); }
   a->Assemble();

   HypreParMatrix A;
   Vector B, X;
   a->FormLinearSystem(ess_tdof_list, x, *b, A, X, B);

   if (myid == 0)
   {
      cout << "Size of linear system: " << A.GetGlobalNumRows() << endl;
   }

   // 12. Define and apply a parallel PCG solver for AX=B with the AMS
   //     preconditioner from hypre.
   ParFiniteElementSpace *prec_fespace =
      (a->StaticCondensationIsEnabled() ? a->SCParFESpace() : fespace);
   HypreSolver *ams = new HypreAMS(A, prec_fespace);
   HyprePCG *pcg = new HyprePCG(A);
   pcg->SetTol(1e-12);
   pcg->SetMaxIter(500);
   pcg->SetPrintLevel(2);
   pcg->SetPreconditioner(*ams);
   pcg->Mult(B, X);

   // 13. Recover the parallel grid function corresponding to X. This is the
   //     local finite element solution on each processor.
   a->RecoverFEMSolution(X, *b, x);

   // 14. Compute and print the L^2 norm of the error.
   {
      double err = x.ComputeL2Error(E);
      if (myid == 0)
      {
         cout << "\n|| E_h - E ||_{L^2} = " << err << '\n' << endl;
      }
   }

   // 15. Save the refined mesh and the solution in parallel. This output can
   //     be viewed later using GLVis: "glvis -np <np> -m mesh -g sol".
   {
      ostringstream mesh_name, sol_name;
      mesh_name << "mesh." << setfill('0') << setw(6) << myid;
      sol_name << "sol." << setfill('0') << setw(6) << myid;

      ofstream mesh_ofs(mesh_name.str().c_str());
      mesh_ofs.precision(8);
      pmesh->Print(mesh_ofs);

      ofstream sol_ofs(sol_name.str().c_str());
      sol_ofs.precision(8);
      x.Save(sol_ofs);
   }

   // 16. Send the solution by socket to a GLVis server.
   if (visualization)
   {
      char vishost[] = "localhost";
      int  visport   = 19916;
      socketstream sol_sock(vishost, visport);
      sol_sock << "parallel " << num_procs << " " << myid << "\n";
      sol_sock.precision(8);
      sol_sock << "solution\n" << *pmesh << x << flush;
   }

   // 17. Free the used memory.
   delete pcg;
   delete ams;
   delete a;
   delete sigma;
   delete muinv;
   delete b;
   delete fespace;
   delete fec;
   delete pmesh;

   MPI_Finalize();

   return 0;
}


void E_exact(const Vector &x, Vector &E)
{
   if (dim == 3)
   {
      E(0) = sin(kappa * x(1));
      E(1) = sin(kappa * x(2));
      E(2) = sin(kappa * x(0));
   }
   else
   {
      E(0) = sin(kappa * x(1));
      E(1) = sin(kappa * x(0));
      if (x.Size() == 3) { E(2) = 0.0; }
   }
}

void f_exact(const Vector &x, Vector &f)
{
   if (dim == 3)
   {
      f(0) = (1. + kappa * kappa) * sin(kappa * x(1));
      f(1) = (1. + kappa * kappa) * sin(kappa * x(2));
      f(2) = (1. + kappa * kappa) * sin(kappa * x(0));
   }
   else
   {
      f(0) = (1. + kappa * kappa) * sin(kappa * x(1));
      f(1) = (1. + kappa * kappa) * sin(kappa * x(0));
      if (x.Size() == 3) { f(2) = 0.0; }
   }
}<|MERGE_RESOLUTION|>--- conflicted
+++ resolved
@@ -108,13 +108,8 @@
    //    'ref_levels' to be the largest number that gives a final mesh with no
    //    more than 1,000 elements.
    {
-<<<<<<< HEAD
-      int ref_levels = 1;
-      // (int)floor(log(1000./mesh->GetNE())/log(2.)/dim);
-=======
       int ref_levels = (ser_ref_levels >= 0) ? ser_ref_levels :
                        (int)floor(log(1000./mesh->GetNE())/log(2.)/dim);
->>>>>>> ffa13d0e
       for (int l = 0; l < ref_levels; l++)
       {
          mesh->UniformRefinement();
@@ -129,19 +124,11 @@
    ParMesh *pmesh = new ParMesh(MPI_COMM_WORLD, *mesh);
    delete mesh;
    {
-<<<<<<< HEAD
-      int par_ref_levels = 1;
-=======
->>>>>>> ffa13d0e
       for (int l = 0; l < par_ref_levels; l++)
       {
          pmesh->UniformRefinement();
       }
    }
-<<<<<<< HEAD
-   // pmesh->ReorientTetMesh();
-=======
->>>>>>> ffa13d0e
 
    // 6. Define a parallel finite element space on the parallel mesh. Here we
    //    use the Nedelec finite elements of the specified order.
