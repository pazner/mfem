--- conflicted
+++ resolved
@@ -177,16 +177,8 @@
       ofs << t << "\t" << q(0) << "\t" << p(0) << endl;
    }
 
-<<<<<<< HEAD
-   // 6. Create a Mesh for visualization in phase space and refine the mesh
-   //    in serial to increase the resolution. In this example we do
-   //    'ser_ref_levels' of uniform refinement, where 'ser_ref_levels' is
-   //    a command-line parameter.
-   int nverts = (visualization) ? (num_procs+1)*(nsteps+1) : 0;
-=======
    // 6. Create a Mesh for visualization in phase space
    int nverts = (visualization) ? 2*num_procs*(nsteps+1) : 0;
->>>>>>> d0caa1c4
    int nelems = (visualization) ? (nsteps * num_procs) : 0;
    Mesh mesh(2, nverts, nelems, 0, 3);
    for (int lev = 0; lev < ser_ref_levels; lev++)
